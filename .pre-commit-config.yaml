---
repos:
<<<<<<< HEAD
  - repo: https://github.com/pre-commit/pre-commit-hooks
    rev: v4.4.0
    hooks:
      - id: check-added-large-files
        args:
          - --maxkb=10000
      - id: check-case-conflict
      - id: check-merge-conflict
      - id: check-vcs-permalinks
      - id: check-yaml
      - id: debug-statements
      - id: end-of-file-fixer
      - id: fix-byte-order-marker
        types:
          - text
      - id: mixed-line-ending
        args:
          - --fix=lf
        description: Forces to replace line ending by the UNIX 'lf' character.
      - id: no-commit-to-branch
        args:
          - --branch
          - main
      - id: trailing-whitespace
      - id: check-ast
      - id: check-docstring-first
  - repo: https://github.com/pre-commit/pygrep-hooks
    rev: v1.9.0
    hooks:
      - id: python-check-blanket-noqa
      - id: python-check-mock-methods
      - id: python-no-eval
      - id: python-no-log-warn
      - id: python-use-type-annotations
      - id: text-unicode-replacement-char
  - repo: https://github.com/asottile/pyupgrade
    rev: v3.3.1
    hooks:
      - id: pyupgrade
        args:
          - --py39-plus
  - repo: https://github.com/asottile/reorder_python_imports
    rev: v3.9.0
    hooks:
      - id: reorder-python-imports
        args:
          - --py39-plus
  - repo: https://github.com/asottile/setup-cfg-fmt
    rev: v2.2.0
    hooks:
      - id: setup-cfg-fmt
  - repo: https://github.com/psf/black
    rev: 22.12.0
    hooks:
      - id: black
  - repo: https://github.com/PyCQA/docformatter
    rev: v1.5.0
    hooks:
      - id: docformatter
        args:
          - --in-place
          - --wrap-summaries
          - '88'
          - --wrap-descriptions
          - '88'
          - --blank
  - repo: https://github.com/PyCQA/flake8
    rev: 5.0.4
    hooks:
      - id: flake8
        additional_dependencies:
          - flake8-alfred
          - flake8-bugbear
          - flake8-builtins
          - flake8-comprehensions
          - flake8-docstrings
          - flake8-eradicate
          - flake8-print
            # flake8-pytest-style,  # produces SyntaxError with umlauts.
          - flake8-todo
          - flake8-typing-imports
          - flake8-unused-arguments
          - pep8-naming
          - pydocstyle
          - Pygments
=======
- repo: https://github.com/pre-commit/pre-commit-hooks
  rev: v4.4.0
  hooks:
    - id: check-added-large-files
      args: ["--maxkb=10000"]
    - id: check-case-conflict
    - id: check-merge-conflict
    - id: check-vcs-permalinks
    - id: check-yaml
      exclude: 'meta\.yaml'
    - id: debug-statements
    - id: end-of-file-fixer
    - id: fix-byte-order-marker
      types: [text]
    - id: mixed-line-ending
      args: ["--fix=lf"]
      description: Forces to replace line ending by the UNIX 'lf' character.
    - id: no-commit-to-branch
      args: [--branch, main]
    - id: trailing-whitespace
    - id: check-ast
    - id: check-docstring-first
- repo: https://github.com/pre-commit/pygrep-hooks
  rev: v1.9.0
  hooks:
    - id: python-check-blanket-noqa
    - id: python-check-mock-methods
    - id: python-no-eval
    - id: python-no-log-warn
    - id: python-use-type-annotations
    - id: text-unicode-replacement-char
- repo: https://github.com/asottile/pyupgrade
  rev: v3.3.1
  hooks:
    - id: pyupgrade
      args: [--py39-plus]
- repo: https://github.com/asottile/reorder_python_imports
  rev: v3.9.0
  hooks:
    - id: reorder-python-imports
      args: [--py39-plus]
- repo: https://github.com/asottile/setup-cfg-fmt
  rev: v2.2.0
  hooks:
    - id: setup-cfg-fmt
- repo: https://github.com/psf/black
  rev: 22.12.0
  hooks:
    - id: black
- repo: https://github.com/PyCQA/docformatter
  rev: v1.5.0
  hooks:
    - id: docformatter
      args:
        [
          --in-place,
          --wrap-summaries,
          "88",
          --wrap-descriptions,
          "88",
          --blank,
        ]
- repo: https://github.com/PyCQA/flake8
  rev: 5.0.4
  hooks:
    - id: flake8
      additional_dependencies: [
          flake8-alfred,
          flake8-bugbear,
          flake8-builtins,
          flake8-comprehensions,
          flake8-docstrings,
          flake8-eradicate,
          flake8-print,
          # flake8-pytest-style,  # produces SyntaxError with umlauts.
          flake8-todo,
          flake8-typing-imports,
          flake8-unused-arguments,
          pep8-naming,
          pydocstyle,
          Pygments,
        ]
>>>>>>> a069150b

  # ToDo: comment in if only python 3.10 and above is supported
  # - repo: https://github.com/dosisod/refurb
  #   rev: v1.7.0
  #   hooks:
  #     - id: refurb

- repo: https://github.com/guilatrova/tryceratops
  rev: v1.1.0
  hooks:
    - id: tryceratops

  # - repo: https://github.com/econchick/interrogate
  #   rev: 1.5.0
  #   hooks:
  #     - id: interrogate
  #       args: [-v, --fail-under=50]
  #       exclude: ^(dashboard/|gettsim/docs/)
<<<<<<< HEAD

  - repo: https://github.com/lyz-code/yamlfix/
    rev: 1.2.0
    hooks:
      - id: yamlfix
  - repo: https://github.com/adrienverge/yamllint.git
    rev: v1.28.0
    hooks:
      - id: yamllint

  - repo: https://github.com/executablebooks/mdformat
    rev: 0.7.16
    hooks:
      - id: mdformat
        additional_dependencies:
          - mdformat-gfm
          - mdformat-black
        args:
          - --wrap
          - '88'
        files: (README\.md)
  - repo: https://github.com/executablebooks/mdformat
    rev: 0.7.16
    hooks:
      - id: mdformat
        additional_dependencies:
          - mdformat-myst
          - mdformat-black
        args:
          - --wrap
          - '88'
        files: (docs/.)
        # Exclude files with admonitions.
        # exclude: |
        #     (?x)^(
        #         path/to/file.py
        #     )$
  - repo: https://github.com/pre-commit/mirrors-mypy
    rev: v0.991
    hooks:
      - id: mypy
        args:
          - --ignore-missing-imports
        additional_dependencies:
          - types-PyYAML
          - types-pytz
  - repo: https://github.com/mgedmin/check-manifest
    rev: '0.48'
    hooks:
      - id: check-manifest
        args:
          - --no-build-isolation
        additional_dependencies:
          - setuptools-scm
          - toml
  - repo: meta
    hooks:
      - id: check-hooks-apply
      - id: check-useless-excludes
    # -   id: identity  # Prints all files passed to pre-commits. Debugging.
=======

  # - repo: https://github.com/adrienverge/yamllint.git
  #   rev: v1.26.1
  #   hooks:
  #     - id: yamllint
  #       files: \.(yaml|yml)$
  #       types: [file, yaml]
  #       entry: "yamllint --strict -f parsable -d '{rules: {document-start: {present: false}}'"

  # - repo: https://github.com/jumanjihouse/pre-commit-hook-yamlfmt
  #   rev: 0.2.1 # or other specific tag
  #   hooks:
  #     - id: yamlfmt

- repo: https://github.com/executablebooks/mdformat
  rev: 0.7.16
  hooks:
    - id: mdformat
      additional_dependencies: [mdformat-gfm, mdformat-black]
      args: [--wrap, "88"]
      files: (README\.md)
      exclude: |
        (?x)^(
            {{cookiecutter.project_slug}}/README.md
        )$
- repo: https://github.com/executablebooks/mdformat
  rev: 0.7.16
  hooks:
    - id: mdformat
      additional_dependencies: [mdformat-myst, mdformat-black]
      args: [--wrap, "88"]
      files: (docs/.)
      # Exclude files with admonitions.
      # exclude: |
      #     (?x)^(
      #         path/to/file.py
      #     )$
- repo: https://github.com/pre-commit/mirrors-mypy
  rev: v0.991
  hooks:
    - id: mypy
      args: [
          # --no-strict-optional,
          --ignore-missing-imports,
        ]
      additional_dependencies: [types-PyYAML, types-pytz]
- repo: https://github.com/mgedmin/check-manifest
  rev: "0.48"
  hooks:
    - id: check-manifest
      args: [--no-build-isolation]
      additional_dependencies: [setuptools-scm, toml]
- repo: meta
  hooks:
    - id: check-hooks-apply
    - id: check-useless-excludes
  # -   id: identity  # Prints all files passed to pre-commits. Debugging.
- repo: https://github.com/kynan/nbstripout
  rev: 0.6.1
  hooks:
    - id: nbstripout
      args: [--extra-keys, metadata.kernelspec]
>>>>>>> a069150b
<|MERGE_RESOLUTION|>--- conflicted
+++ resolved
@@ -1,6 +1,5 @@
 ---
 repos:
-<<<<<<< HEAD
   - repo: https://github.com/pre-commit/pre-commit-hooks
     rev: v4.4.0
     hooks:
@@ -86,90 +85,6 @@
           - pep8-naming
           - pydocstyle
           - Pygments
-=======
-- repo: https://github.com/pre-commit/pre-commit-hooks
-  rev: v4.4.0
-  hooks:
-    - id: check-added-large-files
-      args: ["--maxkb=10000"]
-    - id: check-case-conflict
-    - id: check-merge-conflict
-    - id: check-vcs-permalinks
-    - id: check-yaml
-      exclude: 'meta\.yaml'
-    - id: debug-statements
-    - id: end-of-file-fixer
-    - id: fix-byte-order-marker
-      types: [text]
-    - id: mixed-line-ending
-      args: ["--fix=lf"]
-      description: Forces to replace line ending by the UNIX 'lf' character.
-    - id: no-commit-to-branch
-      args: [--branch, main]
-    - id: trailing-whitespace
-    - id: check-ast
-    - id: check-docstring-first
-- repo: https://github.com/pre-commit/pygrep-hooks
-  rev: v1.9.0
-  hooks:
-    - id: python-check-blanket-noqa
-    - id: python-check-mock-methods
-    - id: python-no-eval
-    - id: python-no-log-warn
-    - id: python-use-type-annotations
-    - id: text-unicode-replacement-char
-- repo: https://github.com/asottile/pyupgrade
-  rev: v3.3.1
-  hooks:
-    - id: pyupgrade
-      args: [--py39-plus]
-- repo: https://github.com/asottile/reorder_python_imports
-  rev: v3.9.0
-  hooks:
-    - id: reorder-python-imports
-      args: [--py39-plus]
-- repo: https://github.com/asottile/setup-cfg-fmt
-  rev: v2.2.0
-  hooks:
-    - id: setup-cfg-fmt
-- repo: https://github.com/psf/black
-  rev: 22.12.0
-  hooks:
-    - id: black
-- repo: https://github.com/PyCQA/docformatter
-  rev: v1.5.0
-  hooks:
-    - id: docformatter
-      args:
-        [
-          --in-place,
-          --wrap-summaries,
-          "88",
-          --wrap-descriptions,
-          "88",
-          --blank,
-        ]
-- repo: https://github.com/PyCQA/flake8
-  rev: 5.0.4
-  hooks:
-    - id: flake8
-      additional_dependencies: [
-          flake8-alfred,
-          flake8-bugbear,
-          flake8-builtins,
-          flake8-comprehensions,
-          flake8-docstrings,
-          flake8-eradicate,
-          flake8-print,
-          # flake8-pytest-style,  # produces SyntaxError with umlauts.
-          flake8-todo,
-          flake8-typing-imports,
-          flake8-unused-arguments,
-          pep8-naming,
-          pydocstyle,
-          Pygments,
-        ]
->>>>>>> a069150b
 
   # ToDo: comment in if only python 3.10 and above is supported
   # - repo: https://github.com/dosisod/refurb
@@ -177,10 +92,10 @@
   #   hooks:
   #     - id: refurb
 
-- repo: https://github.com/guilatrova/tryceratops
-  rev: v1.1.0
-  hooks:
-    - id: tryceratops
+  - repo: https://github.com/guilatrova/tryceratops
+    rev: v1.1.0
+    hooks:
+      - id: tryceratops
 
   # - repo: https://github.com/econchick/interrogate
   #   rev: 1.5.0
@@ -188,9 +103,8 @@
   #     - id: interrogate
   #       args: [-v, --fail-under=50]
   #       exclude: ^(dashboard/|gettsim/docs/)
-<<<<<<< HEAD
 
-  - repo: https://github.com/lyz-code/yamlfix/
+  - repo: https://github.com/lyz-code/yamlfix
     rev: 1.2.0
     hooks:
       - id: yamlfix
@@ -221,11 +135,6 @@
           - --wrap
           - '88'
         files: (docs/.)
-        # Exclude files with admonitions.
-        # exclude: |
-        #     (?x)^(
-        #         path/to/file.py
-        #     )$
   - repo: https://github.com/pre-commit/mirrors-mypy
     rev: v0.991
     hooks:
@@ -248,68 +157,12 @@
     hooks:
       - id: check-hooks-apply
       - id: check-useless-excludes
-    # -   id: identity  # Prints all files passed to pre-commits. Debugging.
-=======
+      # - id: identity  # Prints all files passed to pre-commits. Debugging.
 
-  # - repo: https://github.com/adrienverge/yamllint.git
-  #   rev: v1.26.1
-  #   hooks:
-  #     - id: yamllint
-  #       files: \.(yaml|yml)$
-  #       types: [file, yaml]
-  #       entry: "yamllint --strict -f parsable -d '{rules: {document-start: {present: false}}'"
-
-  # - repo: https://github.com/jumanjihouse/pre-commit-hook-yamlfmt
-  #   rev: 0.2.1 # or other specific tag
-  #   hooks:
-  #     - id: yamlfmt
-
-- repo: https://github.com/executablebooks/mdformat
-  rev: 0.7.16
-  hooks:
-    - id: mdformat
-      additional_dependencies: [mdformat-gfm, mdformat-black]
-      args: [--wrap, "88"]
-      files: (README\.md)
-      exclude: |
-        (?x)^(
-            {{cookiecutter.project_slug}}/README.md
-        )$
-- repo: https://github.com/executablebooks/mdformat
-  rev: 0.7.16
-  hooks:
-    - id: mdformat
-      additional_dependencies: [mdformat-myst, mdformat-black]
-      args: [--wrap, "88"]
-      files: (docs/.)
-      # Exclude files with admonitions.
-      # exclude: |
-      #     (?x)^(
-      #         path/to/file.py
-      #     )$
-- repo: https://github.com/pre-commit/mirrors-mypy
-  rev: v0.991
-  hooks:
-    - id: mypy
-      args: [
-          # --no-strict-optional,
-          --ignore-missing-imports,
-        ]
-      additional_dependencies: [types-PyYAML, types-pytz]
-- repo: https://github.com/mgedmin/check-manifest
-  rev: "0.48"
-  hooks:
-    - id: check-manifest
-      args: [--no-build-isolation]
-      additional_dependencies: [setuptools-scm, toml]
-- repo: meta
-  hooks:
-    - id: check-hooks-apply
-    - id: check-useless-excludes
-  # -   id: identity  # Prints all files passed to pre-commits. Debugging.
-- repo: https://github.com/kynan/nbstripout
-  rev: 0.6.1
-  hooks:
-    - id: nbstripout
-      args: [--extra-keys, metadata.kernelspec]
->>>>>>> a069150b
+  - repo: https://github.com/kynan/nbstripout
+    rev: 0.6.1
+    hooks:
+      - id: nbstripout
+        args:
+          - --extra-keys
+          - metadata.kernelspec