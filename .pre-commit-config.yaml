--- conflicted
+++ resolved
@@ -21,11 +21,7 @@
         args: [--autofix, --no-sort-keys]
     -   id: trailing-whitespace
 -   repo: https://github.com/asottile/pyupgrade
-<<<<<<< HEAD
-    rev: v1.26.1
-=======
     rev: v1.26.2
->>>>>>> 5789ffa8
     hooks:
     -   id: pyupgrade
         args: [
