---
repos:
  - repo: meta
    hooks:
      - id: check-hooks-apply
      - id: check-useless-excludes
      # - id: identity  # Prints all files passed to pre-commits. Debugging.
  - repo: https://github.com/lyz-code/yamlfix
    rev: 1.13.0
    hooks:
      - id: yamlfix
  - repo: https://github.com/pre-commit/pre-commit-hooks
    rev: v4.4.0
    hooks:
      - id: check-added-large-files
        args:
          - --maxkb=10000
      - id: check-case-conflict
      - id: check-merge-conflict
      - id: check-vcs-permalinks
      - id: check-yaml
      - id: check-toml
      - id: debug-statements
      - id: end-of-file-fixer
      - id: fix-byte-order-marker
        types:
          - text
      - id: forbid-submodules
      - id: mixed-line-ending
        args:
          - --fix=lf
        description: Forces to replace line ending by the UNIX 'lf' character.
      # - id: name-tests-test
      #   args:
      #     - --pytest-test-first
      - id: no-commit-to-branch
        args:
          - --branch
          - main
      - id: trailing-whitespace
      - id: check-ast
      - id: check-docstring-first
  - repo: https://github.com/adrienverge/yamllint.git
    rev: v1.32.0
    hooks:
      - id: yamllint
  - repo: https://github.com/psf/black
    rev: 23.7.0
    hooks:
      - id: black
        # It is recommended to specify the latest version of Python
        # supported by your project here
        language_version: python3.11
  - repo: https://github.com/asottile/blacken-docs
    rev: 1.15.0
    hooks:
      - id: blacken-docs
      # exclude: docs/source/how_to_guides/optimization/how_to_specify_constraints.md
  - repo: https://github.com/astral-sh/ruff-pre-commit
    rev: v0.0.281
    hooks:
      - id: ruff
      #   args:
      #     - --verbose
  - repo: https://github.com/kynan/nbstripout
    rev: 0.6.1
    hooks:
      - id: nbstripout
        args:
          - --extra-keys
          - metadata.kernelspec metadata.language_info.version metadata.vscode
  - repo: https://github.com/nbQA-dev/nbQA
    rev: 1.7.0
    hooks:
      - id: nbqa-black
        additional_dependencies:
          - black==23.7.0
      - id: nbqa-ruff
        additional_dependencies:
<<<<<<< HEAD
          - ruff==v0.0.278
=======
          - ruff==v0.0.281
>>>>>>> 2272878c
        args:
          - --ignore=B018,T201
  - repo: https://github.com/executablebooks/mdformat
    rev: 0.7.16
    hooks:
      - id: mdformat
        additional_dependencies:
          - mdformat-gfm
          - mdformat-black
        args:
          - --wrap
          - '88'
        files: (README\.md)
  - repo: https://github.com/executablebooks/mdformat
    rev: 0.7.16
    hooks:
      - id: mdformat
        additional_dependencies:
          - mdformat-myst
          - mdformat-black
        args:
          - --wrap
          - '88'
        files: (docs/.)
  - repo: https://github.com/pre-commit/mirrors-mypy
    rev: v1.4.1
    hooks:
      - id: mypy
        args:
          - --ignore-missing-imports
        additional_dependencies:
          - types-PyYAML
          - types-pytz
  - repo: https://github.com/asottile/setup-cfg-fmt
    rev: v2.4.0
    hooks:
      - id: setup-cfg-fmt
  - repo: https://github.com/mgedmin/check-manifest
    rev: '0.49'
    hooks:
      - id: check-manifest
        args:
          - --no-build-isolation
        additional_dependencies:
          - setuptools-scm
          - toml
ci:
  autoupdate_schedule: monthly<|MERGE_RESOLUTION|>--- conflicted
+++ resolved
@@ -77,11 +77,7 @@
           - black==23.7.0
       - id: nbqa-ruff
         additional_dependencies:
-<<<<<<< HEAD
-          - ruff==v0.0.278
-=======
           - ruff==v0.0.281
->>>>>>> 2272878c
         args:
           - --ignore=B018,T201
   - repo: https://github.com/executablebooks/mdformat
