--- conflicted
+++ resolved
@@ -13,14 +13,7 @@
 
     """
     params = soz_vers_beitr_params["beitr_bemess_grenze_m"]["ges_rentenv"]
-<<<<<<< HEAD
-    if wohnort_ost:
-        out = params["ost"]
-    else:
-        out = params["west"]
-=======
     out = params["ost"] if wohnort_ost else params["west"]
->>>>>>> cbfc4d26
 
     return float(out)
 
@@ -44,14 +37,7 @@
     """
     params = soz_vers_beitr_params["beitr_bemess_grenze_m"]["ges_krankenv"]
 
-<<<<<<< HEAD
-    if wohnort_ost:
-        out = params["ost"]
-    else:
-        out = params["west"]
-=======
     out = params["ost"] if wohnort_ost else params["west"]
->>>>>>> cbfc4d26
 
     return float(out)
 
@@ -74,17 +60,10 @@
     Returns
     -------
     """
-<<<<<<< HEAD
-    if wohnort_ost:
-        out = soz_vers_beitr_params["bezugsgröße_selbst_m"]["ost"]
-    else:
-        out = soz_vers_beitr_params["bezugsgröße_selbst_m"]["west"]
-=======
     out = (
         soz_vers_beitr_params["bezugsgröße_selbst_m"]["ost"]
         if wohnort_ost
         else soz_vers_beitr_params["bezugsgröße_selbst_m"]["west"]
     )
->>>>>>> cbfc4d26
 
     return float(out)