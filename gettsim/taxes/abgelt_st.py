--- conflicted
+++ resolved
@@ -1,9 +1,5 @@
 def abgelt_st_tu(zu_verst_kapitaleink_tu: float, abgelt_st_params: dict) -> float:
-<<<<<<< HEAD
-    """Calculate Abgeltungssteuer per tax unit.
-=======
     """Calculate abgeltungssteuer per tax unit.
->>>>>>> dda2e436
 
     Parameters
     ----------
@@ -20,13 +16,9 @@
 
 
 def zu_verst_kapitaleink_tu(
-<<<<<<< HEAD
-    kapitaleink_brutto_tu: float, anz_erwachsene_tu: int, eink_st_abzüge_params: dict,
-=======
     kapitaleink_brutto_tu: float,
     anz_erwachsene_tu: int,
     eink_st_abzüge_params: dict,
->>>>>>> dda2e436
 ) -> float:
     """Calculate taxable income per tax unit.
 
