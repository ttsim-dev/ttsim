--- conflicted
+++ resolved
@@ -8,15 +8,9 @@
 def arbeitsl_geld_2_m_hh(
     arbeitsl_geld_2_m_minus_eink_hh: FloatSeries,
     wohngeld_vorrang_hh: BoolSeries,
-<<<<<<< HEAD
-    kinderzuschlag_vorrang_hh: BoolSeries,
-    wohngeld_kinderzuschlag_vorrang_hh: BoolSeries,
-    alle_erwachsene_rentner_hh,
-=======
     kinderzuschl_vorrang_hh: BoolSeries,
     wohngeld_kinderzuschl_vorrang_hh: BoolSeries,
-    rentner_in_hh: BoolSeries,
->>>>>>> 426dc9a6
+    alle_erwachsene_rentner_hh: BoolSeries,
 ) -> FloatSeries:
 
     """Calculate final monthly subsistence payment on household level.
@@ -27,21 +21,12 @@
         See :func:`arbeitsl_geld_2_m_minus_eink_hh`.
     wohngeld_vorrang_hh
         See :func:`wohngeld_vorrang_hh`.
-<<<<<<< HEAD
-    kinderzuschlag_vorrang_hh
-        See :func:`kinderzuschlag_vorrang_hh`.
-    wohngeld_kinderzuschlag_vorrang_hh
-        See :func:`wohngeld_kinderzuschlag_vorrang_hh`.
-    alle_erwachsene_rentner_hh
-        See :func:`alle_erwachsene_rentner_hh`.
-=======
     kinderzuschl_vorrang_hh
         See :func:`kinderzuschl_vorrang_hh`.
     wohngeld_kinderzuschl_vorrang_hh
         See :func:`wohngeld_kinderzuschl_vorrang_hh`.
-    rentner_in_hh
-        See :func:`rentner_in_hh`.
->>>>>>> 426dc9a6
+    alle_erwachsene_rentner_hh
+        See :func:`alle_erwachsene_rentner_hh   `.
 
     Returns
     -------
@@ -50,15 +35,9 @@
     out = arbeitsl_geld_2_m_minus_eink_hh.copy()
     cond = (
         wohngeld_vorrang_hh
-<<<<<<< HEAD
-        | kinderzuschlag_vorrang_hh
-        | wohngeld_kinderzuschlag_vorrang_hh
-        | alle_erwachsene_rentner_hh
-=======
         | kinderzuschl_vorrang_hh
         | wohngeld_kinderzuschl_vorrang_hh
-        | rentner_in_hh
->>>>>>> 426dc9a6
+        | alle_erwachsene_rentner_hh
     )
     out.loc[cond] = 0
     return out
