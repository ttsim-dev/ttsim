--- conflicted
+++ resolved
@@ -1,10 +1,5 @@
-<<<<<<< HEAD
 def arbeitsl_geld_2_kost_unterk_m_hh_bis_2022(
-    _arbeitsl_geld_2_berechtigte_wohnfläche_hh: int,
-=======
-def arbeitsl_geld_2_kost_unterk_m_hh(
     _arbeitsl_geld_2_berechtigte_wohnfläche_hh: float,
->>>>>>> 6779453d
     _arbeitsl_geld_2_warmmiete_pro_qm_hh: float,
 ) -> float:
     """Calculate costs of living eligible to claim until 2022.
@@ -31,7 +26,7 @@
     bruttokaltmiete_m_hh: float,
     heizkosten_m_hh: float,
     bürgerg_bezug_vorj: bool,
-    _arbeitsl_geld_2_berechtigte_wohnfläche_hh: int,
+    _arbeitsl_geld_2_berechtigte_wohnfläche_hh: float,
     _arbeitsl_geld_2_warmmiete_pro_qm_hh: float,
 ) -> float:
     """Calculate costs of living eligible to claim since 2023.
@@ -65,7 +60,7 @@
         )
     else:
         out = bruttokaltmiete_m_hh + heizkosten_m_hh
-        # To Do: only reasonable heating costs are taken into account
+        # ToDo: only reasonable heating costs are taken into account
         # these are calculated taking into account the actual size of the apartment
         # not just the appropriate size
 
