import numpy as np

from gettsim.shared import add_rounding_spec
from gettsim.typing import BoolSeries
from gettsim.typing import FloatSeries
from gettsim.typing import IntSeries


@add_rounding_spec(base=0.01, direction="nearest")
def grundr_zuschlag_m(
    grundr_zuschlag_vor_eink_anr_m: FloatSeries, anr_eink_gr_m: FloatSeries
) -> FloatSeries:
    """Calculate Grundrentenzuschlag (additional monthly pensions payments
    resulting from Grundrente)

    Parameters
    ----------
    grundr_zuschlag_vor_eink_anr_m
        See :func:`grundr_zuschlag_vor_eink_anr_m`.
    anr_eink_gr_m
        See :func:`anr_eink_gr_m`.

    Returns
    -------

    """
<<<<<<< HEAD
    out = grundr_zuschlag_vor_eink_anr_m - anrechenbares_eink_gr_m
    return out.clip(lower=0)


@add_rounding_spec(base=0.01, direction="nearest")
def anrechenbares_eink_gr_m(
=======
    out = grundr_zuschlag_vor_eink_anr_m - anr_eink_gr_m
    return out.clip(lower=0).round(2)


def anr_eink_gr_m(
>>>>>>> 9a572b9a
    gemeinsam_veranlagt: BoolSeries,
    eink_excl_grundr_zuschlag_m_tu: FloatSeries,
    rentenwert: FloatSeries,
    tu_id: IntSeries,
    ges_rentenv_params: dict,
) -> FloatSeries:
    """Calculate reduction of Grundrentenzuschlag through income offsetting.

    Implement income crediting rule as defined in Grundrentengesetz.

    There are upper and lower thresholds for singles and couples. 60% of income between
    the upper and lower threshold is credited against the Grundrentenzuschlag. All the
    income above the upper threshold is credited against the Grundrentenzuschlag.

    Parameters
    ----------
    gemeinsam_veranlagt
        See :func:`gemeinsam_veranlagt`.
    eink_excl_grundr_zuschlag_m_tu
        See :func:`eink_excl_grundr_zuschlag_m_tu`.
    rentenwert
        See :func:`rentenwert`.
    tu_id
        See basic input variable :ref:`tu_id <tu_id>`.
    ges_rentenv_params
        See params documentation :ref:`ges_rentenv_params <ges_rentenv_params>`.
    Returns
    -------

    """

    # Select correct thresholds of income crediting rule.
    einkommensanrechnung_upper = gemeinsam_veranlagt.replace(
        {
            False: ges_rentenv_params["einkommensanr_grundrente"]["upper"],
            True: ges_rentenv_params["einkommensanr_grundrente"]["upper_ehe"],
        }
    ).astype(float)

    einkommensanrechnung_lower = gemeinsam_veranlagt.replace(
        {
            False: ges_rentenv_params["einkommensanr_grundrente"]["lower"],
            True: ges_rentenv_params["einkommensanr_grundrente"]["lower_ehe"],
        }
    ).astype(float)
    upper = einkommensanrechnung_upper * rentenwert
    lower = einkommensanrechnung_lower * rentenwert

    # Calculate deducted income following the crediting rules.
    einkommen_grundr = tu_id.replace(eink_excl_grundr_zuschlag_m_tu)
    einkommen_btw_upper_lower = (einkommen_grundr.clip(upper=upper) - lower).clip(
        lower=0
    )
    einkommen_above_upper = (einkommen_grundr - upper).clip(lower=0)

    out = einkommen_btw_upper_lower * 0.6 + einkommen_above_upper

    return out


@add_rounding_spec(base=0.01, direction="nearest")
def grundr_zuschlag_vor_eink_anr_m(
    bonus_entgeltpunkte_grundr: FloatSeries,
    g_r_bewertungsreiten: IntSeries,
    rentenwert: FloatSeries,
    zugangsfaktor: FloatSeries,
    ges_rentenv_params: dict,
) -> FloatSeries:
    """Calculate additional monthly pensions payments resulting from
    Grundrente, without taking into account income crediting rules.

    According to the Grundrentengesetz, the Zugangsfaktor is limited to 1
    and considered Grundrentezeiten are limited to 35 years (420 months).
    Parameters
    ----------
    bonus_entgeltpunkte_grundr
        See :func:`bonus_entgeltpunkte_grundr`.
    g_r_bewertungsreiten
        See basic input variable
        :ref:`g_r_bewertungsreiten <g_r_bewertungsreiten>`.
    rentenwert
        See :func:`rentenwert`.
    zugangsfaktor
        See :func:`zugangsfaktor`.
    ges_rentenv_params
        See params documentation :ref:`ges_rentenv_params <ges_rentenv_params>`.

    Returns
    -------

    """
    out = (
        bonus_entgeltpunkte_grundr
        * g_r_bewertungsreiten.clip(
            upper=ges_rentenv_params["grundrentenzeiten"]["max"]
        )
        * rentenwert
        * zugangsfaktor.clip(upper=1)
    )
    return out


def durchschnittl_entgeltp_grundr(
    entgeltp_grundr: FloatSeries, g_r_bewertungsreiten: IntSeries
) -> FloatSeries:
    """Compute average number of Entgeltpunkte earned per month of Grundrentenzeiten.

    Parameters
    ----------
    entgeltp_grundr
        See basic input variable
        :ref:`entgeltp_grundr <entgeltp_grundr>`.
    g_r_bewertungsreiten
        See basic input variable
        :ref:`g_r_bewertungsreiten <g_r_bewertungsreiten>`.

    Returns
    -------

    """
    return entgeltp_grundr / g_r_bewertungsreiten


@add_rounding_spec(base=0.0001, direction="nearest")
def höchstwert_grundr_m(
    grundrentenzeiten: IntSeries, ges_rentenv_params: dict
) -> FloatSeries:
    """Calculates the maximum allowed number of average Entgeltpunkte (per month)
    after adding bonus of Entgeltpunkte for a given number of Grundrentenzeiten.

    Parameters
    ----------
    grundrentenzeiten
        See basic input variable :ref:`grundrentenzeiten <grundrentenzeiten>`.
    ges_rentenv_params
        See params documentation :ref:`ges_rentenv_params <ges_rentenv_params>`.

    Returns
    -------

    """

    # Calculate number of months above minimum threshold
    months_above_thresh = (
        grundrentenzeiten.clip(upper=ges_rentenv_params["grundrentenzeiten"]["max"])
        - ges_rentenv_params["grundrentenzeiten"]["min"]
    )

    # Calculate höchstwert
    out = (
        ges_rentenv_params["höchstwert_grundrente"]["base"]
        + ges_rentenv_params["höchstwert_grundrente"]["increment"] * months_above_thresh
    )
    return out


def bonus_entgeltpunkte_grundr(
    durchschnittl_entgeltp_grundr: FloatSeries,
    höchstwert_grundr_m: FloatSeries,
    grundrentenzeiten: IntSeries,
    ges_rentenv_params: dict,
) -> FloatSeries:
    """Calculate additional Entgeltpunkte for pensioner.

    In general, the average of monthly Entgeltpunkte earnd in Grundrentenzeiten is
    doubled, or extended to the individual Höchstwert if doubling would exceed the
    Höchstwert. Then, the value is multiplied by 0.875.

    Legal reference: § 76g SGB VI

    Parameters
    ----------
    durchschnittl_entgeltp_grundr
        See :func:`durchschnittl_entgeltp_grundr`.
    höchstwert_grundr_m
        See :func:`höchstwert_grundr_m`.
    grundrentenzeiten
        See basic input variable :ref:`grundrentenzeiten <grundrentenzeiten>`.
    ges_rentenv_params
        See params documentation :ref:`ges_rentenv_params <ges_rentenv_params>`.

    Returns
    -------

    """
    out = grundrentenzeiten.astype(float) * np.nan

    # Case 1: Entgeltpunkte less than half of Höchstwert
    below_half_höchstwert = durchschnittl_entgeltp_grundr <= (0.5 * höchstwert_grundr_m)
    out.loc[below_half_höchstwert] = durchschnittl_entgeltp_grundr

    # Case 2: Entgeltpunkte more than half of Höchstwert, but below Höchstwert
    cond = ~below_half_höchstwert & (
        durchschnittl_entgeltp_grundr < höchstwert_grundr_m
    )
    out.loc[cond] = höchstwert_grundr_m - durchschnittl_entgeltp_grundr

    # Case 3: Entgeltpunkte above Höchstwert
    cond = durchschnittl_entgeltp_grundr > höchstwert_grundr_m
    out.loc[cond] = 0

    # Set to 0 if Grundrentenzeiten below minimum
    gr_zeiten_below_min = (
        grundrentenzeiten < ges_rentenv_params["grundrentenzeiten"]["min"]
    )
    out.loc[gr_zeiten_below_min] = 0

    # Multiply additional Engeltpunkte by factor
    out = out * ges_rentenv_params["faktor_bonus_grundrente"]

    return out


def eink_excl_grundr_zuschlag_m_tu(
    eink_excl_grundr_zuschlag_m: FloatSeries, tu_id: IntSeries
) -> FloatSeries:
    """Aggregate the income relevant for income crediting rule of
    Grundrentenzuschlag on tax unit level.

    Parameters
    ----------
    eink_excl_grundr_zuschlag_m
        See :func:`eink_excl_grundr_zuschlag_m`.
    tu_id
        See basic input variable :ref:`tu_id <tu_id>`.

    Returns
    -------

    """
    return eink_excl_grundr_zuschlag_m.groupby(tu_id).sum()


def eink_excl_grundr_zuschlag_m(
    proxy_rente_vorj_excl_grundr_m: FloatSeries,
    bruttolohn_vorj_m: FloatSeries,
    brutto_eink_1: FloatSeries,
    brutto_eink_6: FloatSeries,
    kapital_eink_minus_pauschbetr: FloatSeries,
) -> FloatSeries:
    """Income relevant for income crediting rule of Grundrentenzuschlag. The
    Grundrentenzuschlag (in previous years) is not part of the relevant income and
    does not lower the Grundrentenzuschlag.

    The Deutsche Rentenversicherung uses the income of the year two to three years
    ago to be able to use administrative data on this income for the calculation.

    "It can be assumed that the tax office regularly has the data two years after
    the end of the assessment period, which can be retrieved from the pension
    insurance."

    Warning: Currently, earnings of dependend work and pensions are based on the
    last year, and other income on the current year instead of the year
    two years ago to avoid the need for several new input variables.

    #ToDo: Freibeträge for income are currently not considered
    #ToDO: as freibetraege_tu depends on pension income

    Parameters
    ----------
    proxy_rente_vorj_excl_grundr_m
        See :func:`proxy_rente_vorj_excl_grundr_m`.
    bruttolohn_vorj_m
        See :func:`bruttolohn_vorj_m`.
    brutto_eink_1
        See :func:`brutto_eink_1`.
    brutto_eink_6
        See :func:`brutto_eink_6`.
    kapital_eink_minus_pauschbetr
        See :func:`kapital_eink_minus_pauschbetr`.
    Returns
    -------
    """

    out = (
        proxy_rente_vorj_excl_grundr_m
        + bruttolohn_vorj_m
        + brutto_eink_1 / 12  # income from self-employment
        + brutto_eink_6 / 12  # income from rents
        + kapital_eink_minus_pauschbetr / 12
    )

    return out


def proxy_rente_vorj_excl_grundr_m(
    rentenwert_vorjahr: FloatSeries,
    priv_rente_m: FloatSeries,
    jahr_renteneintr: IntSeries,
    geburtsjahr: IntSeries,
    alter: IntSeries,
    entgeltpunkte: FloatSeries,
    zugangsfaktor: FloatSeries,
) -> FloatSeries:
    """Estimated amount of public pensions of last year excluding Grundrentenzuschlag.

    rentenwert_vorjahr
        See basic input variable :ref:`rentenwert_vorjahr <rentenwert_vorjahr>`.
    priv_rente_m
        See basic input variable :ref:`priv_rente_m <priv_rente_m>`.
    jahr_renteneintr
        See basic input variable :ref:`jahr_renteneintr <jahr_renteneintr>`.
    geburtsjahr
        See basic input variable :ref:`geburtsjahr <geburtsjahr>`.
    alter
        See basic input variable :ref:`alter <alter>`.
    entgeltpunkte
        See basic input variable :ref:`entgeltpunkte <entgeltpunkte>`.
    zugangsfaktor
        See :func:`zugangsfaktor`.

    Returns
    -------
    """

    # Assume priv_rente_m did not change
    out = entgeltpunkte * zugangsfaktor * rentenwert_vorjahr + priv_rente_m

    # Calculate if subect was retired last year
    # ToDo: Use current_year as input variable once we addressed issue #211
    current_year = geburtsjahr + alter
    rentner_vorjahr = jahr_renteneintr <= current_year - 1

    out.loc[~rentner_vorjahr] = 0
    return out


def nicht_grundrentenberechtigt(
    grundrentenzeiten: IntSeries, ges_rentenv_params: dict
) -> BoolSeries:
    """Indicates that person is not entitled to Freibetragsregelung.

    Parameters
    ----------
    grundrentenzeiten
        See :func:`grundrentenzeiten`.
    ges_rentenv_params
        See params documentation :ref:`ges_rentenv_params <ges_rentenv_params>`.

    Returns
    -------

    """
    return grundrentenzeiten < ges_rentenv_params["grundrentenzeiten"]["min"]<|MERGE_RESOLUTION|>--- conflicted
+++ resolved
@@ -24,20 +24,12 @@
     -------
 
     """
-<<<<<<< HEAD
-    out = grundr_zuschlag_vor_eink_anr_m - anrechenbares_eink_gr_m
+    out = grundr_zuschlag_vor_eink_anr_m - anr_eink_gr_m
     return out.clip(lower=0)
 
 
 @add_rounding_spec(base=0.01, direction="nearest")
-def anrechenbares_eink_gr_m(
-=======
-    out = grundr_zuschlag_vor_eink_anr_m - anr_eink_gr_m
-    return out.clip(lower=0).round(2)
-
-
 def anr_eink_gr_m(
->>>>>>> 9a572b9a
     gemeinsam_veranlagt: BoolSeries,
     eink_excl_grundr_zuschlag_m_tu: FloatSeries,
     rentenwert: FloatSeries,
