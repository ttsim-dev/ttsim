--- conflicted
+++ resolved
@@ -279,12 +279,8 @@
 def _grunds_im_alter_mehrbedarf_beh_m_hh(
     _grunds_im_alter_mehrbedarf_beh_g_m: FloatSeries, hh_id: IntSeries,
 ) -> FloatSeries:
-<<<<<<< HEAD
-    """Aggregate mehrbedarf for people with disabled person's pass G on
+    """Aggregate additional allowance for people with disabled person's pass G on
     household level.
-=======
-    """Aggregate additional allowance for people with disabilities on household level.
->>>>>>> fd62fc9e
 
     Parameters
     ----------
