--- conflicted
+++ resolved
@@ -1,10 +1,9 @@
-<<<<<<< HEAD
 def alleinerziehend_tu(tu_id, alleinerziehend):
     return alleinerziehend.groupby(tu_id).any()
-=======
+
+
 def _anz_kinder_in_tu(tu_id, kind):
     return (kind.astype(int)).groupby(tu_id).sum()
->>>>>>> c61f322a
 
 
 def _anz_erwachsene_tu(tu_id, kind):
