import datetime

import numpy as np
import yaml

from gettsim.benefits.wohngeld import calc_max_rent_since_2009
from gettsim.benefits.wohngeld import calc_max_rent_until_2008
from gettsim.config import ROOT_DIR
from gettsim.pensions import _rentenwert_from_2018
from gettsim.pensions import _rentenwert_until_2017
from gettsim.social_insurance import calc_midi_contributions
from gettsim.social_insurance import no_midi
from gettsim.taxes.calc_taxes import tarif
from gettsim.taxes.kindergeld import kg_eligibility_hours
from gettsim.taxes.kindergeld import kg_eligibility_wage
from gettsim.taxes.zve import calc_hhfreib_from2015
from gettsim.taxes.zve import calc_hhfreib_until2014
from gettsim.taxes.zve import vorsorge2010
from gettsim.taxes.zve import vorsorge_dummy


def get_policies_for_date(year, group, month=1, day=1):
    tax_data_raw = yaml.safe_load((ROOT_DIR / "data" / f"{group}.yaml").read_text())
    tax_data = {}
    this_year = datetime.date(year=year, month=month, day=day)
    for key in tax_data_raw:
        if tax_data_raw[key]["values"] is not None:
            policy_dates = tax_data_raw[key]["values"]
            past_policies = [x for x in policy_dates if x <= this_year]
            if not past_policies:
                # TODO: Should there be missing values or should the key not exist?
                tax_data[key] = np.nan
            else:
                policy_in_place = np.max(past_policies)
                tax_data[key] = tax_data_raw[key]["values"][policy_in_place]["value"]
    tax_data["yr"] = year

    if group == "soz_vers_beitr":
        if year >= 2003:
            tax_data["calc_midi_contrib"] = calc_midi_contributions
        else:
            tax_data["calc_midi_contrib"] = no_midi
        if year > 2017:
            tax_data["calc_rentenwert"] = _rentenwert_from_2018
        else:
            tax_data["calc_rentenwert"] = _rentenwert_until_2017

    elif group == "e_st_abzuege":
        if year <= 2014:
            tax_data["calc_hhfreib"] = calc_hhfreib_until2014
        else:
            tax_data["calc_hhfreib"] = calc_hhfreib_from2015
        if year >= 2010:
            tax_data["vorsorge"] = vorsorge2010
        else:
            tax_data["vorsorge"] = vorsorge_dummy

        # TODO: We need to adapt favorability check for that. See
        #  https://github.com/iza-institute-of-labor-economics/gettsim/issues/81 for
        #  details.
        # if year >= 2009:
        #     tax_data["zve_list"] = ["nokfb", "kfb", "abg_nokfb", "abg_kfb"]
        # else:
        #     tax_data["zve_list"] = ["nokfb", "kfb"]
        tax_data["zve_list"] = ["nokfb", "kfb"]

    elif group == "kindergeld":
        if year > 2011:
            tax_data["childben_elig_rule"] = kg_eligibility_hours
        else:
            tax_data["childben_elig_rule"] = kg_eligibility_wage

    elif group == "wohngeld":
        if year < 2009:
            tax_data["calc_max_rent"] = calc_max_rent_until_2008
        else:
            tax_data["calc_max_rent"] = calc_max_rent_since_2009

    elif group == "e_st":
        tax_data["tax_schedule"] = tarif

<<<<<<< HEAD
    return tax_data
=======
    tax_data["tax_schedule"] = tarif
    return tax_data


def get_pension_data_for_year(raw_year, raw_pension_data=None):
    if not raw_pension_data:
        raw_pension_data = yaml.safe_load(
            (ROOT_DIR / "data" / "pension_data.yaml").read_text()
        )
    pension_data = {}

    # meanwages is only filled until 2016. The same is done in the pension function.
    year = min(raw_year, 2016)

    for key in raw_pension_data:
        pension_data[key] = {}
        data_years = list(raw_pension_data[key]["values"].keys())
        # For calculating pensions we need demographic data up to three years in the
        # past.
        for yr in range(year - 3, year + 1):
            past_data = [x for x in data_years if x <= yr]
            if not past_data:
                # TODO: Should there be missing values or should the key not exist?
                pension_data[key][yr] = np.nan
            else:
                policy_year = np.max(past_data)
                pension_data[key][yr] = raw_pension_data[key]["values"][policy_year][
                    "value"
                ]
    return pension_data
>>>>>>> f9305c8e
<|MERGE_RESOLUTION|>--- conflicted
+++ resolved
@@ -79,10 +79,6 @@
     elif group == "e_st":
         tax_data["tax_schedule"] = tarif
 
-<<<<<<< HEAD
-    return tax_data
-=======
-    tax_data["tax_schedule"] = tarif
     return tax_data
 
 
@@ -111,5 +107,4 @@
                 pension_data[key][yr] = raw_pension_data[key]["values"][policy_year][
                     "value"
                 ]
-    return pension_data
->>>>>>> f9305c8e
+    return pension_data