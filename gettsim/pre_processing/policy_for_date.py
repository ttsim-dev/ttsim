--- conflicted
+++ resolved
@@ -50,20 +50,13 @@
             actual_date, group, raw_group_data=raw_group_data
         )
     elif group in [
-<<<<<<< HEAD
-        "arbeitsl_geld_2",
-        "kindergeld",
-        "eink_st_abzuege",
-        "abgelt_st",
-        "eink_st",
-=======
         "abgelt_st",
         "arbeitsl_geld",
         "arbeitsl_geld_2",
         "eink_st_abzuege",
         "kindergeld",
         "kinderzuschlag",
->>>>>>> 7ddac403
+        "eink_st",
     ]:
         tax_data = process_data(actual_date, group, raw_group_data=raw_group_data)
     else:
