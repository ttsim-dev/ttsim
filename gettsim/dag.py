import traceback
import warnings

import networkx as nx

from gettsim.shared import format_list_linewise
from gettsim.shared import get_names_of_arguments_without_defaults


def create_dag(
    functions,
    targets,
    columns_overriding_functions,
    check_minimal_specification="ignore",
):
    """Create the DAG for the defined tax and transfer system.

    Parameters
    ----------
    functions : str, pathlib.Path, callable, module, imports statements, dict
        Functions can be anything of the specified types and a list of the same objects.
        If the object is a dictionary, the keys of the dictionary are used as a name
        instead of the function name. For all other objects, the name is inferred from
        the function name.
    targets : str, list of str
        String or list of strings with names of functions whose output is actually
        needed by the user.
    columns_overriding_functions : str list of str
        Names of columns in the data which are preferred over function defined in the
        tax and transfer system.
    check_minimal_specification : {"ignore", "warn", "raise"}, default "ignore"
        Indicator for whether checks which ensure the most minimal configuration should
        be silenced, emitted as warnings or errors.

    Returns
    -------
    dag : networkx.DiGraph
        The DAG of the tax and transfer system.

    """
    if check_minimal_specification not in ["ignore", "warn", "raise"]:
        raise ValueError(
            "'check_minimal_specification' must be one of ['ignore', 'warn', 'raise']."
        )

    dag = _create_complete_dag(functions)
    dag = _limit_dag_to_targets_and_their_ancestors(dag, targets)

    _fail_if_columns_overriding_functions_are_not_in_dag(
        dag, columns_overriding_functions, check_minimal_specification
    )

    dag = _remove_unused_ancestors_of_columns_overriding_functions(
        dag, columns_overriding_functions
    )

    # Check for cycles in dag
    _fail_if_dag_contains_cycle(dag)

    return dag


def _create_complete_dag(functions):
    """Create the complete DAG.

    This DAG is constructed from all functions and not pruned by specified root nodes or
    targets.

    Parameters
    ----------
    functions : dict of callable
        Dictionary containing functions to build the DAG.

    Returns
    -------
    dag : networkx.DiGraph
        The complete DAG of the tax and transfer system.

    """
    # Construct DAG from dictionary.
    functions_arguments_dict = {
        name: get_names_of_arguments_without_defaults(function)
        for name, function in functions.items()
    }
    dag = nx.DiGraph(functions_arguments_dict).reverse()

    # Save functions in DAG.
    for name, function in functions.items():
        dag.nodes[name]["function"] = function

    return dag


def _fail_if_targets_not_in_functions_or_override_columns(
    functions, targets, columns_overriding_functions
):
    """Fail if targets are not in functions.

    Parameters
    ----------
    functions : dict of callable
        Dictionary containing functions to build the DAG.
    targets : list of str
        The targets which should be computed. They limit the DAG in the way that only
        ancestors of these nodes need to be considered.
    columns_overriding_functions : list of str
        Names of columns in the data which are preferred over function defined in the
        tax and transfer system.

    Raises
    ------
    ValueError
        Raised if ``targets`` are not in functions.

    """
    targets_not_in_functions = (
        set(targets) - set(functions) - set(columns_overriding_functions)
    )
    if targets_not_in_functions:
        formatted = format_list_linewise(targets_not_in_functions)
        raise ValueError(
            f"The following targets have no corresponding function:\n{formatted}"
        )


def _limit_dag_to_targets_and_their_ancestors(dag, targets):
    """Limit DAG to targets and their ancestors.

    Parameters
    ----------
    dag : networkx.DiGraph
        The complete DAG.
    targets : list of str
        Variables which should be computed.

    Returns
    -------
    dag : networkx.DiGraph
        Pruned DAG.

    """
    used_nodes = set(targets)
    for target in targets:
        used_nodes = used_nodes | set(nx.ancestors(dag, target))

    all_nodes = set(dag.nodes)

    unused_nodes = all_nodes - used_nodes

    dag.remove_nodes_from(unused_nodes)

    return dag


def _fail_if_columns_overriding_functions_are_not_in_dag(
    dag, columns_overriding_functions, check_minimal_specification
):
    """Fail if ``columns_overriding_functions`` are not in the DAG.

    Parameters
    ----------
    dag : networkx.DiGraph
        The DAG which is limited to targets and their ancestors.
    columns_overriding_functions : list of str
        The nodes which are provided by columns in the data and do not need to be
        computed. These columns limit the depth of the DAG.
    check_minimal_specification : {"ignore", "warn", "raise"}, default "ignore"
        Indicator for whether checks which ensure the most minimalistic configuration
        should be silenced, emitted as warnings or errors.

    Warnings
    --------
    UserWarning
        Warns if there are columns in 'columns_overriding_functions' which are not
        necessary and ``check_minimal_specification`` is set to "warn".
    Raises
    ------
    ValueError
        Raised if there are columns in 'columns_overriding_functions' which are not
        necessary and ``check_minimal_specification`` is set to "raise".

    """
    unused_columns = set(columns_overriding_functions) - set(dag.nodes)
    formatted = format_list_linewise(unused_columns)
    if unused_columns and check_minimal_specification == "warn":
        warnings.warn(
            f"The following 'columns_overriding_functions' are unused:\n{formatted}"
        )
    elif unused_columns and check_minimal_specification == "raise":
        raise ValueError(
            f"The following 'columns_overriding_functions' are unused:\n{formatted}"
        )


def _remove_unused_ancestors_of_columns_overriding_functions(
    dag, columns_overriding_functions
):
    """Remove unused ancestors of ``columns_overriding_functions``.

    If a node is not computed because it is provided by the data, ancestors of the node
    can become irrelevant. Thus, remove predecessors which are only used to compute
    variables found in data.

    Parameters
    ----------
    dag : networkx.DiGraph
        The DAG which is limited to targets and their ancestors.
    columns_overriding_functions : list of str
        The nodes which are provided by columns in the data and do not need to be
        computed. These columns limit the depth of the DAG.

    Returns
    -------
    dag : networkx.DiGraph
        A DAG which contains only nodes which need to be computed.

    """
    unused_nodes = set()
    for name in columns_overriding_functions:
        # This if-clause is necessary as long as there are nodes from
        # ``columns_overriding_functions`` which are unused. Corresponds to
        # ``_fail_if_columns_overriding_functions_are_not_in_dag``.
        if name in dag.nodes:
            _find_unused_ancestors(
                dag, name, set(columns_overriding_functions), unused_nodes
            )

    dag.remove_nodes_from(unused_nodes)

    return dag


def _find_unused_ancestors(dag, name, columns_overriding_functions, unused_nodes):
    """Find unused ancestors which are nodes which solely produce unused columns.

    Note that this function changes ``unused_columns`` in-place.

    """
    for predecessor in dag.predecessors(name):
        if all(
            successor in unused_nodes | columns_overriding_functions
            for successor in dag.successors(predecessor)
        ):
            unused_nodes.add(predecessor)
            _find_unused_ancestors(
                dag, predecessor, columns_overriding_functions, unused_nodes
            )


def execute_dag(dag, data, targets, debug):
    """Naive serial scheduler for our tasks.

    We will probably use some existing scheduler instead. Interesting sources are:

    - https://ipython.org/ipython-doc/3/parallel/dag_dependencies.html
    - https://docs.dask.org/en/latest/graphs.html

    The main reason for writing an own implementation is to explore how difficult it
    would to avoid dask as a dependency.

    Parameters
    ----------
    dag : networkx.DiGraph
        The DAG.
    data : dict
    targets : list
    debug : bool
        Indicator for debug mode.

    Returns
    -------
    results : dict
        Dictionary of pd.Series with the resulting data.

    """
    results = data.copy()

    # Needed for garbage collection.
    visited_nodes = set(results)
    skipped_nodes = set()

    for task in nx.topological_sort(dag):
        if task not in results and task not in skipped_nodes:
            if "function" in dag.nodes[task]:
                kwargs = _dict_subset(results, dag.predecessors(task))
                try:
                    results[task] = dag.nodes[task]["function"](
                        **kwargs
                    )  # .rename(task)
<<<<<<< HEAD
=======

>>>>>>> dda2e436
                except Exception as e:
                    if debug:
                        traceback.print_exc()
                        skipped_nodes = skipped_nodes.union(nx.descendants(dag, task))
                    else:
                        raise e
            else:
                successors = list(dag.successors(task))
                raise KeyError(
                    f"Missing variable or function '{task}'. It is required to compute "
                    f"{successors}."
                )

            visited_nodes.add(task)
            if not debug:
                results = collect_garbage(results, task, visited_nodes, targets, dag)

    return results


def _fail_if_dag_contains_cycle(dag):
    """Check for cycles in DAG"""
    cycles = list(nx.simple_cycles(dag))
    if len(cycles) > 0:
        raise ValueError(f"The DAG contains at least one cycle: {cycles}")


def _dict_subset(dictionary, keys):
    return {k: dictionary[k] for k in keys}


def collect_garbage(results, task, visited_nodes, targets, dag):
    """Remove data which is no longer necessary.

    Loop over all dependencies of the current `task`. If a dependency is no longer
    needed, remove it.

    Parameters
    ----------
    results : dict
        Dictionary containing `pandas.Series` as values.
    task : str
        The name of the variable which was just computed.
    visited_nodes : set of str
        The set of nodes which have been visited before.
    dag : networkx.DiGraph
        The DAG.

    Returns
    -------
    results : dict
        Dictionary where some values might have been removed by the garbage collection.

    """
    for pre in dag.predecessors(task):
        is_obsolete = all(succ in visited_nodes for succ in dag.successors(pre))

        if is_obsolete and pre not in targets:
            del results[pre]

    return results<|MERGE_RESOLUTION|>--- conflicted
+++ resolved
@@ -287,10 +287,7 @@
                     results[task] = dag.nodes[task]["function"](
                         **kwargs
                     )  # .rename(task)
-<<<<<<< HEAD
-=======
-
->>>>>>> dda2e436
+
                 except Exception as e:
                     if debug:
                         traceback.print_exc()
