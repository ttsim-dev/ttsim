import traceback
import warnings

import networkx as nx

from gettsim.shared import format_list_linewise
from gettsim.shared import get_names_of_arguments_without_defaults


def create_dag(
    functions,
    targets,
    columns_overriding_functions,
    check_minimal_specification="ignore",
):
    """Create the DAG for the defined tax and transfer system.

    Parameters
    ----------
    functions : str, pathlib.Path, callable, module, imports statements, dict
        Functions can be anything of the specified types and a list of the same objects.
        If the object is a dictionary, the keys of the dictionary are used as a name
        instead of the function name. For all other objects, the name is inferred from
        the function name.
    targets : str, list of str
        String or list of strings with names of functions whose output is actually
        needed by the user.
    columns_overriding_functions : str list of str
        Names of columns in the data which are preferred over function defined in the
        tax and transfer system.
    check_minimal_specification : {"ignore", "warn", "raise"}, default "ignore"
        Indicator for whether checks which ensure the most minimal configuration should
        be silenced, emitted as warnings or errors.

    Returns
    -------
    dag : networkx.DiGraph
        The DAG of the tax and transfer system.

    """
    if check_minimal_specification not in ["ignore", "warn", "raise"]:
        raise ValueError(
            "'check_minimal_specification' must be one of ['ignore', 'warn', 'raise']."
        )

    dag = _create_complete_dag(functions)
    dag = _limit_dag_to_targets_and_their_ancestors(dag, targets)

    _fail_if_columns_overriding_functions_are_not_in_dag(
        dag, columns_overriding_functions, check_minimal_specification
    )

    dag = _remove_unused_ancestors_of_columns_overriding_functions(
        dag, columns_overriding_functions
    )

    # Check for cycles in dag
    _fail_if_dag_contains_cycle(dag)

    return dag


def _create_complete_dag(functions):
    """Create the complete DAG.

    This DAG is constructed from all functions and not pruned by specified root nodes or
    targets.

    Parameters
    ----------
    functions : dict of callable
        Dictionary containing functions to build the DAG.

    Returns
    -------
    dag : networkx.DiGraph
        The complete DAG of the tax and transfer system.

    """
    # Construct DAG from dictionary.
    functions_arguments_dict = {
        name: get_names_of_arguments_without_defaults(function)
        for name, function in functions.items()
    }
    dag = nx.DiGraph(functions_arguments_dict).reverse()

    # Save functions in DAG.
    for name, function in functions.items():
        dag.nodes[name]["function"] = function

    return dag


def _fail_if_targets_not_in_functions_or_override_columns(
    functions, targets, columns_overriding_functions
):
    """Fail if targets are not in functions.

    Parameters
    ----------
    functions : dict of callable
        Dictionary containing functions to build the DAG.
    targets : list of str
        The targets which should be computed. They limit the DAG in the way that only
        ancestors of these nodes need to be considered.
    columns_overriding_functions : list of str
        Names of columns in the data which are preferred over function defined in the
        tax and transfer system.

    Raises
    ------
    ValueError
        Raised if ``targets`` are not in functions.

    """
    targets_not_in_functions = (
        set(targets) - set(functions) - set(columns_overriding_functions)
    )
    if targets_not_in_functions:
        formatted = format_list_linewise(targets_not_in_functions)
        raise ValueError(
            f"The following targets have no corresponding function:\n{formatted}"
        )


def _limit_dag_to_targets_and_their_ancestors(dag, targets):
    """Limit DAG to targets and their ancestors.

    Parameters
    ----------
    dag : networkx.DiGraph
        The complete DAG.
    targets : list of str
        Variables which should be computed.

    Returns
    -------
    dag : networkx.DiGraph
        Pruned DAG.

    """
    used_nodes = set(targets)
    for target in targets:
        used_nodes = used_nodes | set(nx.ancestors(dag, target))

    all_nodes = set(dag.nodes)

    unused_nodes = all_nodes - used_nodes

    dag.remove_nodes_from(unused_nodes)

    return dag


def _fail_if_columns_overriding_functions_are_not_in_dag(
    dag, columns_overriding_functions, check_minimal_specification
):
    """Fail if ``columns_overriding_functions`` are not in the DAG.

    Parameters
    ----------
    dag : networkx.DiGraph
        The DAG which is limited to targets and their ancestors.
    columns_overriding_functions : list of str
        The nodes which are provided by columns in the data and do not need to be
        computed. These columns limit the depth of the DAG.
    check_minimal_specification : {"ignore", "warn", "raise"}, default "ignore"
        Indicator for whether checks which ensure the most minimalistic configuration
        should be silenced, emitted as warnings or errors.

    Warnings
    --------
    UserWarning
        Warns if there are columns in 'columns_overriding_functions' which are not
        necessary and ``check_minimal_specification`` is set to "warn".
    Raises
    ------
    ValueError
        Raised if there are columns in 'columns_overriding_functions' which are not
        necessary and ``check_minimal_specification`` is set to "raise".

    """
    unused_columns = set(columns_overriding_functions) - set(dag.nodes)
    formatted = format_list_linewise(unused_columns)
    if unused_columns and check_minimal_specification == "warn":
        warnings.warn(
            f"The following 'columns_overriding_functions' are unused:\n{formatted}"
        )
    elif unused_columns and check_minimal_specification == "raise":
        raise ValueError(
            f"The following 'columns_overriding_functions' are unused:\n{formatted}"
        )


def _remove_unused_ancestors_of_columns_overriding_functions(
    dag, columns_overriding_functions
):
    """Remove unused ancestors of ``columns_overriding_functions``.

    If a node is not computed because it is provided by the data, ancestors of the node
    can become irrelevant. Thus, remove predecessors which are only used to compute
    variables found in data.

    Parameters
    ----------
    dag : networkx.DiGraph
        The DAG which is limited to targets and their ancestors.
    columns_overriding_functions : list of str
        The nodes which are provided by columns in the data and do not need to be
        computed. These columns limit the depth of the DAG.

    Returns
    -------
    dag : networkx.DiGraph
        A DAG which contains only nodes which need to be computed.

    """
    unused_nodes = set()
    for name in columns_overriding_functions:
        # This if-clause is necessary as long as there are nodes from
        # ``columns_overriding_functions`` which are unused. Corresponds to
        # ``_fail_if_columns_overriding_functions_are_not_in_dag``.
        if name in dag.nodes:
            _find_unused_ancestors(
                dag, name, set(columns_overriding_functions), unused_nodes
            )

    dag.remove_nodes_from(unused_nodes)

    return dag


def _find_unused_ancestors(dag, name, columns_overriding_functions, unused_nodes):
    """Find unused ancestors which are nodes which solely produce unused columns.

    Note that this function changes ``unused_columns`` in-place.

    """
    for predecessor in dag.predecessors(name):
        if all(
            successor in unused_nodes | columns_overriding_functions
            for successor in dag.successors(predecessor)
        ):
            unused_nodes.add(predecessor)
            _find_unused_ancestors(
                dag, predecessor, columns_overriding_functions, unused_nodes
            )


def execute_dag(dag, data, targets, debug):
    """Naive serial scheduler for our tasks.

    We will probably use some existing scheduler instead. Interesting sources are:

    - https://ipython.org/ipython-doc/3/parallel/dag_dependencies.html
    - https://docs.dask.org/en/latest/graphs.html

    The main reason for writing an own implementation is to explore how difficult it
    would to avoid dask as a dependency.

    Parameters
    ----------
    dag : networkx.DiGraph
        The DAG.
    data : dict
    targets : list
    debug : bool
        Indicator for debug mode.

    Returns
    -------
    results : dict
        Dictionary of pd.Series with the resulting data.

    """
    results = data.copy()

    # Needed for garbage collection.
    visited_nodes = set(results)
    skipped_nodes = set()

    for task in nx.topological_sort(dag):
        if task not in results and task not in skipped_nodes:
            if "function" in dag.nodes[task]:
                kwargs = _dict_subset(results, dag.predecessors(task))
                try:
                    results[task] = dag.nodes[task]["function"](
                        **kwargs
                    )  # .rename(task)
<<<<<<< HEAD
=======

>>>>>>> 62f43f20
                except Exception as e:
                    if debug:
                        traceback.print_exc()
                        skipped_nodes = skipped_nodes.union(nx.descendants(dag, task))
                    else:
                        raise e
            else:
                successors = list(dag.successors(task))
                raise KeyError(
                    f"Missing variable or function '{task}'. It is required to compute "
                    f"{successors}."
                )

            visited_nodes.add(task)
            if not debug:
                results = collect_garbage(results, task, visited_nodes, targets, dag)

    return results


def _fail_if_dag_contains_cycle(dag):
    """Check for cycles in DAG"""
    cycles = list(nx.simple_cycles(dag))
    if len(cycles) > 0:
        raise ValueError(f"The DAG contains at least one cycle: {cycles}")


def _dict_subset(dictionary, keys):
    return {k: dictionary[k] for k in keys}


def collect_garbage(results, task, visited_nodes, targets, dag):
    """Remove data which is no longer necessary.

    Loop over all dependencies of the current `task`. If a dependency is no longer
    needed, remove it.

    Parameters
    ----------
    results : dict
        Dictionary containing `pandas.Series` as values.
    task : str
        The name of the variable which was just computed.
    visited_nodes : set of str
        The set of nodes which have been visited before.
    dag : networkx.DiGraph
        The DAG.

    Returns
    -------
    results : dict
        Dictionary where some values might have been removed by the garbage collection.

    """
    for pre in dag.predecessors(task):
        is_obsolete = all(succ in visited_nodes for succ in dag.successors(pre))

        if is_obsolete and pre not in targets:
            del results[pre]

    return results<|MERGE_RESOLUTION|>--- conflicted
+++ resolved
@@ -287,10 +287,7 @@
                     results[task] = dag.nodes[task]["function"](
                         **kwargs
                     )  # .rename(task)
-<<<<<<< HEAD
-=======
-
->>>>>>> 62f43f20
+
                 except Exception as e:
                     if debug:
                         traceback.print_exc()
