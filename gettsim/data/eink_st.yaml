--- conflicted
+++ resolved
@@ -200,16 +200,11 @@
   2002-01-01:
     0:
       lower_threshold: 1980
-<<<<<<< HEAD
       upper_threshold: 2005
-=======
-      upper_threshold: 2004
->>>>>>> 8c2474b1
       rate_linear: 0
       intercept_at_lower_threshold: 0.27
     1:
       lower_threshold: 2005
-<<<<<<< HEAD
       upper_threshold: 2021
       rate_linear: 0.02
       intercept_at_lower_threshold: 0.5
@@ -220,18 +215,6 @@
       intercept_at_lower_threshold: 0.8
     3:
       lower_threshold: 2041
-=======
-      upper_threshold: 2020
-      rate_linear: 0.02
-      intercept_at_lower_threshold: 0.5
-    2:
-      lower_threshold: 2020
-      upper_threshold: 2040
-      rate_linear: 0.01
-      intercept_at_lower_threshold: 0.8
-    3:
-      lower_threshold: 2050
->>>>>>> 8c2474b1
       upper_threshold: inf
       rate_linear: 0.0
       intercept_at_lower_threshold: 1