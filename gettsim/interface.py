import copy
import functools
import inspect
import warnings

import dags
import numpy as np
import pandas as pd

from gettsim.config import DEFAULT_TARGETS
from gettsim.config import SUPPORTED_GROUPINGS
from gettsim.config import TYPES_INPUT_VARIABLES
from gettsim.functions_loader import load_and_check_functions
from gettsim.shared import format_errors_and_warnings
from gettsim.shared import format_list_linewise
from gettsim.shared import get_names_of_arguments_without_defaults
from gettsim.shared import KeyErrorMessage
from gettsim.shared import parse_to_list_of_strings
from gettsim.typing import check_series_has_expected_type
from gettsim.typing import convert_series_to_internal_type


def compute_taxes_and_transfers(
    data,
    params,
    functions,
    aggregation_specs=None,
    targets=None,
    columns_overriding_functions=None,
    check_minimal_specification="ignore",
    rounding=True,
    debug=False,
):
    """Compute taxes and transfers.

    Parameters
    ----------
    data : pandas.Series or pandas.DataFrame or dict of pandas.Series
        Data provided by the user.
    params : dict
        A dictionary with parameters from the policy environment. For more information
        see the documentation of the :ref:`params_files`.
    functions : str, pathlib.Path, callable, module, imports statements, dict
        Function from the policy environment. Functions can be anything of the
        specified types and a list of the same objects. If the object is a dictionary,
        the keys of the dictionary are used as a name instead of the function name. For
        all other objects, the name is inferred from the function name.
    aggregation_specs : dict, default None
        A dictionary which contains specs for functions which aggregate variables on
        the tax unit or household level. The syntax is the same as for aggregation
        specs in the code base and as specified in
        [GEP 4](https://gettsim.readthedocs.io/en/stable/geps/gep-04.html).
    targets : str, list of str, default None
        String or list of strings with names of functions whose output is actually
        needed by the user. By default, ``targets`` is ``None`` and all key outputs as
        defined by `gettsim.config.DEFAULT_TARGETS` are returned.
    columns_overriding_functions : str list of str
        Names of columns in the data which are preferred over function defined in the
        tax and transfer system.
    check_minimal_specification : {"ignore", "warn", "raise"}, default "ignore"
        Indicator for whether checks which ensure the most minimal configuration should
        be silenced, emitted as warnings or errors.
    rounding : bool, default True
        Indicator for whether rounding should be applied as specified in the law.
    debug : bool
        The debug mode does the following:

        1. All necessary inputs and all computed variables are returned.
        2. If an exception occurs while computing one variable, the exception is
           skipped.

    Returns
    -------
    results : pandas.DataFrame
        DataFrame containing computed variables.

    """

    targets = DEFAULT_TARGETS if targets is None else targets
    targets = parse_to_list_of_strings(targets, "targets")
    columns_overriding_functions = parse_to_list_of_strings(
        columns_overriding_functions, "columns_overriding_functions"
    )
    params = {} if params is None else params
    aggregation_specs = {} if aggregation_specs is None else aggregation_specs

    # Process data and load dictionaries with functions.
    data = _process_and_check_data(
        data=data, columns_overriding_functions=columns_overriding_functions
    )
    functions_not_overridden, functions_overridden = load_and_check_functions(
        user_functions_raw=functions,
        columns_overriding_functions=columns_overriding_functions,
        targets=targets,
        data_cols=list(data),
        aggregation_specs=aggregation_specs,
    )
    data = _convert_data_to_correct_types(data, functions_overridden)

    # Select necessary nodes by creating a preliminary DAG.
    nodes = set_up_dag(
        all_functions=functions_not_overridden,
        targets=targets,
        columns_overriding_functions=columns_overriding_functions,
        check_minimal_specification=check_minimal_specification,
    ).nodes
    necessary_functions = {
        f_name: f for f_name, f in functions_not_overridden.items() if (f_name in nodes)
    }

<<<<<<< HEAD
    # Round and partial all necessary functions.
    processed_functions = _round_and_partial_parameters_to_functions(
        necessary_functions, params, rounding
    )

    # Create input data.
    input_data = _create_input_data(
        data=data,
        processed_functions=processed_functions,
        targets=targets,
        columns_overriding_functions=columns_overriding_functions,
        check_minimal_specification=check_minimal_specification,
    )

    # Calculate results.
    tax_transfer_function = dags.concatenate_functions(
        processed_functions,
        targets,
        return_type="dict",
        aggregator=None,
        enforce_signature=True,
    )
    results = tax_transfer_function(**input_data)
=======
    # Do some checks.
    _fail_if_root_nodes_are_missing(dag, data)
    _fail_if_pid_is_non_unique(data)
    data_reduced = _reduce_to_necessary_data(dag, data, check_minimal_specification)

    # Convert series to numpy arrays
    data_reduced = {key: series.values for key, series in data_reduced.items()}

    # Execute DAG.
    results = execute_dag(dag, data_reduced, targets, debug)
>>>>>>> 8140ff63

    # Prepare results.
    prepared_results = _prepare_results(results, data, debug)

    return prepared_results


def set_up_dag(
    all_functions,
    targets,
    columns_overriding_functions,
    check_minimal_specification,
):
    """Set up the DAG. Partial functions before that and add rounding afterwards.

    Parameters
    ----------
    all_functions : dict
        All internal and user functions except the ones that are overridden by an input
        column.
    targets : list of str
        List of strings with names of functions whose output is actually
        needed by the user. By default, ``targets`` contains all key outputs as
        defined by `gettsim.config.DEFAULT_TARGETS`.
    columns_overriding_functions : list of str
        Names of columns in the data which are preferred over function defined in the
        tax and transfer system.
    check_minimal_specification : {"ignore", "warn", "raise"}, default "ignore"
        Indicator for whether checks which ensure the most minimal configuration should
        be silenced, emitted as warnings or errors.

    Returns
    -------
    dag : networkx.DiGraph
        The DAG of the tax and transfer system.
    """
    # Create DAG and perform checks which depend on data which is not part of the DAG
    # interface.

    dag = dags.dag.create_dag(
        functions=all_functions,
        targets=targets,
    )
    _fail_if_columns_overriding_functions_are_not_in_dag(
        dag, columns_overriding_functions, check_minimal_specification
    )

    return dag


def _process_and_check_data(data, columns_overriding_functions):
    """Process data and perform several checks.

    Parameters
    ----------
    data : pandas.Series or pandas.DataFrame or dict of pandas.Series
        Data provided by the user.
    columns_overriding_functions : str list of str
        Names of columns in the data which are preferred over function defined in the
        tax and transfer system.

    Returns
    -------
    data : dict of pandas.Series

    """
    if isinstance(data, pd.DataFrame):
        _fail_if_duplicates_in_columns(data)
        data = dict(data)
    elif isinstance(data, pd.Series):
        data = {data.name: data}
    elif isinstance(data, dict) and all(
        isinstance(i, pd.Series) for i in data.values()
    ):
        pass
    else:
        raise NotImplementedError(
            "'data' is not a pd.DataFrame or a pd.Series or a dictionary of pd.Series."
        )
    # Check that group variables are constant within groups
    _fail_if_group_variables_not_constant_within_groups(data)

    _fail_if_columns_overriding_functions_are_not_in_data(
        list(data), columns_overriding_functions
    )
    _fail_if_pid_is_non_unique(data)

    return data


def _round_and_partial_parameters_to_functions(functions, params, rounding):
    """Create a dictionary of all functions that are available.

    Parameters
    ----------
    functions : dict of callable
        Dictionary of functions which are either internal or user provided functions.
    params : dict
        Dictionary of parameters which is partialed to the function such that `params`
        are invisible to the DAG.
    rounding : bool
        Indicator for whether rounding should be applied as specified in the law.

    Returns
    -------
    processed_functions : dict of callable
        Dictionary mapping function names to rounded callables with partialed
        parameters.

    """
    # Add rounding to functions.
    if rounding:
        functions = _add_rounding_to_functions(functions, params)

    # Partial parameters to functions such that they disappear in the DAG.
    # Note: Needs to be done after rounding such that dags recognizes partialled
    # parameters.
    processed_functions = {}
    for name, function in functions.items():

        arguments = get_names_of_arguments_without_defaults(function)
        partial_params = {
            i: params[i[:-7]]
            for i in arguments
            if i.endswith("_params") and i[:-7] in params
        }
        if partial_params:
            partial_func = functools.partial(function, **partial_params)

            # Make sure that rounding parameter attribute is transferred to partial
            # function. Otherwise, this information would get lost.
            if hasattr(function, "__rounding_params_key__"):
                partial_func.__rounding_params_key__ = function.__rounding_params_key__

            processed_functions[name] = partial_func
        else:
            processed_functions[name] = function

    return processed_functions


def _create_input_data(
    data,
    processed_functions,
    targets,
    columns_overriding_functions,
    check_minimal_specification="ignore",
):
    """Create input data for use in the calculation of taxes and transfers by:

    - reducing to necessary data
    - convert pandas.Series to numpy.array

    Parameters
    ----------
    data : Dict of pandas.Series
        Data provided by the user.
    processed_functions : dict of callable
        Dictionary mapping function names to callables.
    targets : list of str
        List of strings with names of functions whose output is actually needed by the
        user.
    columns_overriding_functions : str list of str
        Names of columns in the data which are preferred over function defined in the
        tax and transfer system.
    check_minimal_specification : {"ignore", "warn", "raise"}, default "ignore"
        Indicator for whether checks which ensure the most minimal configuration should
        be silenced, emitted as warnings or errors.

    Returns
    -------
    input_data : Dict of numpy.array
        Data which can be used to calculate taxes and transfers.

    """
    # Create dag using processed functions
    dag = set_up_dag(
        all_functions=processed_functions,
        targets=targets,
        columns_overriding_functions=columns_overriding_functions,
        check_minimal_specification=check_minimal_specification,
    )
    root_nodes = {n for n in dag.nodes if list(dag.predecessors(n)) == []}
    _fail_if_root_nodes_are_missing(root_nodes, data, processed_functions)
    data = _reduce_to_necessary_data(root_nodes, data, check_minimal_specification)

    # Convert series to numpy arrays
    data = {key: series.values for key, series in data.items()}

    # Restrict to root nodes
    input_data = {k: v for k, v in data.items() if k in root_nodes}
    return input_data


def _prepare_results(results, data, debug):
    """Prepare results after DAG was executed

    Parameters
    ----------
    results : dict
        Dictionary of pd.Series with the results.
    data : dict
        Dictionary of pd.Series based on the input data provided by the user.
    debug : bool
        Indicates debug mode.

    Returns
    -------
    results : pandas.DataFrame
        Nicely formatted DataFrame of the results.

    """
    if debug:
        results = pd.DataFrame({**data, **results})
    else:
        identifiers = [f"{g}_id" for g in SUPPORTED_GROUPINGS if f"{g}_id" in data] + [
            "p_id"
        ]
        data_ids = {k: v for k, v in data.items() if k in identifiers}
        results = pd.DataFrame({**data_ids, **results})
    results = _reorder_columns(results)

    return results


def _fail_if_columns_overriding_functions_are_not_in_dag(
    dag, columns_overriding_functions, check_minimal_specification
):
    """Fail if ``columns_overriding_functions`` are not in the DAG.

    Parameters
    ----------
    dag : networkx.DiGraph
        The DAG which is limited to targets and their ancestors.
    columns_overriding_functions : list of str
        The nodes which are provided by columns in the data and do not need to be
        computed. These columns limit the depth of the DAG.
    check_minimal_specification : {"ignore", "warn", "raise"}, default "ignore"
        Indicator for whether checks which ensure the most minimalistic configuration
        should be silenced, emitted as warnings or errors.

    Warnings
    --------
    UserWarning
        Warns if there are columns in 'columns_overriding_functions' which are not
        necessary and ``check_minimal_specification`` is set to "warn".
    Raises
    ------
    ValueError
        Raised if there are columns in 'columns_overriding_functions' which are not
        necessary and ``check_minimal_specification`` is set to "raise".

    """
    unused_columns = set(columns_overriding_functions) - set(dag.nodes)
    formatted = format_list_linewise(unused_columns)
    if unused_columns and check_minimal_specification == "warn":
        warnings.warn(
            f"The following 'columns_overriding_functions' are unused:\n{formatted}"
        )
    elif unused_columns and check_minimal_specification == "raise":
        raise ValueError(
            f"The following 'columns_overriding_functions' are unused:\n{formatted}"
        )


def _convert_data_to_correct_types(data, functions_overridden):
    """Convert all series of data to the type that is expected by GETTSIM.

    Parameters
    ----------
    data : pandas.Series or pandas.DataFrame or dict of pandas.Series
        Data provided by the user.
    functions_overridden : dict of callable
        Functions to be overridden.

    Returns
    -------
    data : dict of pandas.Series with correct type

    """
    collected_errors = ["The data types of the following columns are invalid: \n"]
    collected_conversions = [
        "The data types of the following input variables have been converted: \n"
    ]
    general_warning = (
        "Note that the automatic conversion of data types is unsafe and that"
        " its correctness cannot be guaranteed."
        " The best solution is to convert all columns to the expected data"
        " types yourself."
    )
    for column_name, series in data.items():

        # Find out if internal_type is defined
        internal_type = None
        if column_name in TYPES_INPUT_VARIABLES:
            internal_type = TYPES_INPUT_VARIABLES[column_name]
        elif (
            column_name in functions_overridden
            and "return" in functions_overridden[column_name].__annotations__
        ):
            internal_type = functions_overridden[column_name].__annotations__["return"]

        # Make conversion if necessary
        if internal_type and not check_series_has_expected_type(series, internal_type):
            try:
                data[column_name] = convert_series_to_internal_type(
                    series, internal_type
                )
                collected_conversions.append(
                    f" - {column_name} from {series.dtype} "
                    f"to {internal_type.__name__}"
                )

            except ValueError as e:
                collected_errors.append(f" - {column_name}: {e}")

    # If any error occured raise Error
    if len(collected_errors) > 1:
        raise ValueError(
            "\n".join(collected_errors) + "\n" + "\n" + "Note that conversion"
            " from floating point to integers or Booleans inherently suffers from"
            " approximation error. It might well be that your data seemingly obey the"
            " restrictions when scrolling through them, but in fact they do not"
            " (for example, because 1e-15 is displayed as 0.0)."
            + "\n"
            + "The best solution is to convert all columns"
            " to the expected data types yourself."
        )

    # Otherwise raise warning which lists all sucessful conversions
    elif len(collected_conversions) > 1:
        warnings.warn("\n".join(collected_conversions) + "\n" + "\n" + general_warning)
    return data


def _fail_if_group_variables_not_constant_within_groups(data):
    """Check whether group variables have the same value within each group.

    Parameters
    ----------
    data : dict of pandas.Series
        Dictionary containing a series for each column.

    """
    for name, col in data.items():
        for level in SUPPORTED_GROUPINGS:
            if name.endswith(f"_{level}"):
                max_value = col.groupby(data[f"{level}_id"]).transform("max")
                if not (max_value == col).all():
                    message = format_errors_and_warnings(
                        f"""
                        Column '{name}' has not one unique value per group defined by
                        `{level}_id`.

                        This is expected if the variable name ends with '_{level}'.

                        To fix the error, assign the same value to each group or remove
                        the indicator from the variable name.
                        """
                    )
                    raise ValueError(message)
    return data


def _fail_if_columns_overriding_functions_are_not_in_data(data_cols, columns):
    """Fail if functions which compute columns overlap with existing columns.

    Parameters
    ----------
    data_cols : list
        Columns of the input data.
    columns : list of str
        List of column names.

    Raises
    ------
    ValueError
        Fail if functions which compute columns overlap with existing columns.

    """
    unused_columns_overriding_functions = sorted(
        c for c in set(columns) if c not in data_cols
    )
    n_cols = len(unused_columns_overriding_functions)

    column_sg_pl = "column" if n_cols == 1 else "columns"

    if unused_columns_overriding_functions:
        first_part = format_errors_and_warnings(
            f"You passed the following user {column_sg_pl}:"
        )
        list_ = format_list_linewise(unused_columns_overriding_functions)

        second_part = format_errors_and_warnings(
            f"""
            {'This' if n_cols == 1 else 'These'} {column_sg_pl} cannot be found in the
            data.

            If you want {'this' if n_cols == 1 else 'a'} data column to be used
            instead of calculating it within GETTSIM, please add it to *data*.

            If you want {'this' if n_cols == 1 else 'a'} data column to be calculated
            internally by GETTSIM, remove it from the *columns_overriding_functions* you
            pass to GETTSIM.

            {'' if n_cols == 1 else '''You need to pick one option for each column that
            appears in the list above.'''}
            """
        )
        raise ValueError("\n".join([first_part, list_, second_part]))


def _reorder_columns(results):
    order_ids = {f"{g}_id": i for i, g in enumerate(SUPPORTED_GROUPINGS)}
    order_ids["p_id"] = len(order_ids)
    ids_in_data = order_ids.keys() & set(results.columns)
    sorted_ids = sorted(ids_in_data, key=lambda x: order_ids[x])
    remaining_columns = [i for i in results if i not in sorted_ids]

    return results[sorted_ids + remaining_columns]


def _fail_if_root_nodes_are_missing(root_nodes, data, functions):
    # Identify functions that are part of the DAG, but do not depend
    # on any other function
    funcs_based_on_params_only = [
        func_name
        for func_name, func in functions.items()
        if len(
            [a for a in inspect.signature(func).parameters if not a.endswith("_params")]
        )
        == 0
    ]

    missing_nodes = [
        c for c in root_nodes if c not in data and c not in funcs_based_on_params_only
    ]
    if missing_nodes:
        formatted = format_list_linewise(missing_nodes)
        raise ValueError(f"The following data columns are missing.\n{formatted}")


def _reduce_to_necessary_data(root_nodes, data, check_minimal_specification):

    # Produce warning or fail if more than necessary data is given.
    unnecessary_data = set(data) - root_nodes
    formatted = format_list_linewise(unnecessary_data)
    message = f"The following columns in 'data' are unused.\n\n{formatted}"
    if unnecessary_data and check_minimal_specification == "warn":
        warnings.warn(message)
    elif unnecessary_data and check_minimal_specification == "raise":
        raise ValueError(message)

    return {k: v for k, v in data.items() if k not in unnecessary_data}


def _fail_if_pid_is_non_unique(data):
    """Check that pid is unique"""

    if "p_id" not in data:
        message = "The input data must contain the column p_id"
        raise ValueError(message)
    elif not data["p_id"].is_unique:
        list_of_nunique_ids = list(data["p_id"].loc[data["p_id"].duplicated()])
        message = (
            "The following p_ids are non-unique in the input data:"
            f"{list_of_nunique_ids}"
        )
        raise ValueError(message)


def _fail_if_duplicates_in_columns(data):
    """Check that all column names are unique"""
    if any(data.columns.duplicated()):
        duplicated = list(data.columns[data.columns.duplicated()])
        raise ValueError(
            "The following columns are non-unique in the input data:" f"{duplicated}"
        )


def _add_rounding_to_one_function(base, direction):
    """Decorator to round the output of a function.

    Parameters
    ----------
    base : float
        Precision of rounding (e.g. 0.1 to round to the first decimal place)
    round_d : bool
        Whether rounding should be applied
    direction : str
        Whether the series should be rounded up, down or to the nearest number

    Returns
    -------
    results : pandas.Series
        Series with (potentially) rounded numbers
    """

    def inner(func):

        # Make sure that signature is preserved.
        @functools.wraps(func)
        def wrapper(*args, **kwargs):
            out = func(*args, **kwargs)

            # Check inputs.
            if not (type(base) in [int, float]):
                raise ValueError(
                    f"base needs to be a number, got '{base}' for '{func.__name__}'"
                )

            if direction == "up":
                rounded_out = base * np.ceil(out / base)
            elif direction == "down":
                rounded_out = base * np.floor(out / base)
            elif direction == "nearest":
                rounded_out = base * (out / base).round()
            else:
                raise ValueError(
                    "direction must be one of 'up', 'down', or 'nearest'"
                    f", got '{direction}' for '{func.__name__}'"
                )
            return rounded_out

        return wrapper

    return inner


def _add_rounding_to_functions(functions, params):
    """Add appropriate rounding of outputs to functions

    Parameters
    ----------
    dag : networkx.DiGraph
        The DAG of the tax and transfer system.
    params : dict
        Dictionary of parameters

    Returns
    -------
    dag : networkx.DiGraph
        The DAG of the tax and transfer system with rounding applied to the functions
        in the DAG.

    """
    functions_new = copy.deepcopy(functions)

    for func_name, func in functions.items():

        # If function has rounding params attribute, look for rounding specs in
        # params dict.
        if hasattr(func, "__rounding_params_key__"):
            params_key = func.__rounding_params_key__

            # Check if there are any rounding specifications.
            if not (
                params_key in params
                and "rounding" in params[params_key]
                and func_name in params[params_key]["rounding"]
            ):
                raise KeyError(
                    KeyErrorMessage(
                        f"Rounding specifications for function {func_name} are expected"
                        " in the parameter dictionary \n"
                        f" at ['{params_key}']['rounding']['{func_name}']. These nested"
                        " keys do not exist. \n"
                        " If this function should not be rounded,"
                        " remove the respective decorator."
                    )
                )

            rounding_spec = params[params_key]["rounding"][func_name]

            # Check if expected parameters are present in rounding specifications.
            if not ("base" in rounding_spec and "direction" in rounding_spec):
                raise KeyError(
                    KeyErrorMessage(
                        "Both 'base' and 'direction' are expected as rounding "
                        "parameters in the parameter dictionary. \n "
                        "At least one of them "
                        f"is missing at ['{params_key}']['rounding']['{func_name}']."
                    )
                )

            # Add rounding.
            functions_new[func_name] = _add_rounding_to_one_function(
                base=rounding_spec["base"],
                direction=rounding_spec["direction"],
            )(func)

    return functions_new<|MERGE_RESOLUTION|>--- conflicted
+++ resolved
@@ -108,7 +108,6 @@
         f_name: f for f_name, f in functions_not_overridden.items() if (f_name in nodes)
     }
 
-<<<<<<< HEAD
     # Round and partial all necessary functions.
     processed_functions = _round_and_partial_parameters_to_functions(
         necessary_functions, params, rounding
@@ -132,18 +131,6 @@
         enforce_signature=True,
     )
     results = tax_transfer_function(**input_data)
-=======
-    # Do some checks.
-    _fail_if_root_nodes_are_missing(dag, data)
-    _fail_if_pid_is_non_unique(data)
-    data_reduced = _reduce_to_necessary_data(dag, data, check_minimal_specification)
-
-    # Convert series to numpy arrays
-    data_reduced = {key: series.values for key, series in data_reduced.items()}
-
-    # Execute DAG.
-    results = execute_dag(dag, data_reduced, targets, debug)
->>>>>>> 8140ff63
 
     # Prepare results.
     prepared_results = _prepare_results(results, data, debug)
