import datetime

import pandas as pd
import pytest

from gettsim.config import DEFAULT_TARGETS
from gettsim.config import PATHS_TO_INTERNAL_FUNCTIONS
from gettsim.config import ROOT_DIR
from gettsim.config import TYPES_INPUT_VARIABLES
from gettsim.functions_loader import _convert_paths_to_import_strings
from gettsim.functions_loader import _load_functions
from gettsim.interface import compute_taxes_and_transfers
from gettsim.policy_environment import load_reforms_for_date
from gettsim.policy_environment import set_up_policy_environment
from gettsim.typing import check_if_series_has_internal_type


YEARS = [2019, 2020, 2021]


@pytest.fixture(scope="module")
def input_data():
    file_name = "test_dfs_tax_transfer.csv"
    out = pd.read_csv(ROOT_DIR / "tests" / "test_data" / file_name)
    return out


@pytest.mark.parametrize("year", YEARS)
def test_tax_transfer(
    input_data, year,
):
    year_data = input_data[input_data["jahr"] == year].copy()
<<<<<<< HEAD
    df = year_data[list(STANDARD_DATA_TYPES.keys()) + ["gesamte_rente_m"]].copy()
=======
    df = year_data[list(TYPES_INPUT_VARIABLES.keys())].copy()
>>>>>>> 426dc9a6
    policy_params, policy_functions = set_up_policy_environment(date=year)
    # params["renten_daten"] = renten_daten

    compute_taxes_and_transfers(
        data=df,
        params=policy_params,
        functions=policy_functions,
        targets=DEFAULT_TARGETS,
        columns_overriding_functions=["gesamte_rente_m"],
    )


@pytest.mark.parametrize("year", YEARS)
def test_data_types(
    input_data, year,
):
    imports = _convert_paths_to_import_strings(PATHS_TO_INTERNAL_FUNCTIONS)
    functions = _load_functions(imports)

    # Load all time dependent functions
    for year in range(1990, 2021):
        year_functions = load_reforms_for_date(datetime.date(year=year, month=1, day=1))

    year_data = input_data[input_data["jahr"] == year].copy()
<<<<<<< HEAD
    df = year_data[list(STANDARD_DATA_TYPES.keys()) + ["gesamte_rente_m"]].copy()
=======
    df = year_data[list(TYPES_INPUT_VARIABLES.keys())].copy()
>>>>>>> 426dc9a6
    policy_params, policy_functions = set_up_policy_environment(date=year)
    # params["renten_daten"] = renten_daten

    data = compute_taxes_and_transfers(
        data=df,
        params=policy_params,
        functions=policy_functions,
        targets=DEFAULT_TARGETS,
        debug=True,
        columns_overriding_functions=["gesamte_rente_m"],
    )
    for column_name, series in data.items():
        if series.empty:
            pass
        else:
            if column_name in TYPES_INPUT_VARIABLES:
                internal_type = TYPES_INPUT_VARIABLES[column_name]
            elif column_name in functions:
                internal_type = functions[column_name].__annotations__["return"]
            elif column_name in year_functions:
                internal_type = year_functions[column_name].__annotations__["return"]
            else:
                raise ValueError("Column name unknown.")
            if not check_if_series_has_internal_type(series, internal_type):
                raise AssertionError(
                    f"{column_name} has datatype {series.dtype}, but should have {internal_type}."
                )<|MERGE_RESOLUTION|>--- conflicted
+++ resolved
@@ -30,11 +30,7 @@
     input_data, year,
 ):
     year_data = input_data[input_data["jahr"] == year].copy()
-<<<<<<< HEAD
-    df = year_data[list(STANDARD_DATA_TYPES.keys()) + ["gesamte_rente_m"]].copy()
-=======
-    df = year_data[list(TYPES_INPUT_VARIABLES.keys())].copy()
->>>>>>> 426dc9a6
+    df = year_data[list(TYPES_INPUT_VARIABLES.keys()) + ["gesamte_rente_m"]].copy()
     policy_params, policy_functions = set_up_policy_environment(date=year)
     # params["renten_daten"] = renten_daten
 
@@ -59,11 +55,7 @@
         year_functions = load_reforms_for_date(datetime.date(year=year, month=1, day=1))
 
     year_data = input_data[input_data["jahr"] == year].copy()
-<<<<<<< HEAD
-    df = year_data[list(STANDARD_DATA_TYPES.keys()) + ["gesamte_rente_m"]].copy()
-=======
-    df = year_data[list(TYPES_INPUT_VARIABLES.keys())].copy()
->>>>>>> 426dc9a6
+    df = year_data[list(TYPES_INPUT_VARIABLES.keys()) + ["gesamte_rente_m"]].copy()
     policy_params, policy_functions = set_up_policy_environment(date=year)
     # params["renten_daten"] = renten_daten
 
