import itertools
from datetime import date

import pandas as pd
import pytest
from pandas.testing import assert_series_equal

from gettsim.config import ROOT_DIR
from gettsim.dag import compute_taxes_and_transfers
from gettsim.pre_processing.policy_for_date import get_policies_for_date

INPUT_COLS = [
    "hh_id",
    "tu_id",
    "p_id",
    "kind",
    "bruttolohn_m",
    "bruttolohn_vorj_m",
    "wohnort_ost",
    "eink_st_m",
    "soli_st_m",
    "sozialv_beit_m",
    "geburtsjahr",
    "geburtsmonat",
    "geburtstag",
    "m_elterngeld_mut",
    "m_elterngeld_vat",
    "m_elterngeld",
    "jahr",
]

OUT_COLS = [
    "elterngeld_m",
    "geschw_bonus",
    "anz_mehrlinge_bonus",
    "elternzeit_anspruch",
]
YEARS = [2017, 2018, 2019]


@pytest.fixture(scope="module")
def input_data():
    file_name = "test_dfs_eltg.csv"
    out = pd.read_csv(ROOT_DIR / "tests" / "test_data" / file_name)
    return out


@pytest.mark.parametrize("year, column", itertools.product(YEARS, OUT_COLS))
def test_eltgeld(
    year, column, input_data,
):
    policy_date = date(year, 1, 1)
    year_data = input_data[input_data["jahr"] == year]
    df = year_data[INPUT_COLS].copy()
    params_dict = get_policies_for_date(
        policy_date=policy_date,
        groups=[
            "elterngeld",
            "soz_vers_beitr",
            "eink_st_abzuege",
            "eink_st",
            "soli_st",
        ],
    )

<<<<<<< HEAD
    params = {
        "elterngeld_params": elterngeld_params,
        "soz_vers_beitr_params": soz_vers_beitr_params,
        "eink_st_abzuege_params": eink_st_abzuege_params,
        "eink_st_params": eink_st_params,
        "soli_st_params": soli_st_params,
    }
    result = compute_taxes_and_transfers(df, targets=column, params=params)
=======
    result = compute_taxes_and_transfers(dict(df), targets=column, params=params_dict)
>>>>>>> c3796604

    assert_series_equal(
        result,
        year_data[column],
        check_dtype=False,
        check_exact=False,
        check_less_precise=2,
    )


# hh_id 7 in test cases is for the calculator on
# https://familienportal.de/familienportal/meta/egr. The result of the calculator is
# 10 Euro off the result from gettsim. We need to discuss if we should adapt the
# calculation of the proxy wage of last year or anything else.<|MERGE_RESOLUTION|>--- conflicted
+++ resolved
@@ -63,18 +63,7 @@
         ],
     )
 
-<<<<<<< HEAD
-    params = {
-        "elterngeld_params": elterngeld_params,
-        "soz_vers_beitr_params": soz_vers_beitr_params,
-        "eink_st_abzuege_params": eink_st_abzuege_params,
-        "eink_st_params": eink_st_params,
-        "soli_st_params": soli_st_params,
-    }
-    result = compute_taxes_and_transfers(df, targets=column, params=params)
-=======
-    result = compute_taxes_and_transfers(dict(df), targets=column, params=params_dict)
->>>>>>> c3796604
+    result = compute_taxes_and_transfers(df, targets=column, params=params_dict)
 
     assert_series_equal(
         result,
