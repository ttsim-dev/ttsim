--- conflicted
+++ resolved
@@ -1,5 +1,6 @@
 import pandas as pd
 import pytest
+import yaml
 from numpy.testing import assert_array_almost_equal
 
 from gettsim.config import ROOT_DIR
@@ -10,7 +11,6 @@
 from gettsim.policy_for_date import get_pension_data_for_year
 from gettsim.policy_for_date import get_policies_for_date
 from gettsim.tax_transfer import _apply_tax_transfer_func
-
 
 INPUT_COLS = [
     "pid",
@@ -36,69 +36,57 @@
     return out
 
 
+@pytest.fixture(scope="module")
+def pension_data_raw():
+    return yaml.safe_load((ROOT_DIR / "data" / "pension_data.yaml").read_text())
+
+
 @pytest.mark.parametrize("year", YEARS)
-<<<<<<< HEAD
-def test_pension(input_data, year):
+def test_pension(input_data, pension_data_raw, year):
     column = "pensions_sim"
     year_data = input_data[input_data["year"] == year]
     df = year_data[INPUT_COLS].copy()
     soz_vers_beitr_data = get_policies_for_date(year=year, group="soz_vers_beitr")
-=======
-def test_pension(input_data, raw_tax_policy_data, raw_pension_data, year):
-    column = "pensions_sim"
-    year_data = input_data[input_data["year"] == year]
-    df = year_data[INPUT_COLS].copy()
-    tb = get_policies_for_date(year=year, tax_data_raw=raw_tax_policy_data)
-    tb["yr"] = year
->>>>>>> f9305c8e
     if year > 2017:
         soz_vers_beitr_data["calc_rentenwert"] = _rentenwert_from_2018
     else:
-<<<<<<< HEAD
         soz_vers_beitr_data["calc_rentenwert"] = _rentenwert_until_2017
-    tb_pens = pd.read_excel(ROOT_DIR / "data" / "pensions.xlsx").set_index("var")
-=======
-        tb["calc_rentenwert"] = _rentenwert_until_2017
-    tb_pens = get_pension_data_for_year(year)
->>>>>>> f9305c8e
+
+    pension_data = get_pension_data_for_year(
+        raw_year=year, raw_pension_data=pension_data_raw
+    )
     df = _apply_tax_transfer_func(
         df,
         tax_func=pensions,
         level=["hid", "tu_id", "pid"],
         in_cols=INPUT_COLS,
         out_cols=[column],
-        func_kwargs={"soz_vers_beitr_data": soz_vers_beitr_data, "tb_pens": tb_pens},
+        func_kwargs={
+            "soz_vers_beitr_data": soz_vers_beitr_data,
+            "pension_data": pension_data,
+        },
     )
     assert_array_almost_equal(df[column], year_data[column])
 
 
 @pytest.mark.parametrize("year", YEARS)
-<<<<<<< HEAD
-def test_update_earning_points(input_data, year):
+def test_update_earning_points(input_data, pension_data_raw, year):
     year_data = input_data[input_data["year"] == year]
     df = year_data[INPUT_COLS].copy()
     soz_vers_beitr_data = get_policies_for_date(year=year, group="soz_vers_beitr")
-    tb_pens = pd.read_excel(ROOT_DIR / "data" / "pensions.xlsx").set_index("var")
-=======
-def test_update_earning_points(input_data, raw_tax_policy_data, raw_pension_data, year):
-    year_data = input_data[input_data["year"] == year]
-    df = year_data[INPUT_COLS].copy()
-    tb = get_policies_for_date(year=year, tax_data_raw=raw_tax_policy_data)
-    tb_pens = get_pension_data_for_year(year, raw_pension_data=raw_pension_data)
->>>>>>> f9305c8e
+    pension_data = get_pension_data_for_year(
+        raw_year=year, raw_pension_data=pension_data_raw
+    )
     df = _apply_tax_transfer_func(
         df,
         tax_func=update_earnings_points,
         level=["hid", "tu_id", "pid"],
         in_cols=INPUT_COLS,
         out_cols=[],
-<<<<<<< HEAD
         func_kwargs={
             "soz_vers_beitr_data": soz_vers_beitr_data,
-            "tb_pens": tb_pens[year],
+            "pension_data": pension_data,
+            "year": year,
         },
-=======
-        func_kwargs={"tb": tb, "tb_pens": tb_pens, "yr": year},
->>>>>>> f9305c8e
     )
     assert_array_almost_equal(df["EP"], year_data["EP_end"].values)