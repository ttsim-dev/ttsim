from itertools import product

import pandas as pd
import pytest
from pandas.testing import assert_series_equal

from gettsim.config import ROOT_DIR
from gettsim.interface import compute_taxes_and_transfers
from gettsim.pre_processing.policy_for_date import get_policies_for_date


INPUT_COLS = [
    "hh_id",
    "tu_id",
    "p_id",
    "kind",
    "_st_kein_kind_freib_tu",
    "_st_kind_freib_tu",
    "abgelt_st_tu",
    "_kindergeld_m_basis",
    "_kindergeld_m_tu_basis",
    "jahr",
]
YEARS = [2010, 2012, 2016]
TEST_COLUMNS = ["eink_st_tu", "kindergeld_m", "kindergeld_m_hh", "kindergeld_m_tu"]


@pytest.fixture(scope="module")
def input_data():
    return pd.read_csv(
        ROOT_DIR / "tests" / "test_data" / "test_dfs_favorability_check.csv"
    )


@pytest.mark.parametrize("year, column", product(YEARS, TEST_COLUMNS))
def test_favorability_check(input_data, year, column):
    year_data = input_data[input_data["jahr"] == year]
    df = year_data[INPUT_COLS].copy()
    params_dict, policy_func_dict = get_policies_for_date(
        policy_date=year, policy_groups="eink_st_abzuege",
    )
    columns = [
        "_st_kein_kind_freib_tu",
        "_st_kind_freib_tu",
        "abgelt_st_tu",
        "_kindergeld_m_basis",
        "_kindergeld_m_tu_basis",
    ]

    result = compute_taxes_and_transfers(
        df,
        user_functions=policy_func_dict,
        user_columns=columns,
        targets=column,
        params=params_dict,
    )

<<<<<<< HEAD
    assert_series_equal(
        result[column], year_data[column], check_dtype=False, check_names=False
    )
=======
    assert_series_equal(result, year_data[column], check_dtype=False)
>>>>>>> b8605b12
<|MERGE_RESOLUTION|>--- conflicted
+++ resolved
@@ -55,10 +55,4 @@
         params=params_dict,
     )
 
-<<<<<<< HEAD
-    assert_series_equal(
-        result[column], year_data[column], check_dtype=False, check_names=False
-    )
-=======
-    assert_series_equal(result, year_data[column], check_dtype=False)
->>>>>>> b8605b12
+    assert_series_equal(result[column], year_data[column], check_dtype=False)