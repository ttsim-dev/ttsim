import itertools

import pandas as pd
import pytest
from pandas.testing import assert_series_equal

from gettsim.config import ROOT_DIR
from gettsim.interface import compute_taxes_and_transfers
from gettsim.pre_processing.policy_for_date import get_policies_for_date


INPUT_COLS = [
    "p_id",
    "hh_id",
    "tu_id",
    "kind",
    "_zu_verst_eink_kein_kinderfreib",
    "_zu_verst_eink_kinderfreib",
    "brutto_eink_5",
]

TEST_COLUMNS = [
    "_st_kein_kind_freib_tu",
    "_st_kind_freib_tu",
    "abgelt_st_tu",
    "soli_st_tu",
]
YEARS = [2009, 2012, 2015, 2018]


@pytest.fixture(scope="module")
def input_data():
    file_name = "test_dfs_tax_sched.csv"
    out = pd.read_csv(ROOT_DIR / "tests" / "test_data" / file_name)
    return out


@pytest.mark.parametrize("year, column", itertools.product(YEARS, TEST_COLUMNS))
def test_tax_sched(
    input_data, year, column,
):
    params_dict, policy_func_dict = get_policies_for_date(
        policy_date=year,
        policy_groups=["eink_st", "eink_st_abzuege", "soli_st", "abgelt_st"],
    )

    year_data = input_data[input_data["jahr"] == year]
    df = year_data[INPUT_COLS].copy()

    df["_zu_verst_eink_kein_kinderfreib_tu"] = (
        df["_zu_verst_eink_kein_kinderfreib"].groupby(df["tu_id"]).transform("sum")
    )

    df["_zu_verst_eink_kinderfreib_tu"] = (
        df["_zu_verst_eink_kinderfreib"].groupby(df["tu_id"]).transform("sum")
    )

    columns = [
        "_zu_verst_eink_kein_kinderfreib_tu",
        "_zu_verst_eink_kinderfreib_tu",
        "brutto_eink_5",
    ]

    result = compute_taxes_and_transfers(
        df, user_columns=columns, targets=column, params=params_dict
    )

    assert_series_equal(
<<<<<<< HEAD
        result[column],
        year_data[column],
        check_dtype=False,
        check_less_precise=1,
        check_names=False,
        check_index_type=False,
=======
        result, year_data[column], check_less_precise=2, check_dtype=False,
>>>>>>> b8605b12
    )<|MERGE_RESOLUTION|>--- conflicted
+++ resolved
@@ -66,14 +66,5 @@
     )
 
     assert_series_equal(
-<<<<<<< HEAD
-        result[column],
-        year_data[column],
-        check_dtype=False,
-        check_less_precise=1,
-        check_names=False,
-        check_index_type=False,
-=======
-        result, year_data[column], check_less_precise=2, check_dtype=False,
->>>>>>> b8605b12
+        result[column], year_data[column], check_dtype=False, check_less_precise=2,
     )