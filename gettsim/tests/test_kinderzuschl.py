import itertools

import pandas as pd
import pytest
from pandas.testing import assert_series_equal

from gettsim.config import ROOT_DIR
from gettsim.interface import compute_taxes_and_transfers
from gettsim.policy_environment import set_up_policy_environment

INPUT_COLS = [
    "p_id",
    "hh_id",
    "tu_id",
    "kind",
    "alter",
    "arbeitsstunden_w",
    "bruttolohn_m",
    "in_ausbildung",
    "bruttokaltmiete_m_hh",
    "heizkosten_m_hh",
    "alleinerz",
    "kindergeld_anspruch",
    "_arbeitsl_geld_2_alleinerz_mehrbedarf_m_hh",
    "arbeitsl_geld_2_brutto_eink_m_hh",
    "arbeitsl_geld_2_eink_m_hh",
    "kindergeld_m_hh",
    "unterhaltsvors_m",
    "jahr",
]
<<<<<<< HEAD
OUT_COLS = ["kinderzuschl_vorläufig_m_hh"]
=======
OUT_COLS = ["_kinderzuschl_vor_vermög_check_m_hh"]
>>>>>>> 62f43f20
# 2006 and 2009 are missing
YEARS = [2011, 2013, 2016, 2017, 2019, 2020, 2021]

OVERRIDE_COLS = [
    "_arbeitsl_geld_2_alleinerz_mehrbedarf_m_hh",
    "arbeitsl_geld_2_eink_m_hh",
    "kindergeld_m_hh",
    "unterhaltsvors_m",
    "arbeitsl_geld_2_brutto_eink_m_hh",
    "kindergeld_anspruch",
]


@pytest.fixture(scope="module")
def input_data():
    file_name = "test_dfs_kiz.csv"
    out = pd.read_csv(ROOT_DIR / "tests" / "test_data" / file_name)
    return out


@pytest.mark.parametrize("year, column", itertools.product(YEARS, OUT_COLS))
def test_kiz(
    input_data,
    year,
    column,
):
    year_data = input_data[input_data["jahr"] == year].reset_index(drop=True)
    df = year_data[INPUT_COLS].copy()
    policy_params, policy_functions = set_up_policy_environment(date=year)

    result = compute_taxes_and_transfers(
        data=df,
        params=policy_params,
        functions=policy_functions,
        targets=column,
        columns_overriding_functions=OVERRIDE_COLS,
    )

    assert_series_equal(
        result[column],
        year_data[column],
        check_dtype=False,
    )<|MERGE_RESOLUTION|>--- conflicted
+++ resolved
@@ -28,11 +28,7 @@
     "unterhaltsvors_m",
     "jahr",
 ]
-<<<<<<< HEAD
-OUT_COLS = ["kinderzuschl_vorläufig_m_hh"]
-=======
 OUT_COLS = ["_kinderzuschl_vor_vermög_check_m_hh"]
->>>>>>> 62f43f20
 # 2006 and 2009 are missing
 YEARS = [2011, 2013, 2016, 2017, 2019, 2020, 2021]
 
