from __future__ import annotations

from pathlib import Path
from typing import TYPE_CHECKING

import dags.tree as dt
import pandas as pd
import yaml
from mettsim.config import RESOURCE_DIR

from ttsim import compute_taxes_and_transfers, merge_trees, set_up_policy_environment
from ttsim.config import IS_JAX_INSTALLED
from ttsim.shared import to_datetime

TEST_DIR = Path(__file__).parent
# Set display options to show all columns without truncation
pd.set_option("display.max_columns", None)
pd.set_option("display.width", None)

if TYPE_CHECKING:
    import datetime

    from ttsim.typing import NestedDataDict, NestedInputStructureDict

if IS_JAX_INSTALLED:
    jit = True
else:
    jit = False


class PolicyTest:
    """A class for a single policy test."""

    def __init__(
        self,
        info: NestedDataDict,
        input_tree: NestedDataDict,
        expected_output_tree: NestedDataDict,
        path: Path,
        date: datetime.date,
    ) -> None:
        self.info = info
        self.input_tree = input_tree
        self.expected_output_tree = expected_output_tree
        self.path = path
        self.date = date

    @property
    def target_structure(self) -> NestedInputStructureDict:
        flat_target_structure = dict.fromkeys(
            dt.flatten_to_tree_paths(self.expected_output_tree)
        )
        return dt.unflatten_from_tree_paths(flat_target_structure)

    @property
    def name(self) -> str:
        return self.path.relative_to(TEST_DIR / "test_data").as_posix()


def execute_test(test: PolicyTest, jit: bool = False) -> None:
    environment = set_up_policy_environment(date=test.date, resource_dir=RESOURCE_DIR)

    result = compute_taxes_and_transfers(
        data_tree=test.input_tree,
        environment=environment,
        targets_tree=test.target_structure,
<<<<<<< HEAD
        groupings=SUPPORTED_GROUPINGS,
        jit=jit,
=======
>>>>>>> da62dfd4
    )

    flat_result = dt.flatten_to_qual_names(result)
    flat_expected_output_tree = dt.flatten_to_qual_names(test.expected_output_tree)

    if flat_expected_output_tree:
        result_df = pd.DataFrame(flat_result)
        expected_df = pd.DataFrame(flat_expected_output_tree)
        try:
            pd.testing.assert_frame_equal(
                result_df,
                expected_df,
                atol=test.info["precision_atol"],
                check_dtype=False,
            )
        except AssertionError as e:
            assert set(result_df.columns) == set(expected_df.columns)
            cols_with_differences = []
            for col in expected_df.columns:
                try:
                    pd.testing.assert_series_equal(
                        result_df[col],
                        expected_df[col],
                        atol=test.info["precision_atol"],
                        check_dtype=False,
                    )
                except AssertionError:
                    cols_with_differences.append(col)
            raise AssertionError(
                f"""actual != expected in columns: {cols_with_differences}.

actual[cols_with_differences]:

{result_df[cols_with_differences]}

expected[cols_with_differences]:

{expected_df[cols_with_differences]}
"""
            ) from e


def get_policy_test_ids_and_cases() -> dict[str, PolicyTest]:
    all_policy_tests = load_policy_test_data("")
    return {policy_test.name: policy_test for policy_test in all_policy_tests}


def load_policy_test_data(policy_name: str) -> list[PolicyTest]:
    out = []

    for path_to_yaml in (TEST_DIR / "test_data" / policy_name).glob("**/*.yaml"):
        if _is_skipped(path_to_yaml):
            continue

        with path_to_yaml.open("r", encoding="utf-8") as file:
            raw_test_data: NestedDataDict = yaml.safe_load(file)

        out.extend(
            _get_policy_tests_from_raw_test_data(
                raw_test_data=raw_test_data,
                path_to_yaml=path_to_yaml,
            )
        )

    return out


def _is_skipped(test_file: Path) -> bool:
    return "skip" in test_file.stem or "skip" in test_file.parent.name


def _get_policy_tests_from_raw_test_data(
    raw_test_data: NestedDataDict, path_to_yaml: Path
) -> list[PolicyTest]:
    """Get a list of PolicyTest objects from raw test data.

    Args:
        raw_test_data: The raw test data.
        path_to_yaml: The path to the YAML file.

    Returns:
        A list of PolicyTest objects.
    """
    test_info: NestedDataDict = raw_test_data.get("info", {})
    inputs: NestedDataDict = raw_test_data.get("inputs", {})
    input_tree: NestedDataDict = dt.unflatten_from_tree_paths(
        {
            k: pd.Series(v)
            for k, v in dt.flatten_to_tree_paths(
                merge_trees(inputs.get("provided", {}), inputs.get("assumed", {}))
            ).items()
        }
    )

    expected_output_tree: NestedDataDict = dt.unflatten_from_tree_paths(
        {
            k: pd.Series(v)
            for k, v in dt.flatten_to_tree_paths(
                raw_test_data.get("outputs", {})
            ).items()
        }
    )

    date: datetime.date = to_datetime(path_to_yaml.parent.name)

    return [
        PolicyTest(
            info=test_info,
            input_tree=input_tree,
            expected_output_tree=expected_output_tree,
            path=path_to_yaml,
            date=date,
        )
    ]<|MERGE_RESOLUTION|>--- conflicted
+++ resolved
@@ -64,11 +64,7 @@
         data_tree=test.input_tree,
         environment=environment,
         targets_tree=test.target_structure,
-<<<<<<< HEAD
-        groupings=SUPPORTED_GROUPINGS,
         jit=jit,
-=======
->>>>>>> da62dfd4
     )
 
     flat_result = dt.flatten_to_qual_names(result)
