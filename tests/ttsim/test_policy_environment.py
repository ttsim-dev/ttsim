--- conflicted
+++ resolved
@@ -13,10 +13,6 @@
 
 from ttsim import (
     ScalarParam,
-<<<<<<< HEAD
-    group_creation_function,
-=======
->>>>>>> 692278d1
     main,
     policy_function,
 )
@@ -25,29 +21,13 @@
     orig_tree_with_params,
 )
 from ttsim.policy_environment import (
-<<<<<<< HEAD
-    ConflictingActivePeriodsError,
-=======
->>>>>>> 692278d1
     _get_param_value,
     active_tree_with_column_objects_and_param_functions,
     active_tree_with_params,
-<<<<<<< HEAD
-    fail_if_active_periods_overlap,
-    fail_if_group_ids_are_outside_top_level_namespace,
-    fail_if_name_of_last_branch_element_not_leaf_name_of_function,
-    upsert_tree_into_policy_environment,
-=======
->>>>>>> 692278d1
 )
 
 if TYPE_CHECKING:
     from ttsim.typing import (
-<<<<<<< HEAD
-        FlatColumnObjectsParamFunctions,
-        FlatOrigParamSpecs,
-=======
->>>>>>> 692278d1
         NestedColumnObjectsParamFunctions,
     )
 
@@ -201,484 +181,6 @@
             pass
 
 
-<<<<<<< HEAD
-def identity(x):
-    return x
-
-
-@pytest.mark.parametrize(
-    "orig_tree_with_column_objects_and_param_functions, orig_tree_with_params",
-    [
-        # Same global module, no overlapping periods, no name clashes.
-        (
-            {
-                ("c", "a"): policy_function(
-                    start_date="2023-01-01",
-                    end_date="2023-01-31",
-                    leaf_name="f",
-                )(identity),
-                ("c", "b"): policy_function(
-                    start_date="2023-02-01",
-                    end_date="2023-02-28",
-                    leaf_name="f",
-                )(identity),
-            },
-            {
-                ("c", "g"): {
-                    **GENERIC_PARAM_HEADER,
-                    datetime.date(2023, 1, 1): {"value": 1},
-                }
-            },
-        ),
-        # Same submodule, overlapping periods, different leaf names so no name clashes.
-        (
-            {
-                ("x", "c", "a"): policy_function(
-                    start_date="2023-01-01",
-                    end_date="2023-01-31",
-                    leaf_name="f",
-                )(identity),
-                ("x", "c", "b"): policy_function(
-                    start_date="2023-01-01",
-                    end_date="2023-02-28",
-                    leaf_name="g",
-                )(identity),
-            },
-            {
-                ("x", "c", "h"): {
-                    **GENERIC_PARAM_HEADER,
-                    datetime.date(2023, 1, 1): {"value": 2},
-                }
-            },
-        ),
-        # Different submodules, no overlapping periods, no name clashes.
-        (
-            {
-                ("x", "c", "f"): policy_function(
-                    start_date="2023-01-01",
-                    end_date="2023-01-31",
-                )(identity),
-                ("x", "d", "f"): policy_function(
-                    start_date="2023-02-01",
-                    end_date="2023-02-28",
-                )(identity),
-            },
-            {
-                ("x", "c", "g"): {
-                    **GENERIC_PARAM_HEADER,
-                    datetime.date(2023, 1, 1): {"value": 3},
-                }
-            },
-        ),
-        # Different paths, overlapping periods, same names but no clashes.
-        (
-            {
-                ("x", "a", "b"): policy_function(
-                    start_date="2023-01-01",
-                    end_date="2023-01-31",
-                    leaf_name="f",
-                )(identity),
-                ("y", "a", "b"): policy_function(
-                    start_date="2023-01-01",
-                    end_date="2023-02-28",
-                    leaf_name="f",
-                )(identity),
-            },
-            {
-                ("z", "a", "f"): {
-                    **GENERIC_PARAM_HEADER,
-                    datetime.date(2023, 1, 1): {"value": 4},
-                }
-            },
-        ),
-        # Different yaml files, no name clashes because of different names.
-        (
-            {},
-            {
-                ("x", "a", "f"): {
-                    **GENERIC_PARAM_HEADER,
-                    datetime.date(2023, 1, 1): {"value": 5},
-                },
-                ("x", "b", "g"): {
-                    **GENERIC_PARAM_HEADER,
-                    datetime.date(2023, 1, 1): {"value": 6},
-                },
-            },
-        ),
-    ],
-)
-def test_fail_because_active_periods_overlap_passes(
-    orig_tree_with_column_objects_and_param_functions: FlatColumnObjectsParamFunctions,
-    orig_tree_with_params: FlatOrigParamSpecs,
-):
-    fail_if_active_periods_overlap(
-        orig_tree_with_column_objects_and_param_functions,
-        orig_tree_with_params,
-    )
-
-
-@pytest.mark.parametrize(
-    "orig_tree_with_column_objects_and_param_functions, orig_tree_with_params",
-    [
-        # Exact overlap.
-        (
-            {
-                ("a",): policy_function(
-                    start_date="2023-01-01",
-                    end_date="2023-01-31",
-                    leaf_name="f",
-                )(identity),
-                ("b",): policy_function(
-                    start_date="2023-01-01",
-                    end_date="2023-01-31",
-                    leaf_name="f",
-                )(identity),
-            },
-            {},
-        ),
-        # Active period for "a" is subset of "b".
-        (
-            {
-                ("a"): policy_function(
-                    start_date="2023-01-01",
-                    end_date="2023-01-31",
-                    leaf_name="f",
-                )(identity),
-                ("b"): policy_function(
-                    start_date="2021-01-02",
-                    end_date="2023-02-01",
-                    leaf_name="f",
-                )(identity),
-            },
-            {},
-        ),
-        # Some overlap.
-        (
-            {
-                ("a",): policy_function(
-                    start_date="2023-01-02",
-                    end_date="2023-02-01",
-                    leaf_name="f",
-                )(identity),
-                ("b",): policy_function(
-                    start_date="2022-01-01",
-                    end_date="2023-01-31",
-                    leaf_name="f",
-                )(identity),
-            },
-            {},
-        ),
-        # Same as before, but defined in different modules.
-        (
-            {
-                ("c", "a"): policy_function(
-                    start_date="2023-01-02",
-                    end_date="2023-02-01",
-                    leaf_name="f",
-                )(identity),
-                ("d", "b"): policy_function(
-                    start_date="2022-01-01",
-                    end_date="2023-01-31",
-                    leaf_name="f",
-                )(identity),
-            },
-            {},
-        ),
-        # Same as before, but defined in different modules without leaf name.
-        (
-            {
-                ("c", "f"): policy_function(
-                    start_date="2023-01-02",
-                    end_date="2023-02-01",
-                )(identity),
-                ("d", "f"): policy_function(
-                    start_date="2022-01-01",
-                    end_date="2023-01-31",
-                )(identity),
-            },
-            {},
-        ),
-        # Same global module, no overlap in functions, name clashes leaf name / yaml.
-        (
-            {
-                ("c", "a"): policy_function(
-                    start_date="2023-01-01",
-                    end_date="2023-01-31",
-                    leaf_name="f",
-                )(identity),
-                ("c", "b"): policy_function(
-                    start_date="2023-02-01",
-                    end_date="2023-02-28",
-                    leaf_name="f",
-                )(identity),
-            },
-            {
-                ("c", "f"): {
-                    **GENERIC_PARAM_HEADER,
-                    datetime.date(2023, 1, 1): {"value": 1},
-                }
-            },
-        ),
-        # Same paths, no overlap in functions, name clashes leaf name / yaml.
-        (
-            {
-                ("x", "a", "b"): policy_function(
-                    start_date="2023-01-01",
-                    end_date="2023-01-31",
-                    leaf_name="f",
-                )(identity),
-                ("x", "a", "c"): policy_function(
-                    start_date="2023-02-01",
-                    end_date="2023-02-28",
-                    leaf_name="f",
-                )(identity),
-            },
-            {
-                ("x", "a", "f"): {
-                    **GENERIC_PARAM_HEADER,
-                    datetime.date(2023, 1, 1): {"value": 2},
-                }
-            },
-        ),
-        # Same paths, name clashes within params from different yaml files.
-        (
-            {},
-            {
-                ("x", "a", "f"): {
-                    **GENERIC_PARAM_HEADER,
-                    datetime.date(2023, 1, 1): {"value": 3},
-                },
-                ("x", "b", "f"): {
-                    **GENERIC_PARAM_HEADER,
-                    datetime.date(2023, 1, 1): {"value": 4},
-                },
-            },
-        ),
-    ],
-)
-def test_fail_because_active_periods_overlap_raises(
-    orig_tree_with_column_objects_and_param_functions: FlatColumnObjectsParamFunctions,
-    orig_tree_with_params: FlatOrigParamSpecs,
-):
-    with pytest.raises(ConflictingActivePeriodsError):
-        fail_if_active_periods_overlap(
-            orig_tree_with_column_objects_and_param_functions,
-            orig_tree_with_params,
-        )
-
-
-@pytest.mark.parametrize(
-    "orig_tree_with_column_objects_and_param_functions, orig_tree_with_params",
-    [
-        # Same leaf names across functions / parameters, but no overlapping periods.
-        (
-            {
-                ("c", "a"): policy_function(
-                    start_date="2012-01-01",
-                    end_date="2015-12-31",
-                    leaf_name="f",
-                )(identity),
-                ("c", "b"): policy_function(
-                    start_date="2023-02-01",
-                    end_date="2023-02-28",
-                    leaf_name="f",
-                )(identity),
-            },
-            {
-                ("c", "f"): {
-                    "name": {"de": "foo", "en": "foo"},
-                    "description": {"de": "foo", "en": "foo"},
-                    "unit": None,
-                    "reference_period": None,
-                    "type": "scalar",
-                    datetime.date(1984, 1, 1): {"value": 1},
-                    datetime.date(1985, 1, 1): {"value": 3},
-                    datetime.date(1995, 1, 1): {"value": 5},
-                    datetime.date(2012, 1, 1): {"note": "more complex, see function"},
-                    datetime.date(2016, 1, 1): {"value": 10},
-                    datetime.date(2023, 2, 1): {
-                        "note": "more complex, see function",
-                        "reference": "https://example.com/foo",
-                    },
-                    datetime.date(2023, 3, 1): {
-                        "value": 13,
-                        "note": "Complex didn't last long.",
-                    },
-                }
-            },
-        ),
-        # Different periods specified in different files.
-        (
-            {},
-            {
-                ("c", "f"): {
-                    "name": {"de": "foo", "en": "foo"},
-                    "description": {"de": "foo", "en": "foo"},
-                    "unit": None,
-                    "reference_period": None,
-                    "type": "scalar",
-                    datetime.date(1984, 1, 1): {"value": 1},
-                    datetime.date(1985, 1, 1): {"value": 3},
-                    datetime.date(1995, 1, 1): {"value": 5},
-                    datetime.date(2012, 1, 1): {"note": "more complex, see function"},
-                },
-                ("d", "f"): {
-                    "name": {"de": "foo", "en": "foo"},
-                    "description": {"de": "foo", "en": "foo"},
-                    "unit": None,
-                    "reference_period": None,
-                    "type": "scalar",
-                    datetime.date(2016, 1, 1): {"value": 10},
-                    datetime.date(2023, 2, 1): {
-                        "note": "more complex, see function",
-                        "reference": "https://example.com/foo",
-                    },
-                    datetime.date(2023, 3, 1): {
-                        "value": 13,
-                        "note": "Complex didn't last long.",
-                    },
-                },
-            },
-        ),
-    ],
-)
-def test_pass_because_no_overlap_functions_params(
-    orig_tree_with_column_objects_and_param_functions: FlatColumnObjectsParamFunctions,
-    orig_tree_with_params: FlatOrigParamSpecs,
-):
-    fail_if_active_periods_overlap(
-        orig_tree_with_column_objects_and_param_functions,
-        orig_tree_with_params,
-    )
-
-
-@pytest.mark.parametrize(
-    "param_spec, leaf_name, expected",
-    (
-        (
-            {
-                "name": {"de": "spam", "en": "spam"},
-                "description": {"de": "spam", "en": "spam"},
-                "unit": None,
-                "reference_period": None,
-                "type": "scalar",
-                datetime.date(1984, 1, 1): {"note": "completely empty"},
-            },
-            "spam",
-            [],
-        ),
-        (
-            {
-                "name": {"de": "foo", "en": "foo"},
-                "description": {"de": "foo", "en": "foo"},
-                "unit": None,
-                "reference_period": None,
-                "type": "scalar",
-                datetime.date(1984, 1, 1): {"value": 1},
-            },
-            "foo",
-            [
-                _ParamWithActivePeriod(
-                    leaf_name="foo",
-                    original_function_name="foo",
-                    start_date=datetime.date(1984, 1, 1),
-                    end_date=DEFAULT_END_DATE,
-                    **GENERIC_PARAM_HEADER,
-                )
-            ],
-        ),
-        (
-            {
-                "name": {"de": "foo", "en": "foo"},
-                "description": {"de": "foo", "en": "foo"},
-                "unit": None,
-                "reference_period": None,
-                "type": "scalar",
-                datetime.date(1984, 1, 1): {"value": 1},
-                datetime.date(1985, 1, 1): {"note": "stop"},
-            },
-            "foo",
-            [
-                _ParamWithActivePeriod(
-                    leaf_name="foo",
-                    original_function_name="foo",
-                    start_date=datetime.date(1984, 1, 1),
-                    end_date=datetime.date(1984, 12, 31),
-                    **GENERIC_PARAM_HEADER,
-                )
-            ],
-        ),
-        (
-            {
-                "name": {"de": "bar", "en": "bar"},
-                "description": {"de": "bar", "en": "bar"},
-                "unit": None,
-                "reference_period": None,
-                "type": "scalar",
-                datetime.date(1984, 1, 1): {"value": 1},
-                datetime.date(1985, 1, 1): {"value": 3},
-                datetime.date(1995, 1, 1): {"value": 5},
-                datetime.date(2012, 1, 1): {"note": "more complex, see function"},
-                datetime.date(2016, 1, 1): {"value": 10},
-                datetime.date(2023, 2, 1): {
-                    "note": "more complex, see function",
-                    "reference": "https://example.com/bar",
-                },
-                datetime.date(2023, 3, 1): {
-                    "value": 13,
-                    "note": "Complex didn't last long.",
-                },
-            },
-            "bar",
-            [
-                _ParamWithActivePeriod(
-                    leaf_name="bar",
-                    original_function_name="bar",
-                    start_date=datetime.date(2023, 3, 1),
-                    end_date=DEFAULT_END_DATE,
-                    name={"de": "bar", "en": "bar"},
-                    description={"de": "bar", "en": "bar"},
-                    unit=None,
-                    reference_period=None,
-                ),
-                _ParamWithActivePeriod(
-                    leaf_name="bar",
-                    original_function_name="bar",
-                    start_date=datetime.date(2016, 1, 1),
-                    end_date=datetime.date(2023, 1, 31),
-                    name={"de": "bar", "en": "bar"},
-                    description={"de": "bar", "en": "bar"},
-                    unit=None,
-                    reference_period=None,
-                ),
-                _ParamWithActivePeriod(
-                    leaf_name="bar",
-                    original_function_name="bar",
-                    start_date=datetime.date(1984, 1, 1),
-                    end_date=datetime.date(2011, 12, 31),
-                    name={"de": "bar", "en": "bar"},
-                    description={"de": "bar", "en": "bar"},
-                    unit=None,
-                    reference_period=None,
-                ),
-            ],
-        ),
-    ),
-)
-def test_ttsim_param_with_active_periods(
-    param_spec: OrigParamSpec,
-    leaf_name: str,
-    expected: list[_ParamWithActivePeriod],
-):
-    actual = _param_with_active_periods(
-        param_spec=param_spec,
-        leaf_name=leaf_name,
-    )
-    assert actual == expected
-
-
-=======
->>>>>>> 692278d1
 @pytest.mark.parametrize(
     "tree, last_day, function_name_last_day, function_name_next_day",
     [
