"""Some tests for the policy_environment module."""

from __future__ import annotations

import datetime
from pathlib import Path
from typing import TYPE_CHECKING

import optree
import pandas as pd
import pytest
from mettsim.config import METTSIM_ROOT

from ttsim import (
<<<<<<< HEAD
    GroupCreationFunction,
    PolicyEnvironment,
=======
>>>>>>> 7408977a
    ScalarParam,
    group_creation_function,
    main,
    policy_function,
)
from ttsim.column_objects_param_function import DEFAULT_END_DATE
<<<<<<< HEAD
from ttsim.loader import orig_params_tree, orig_tree_with_column_objects_param_functions
from ttsim.policy_environment import (
    ConflictingActivePeriodsError,
    _fail_if_name_of_last_branch_element_not_leaf_name_of_function,
    _get_params_contents,
    _param_with_active_periods,
    _ParamWithActivePeriod,
    _parse_raw_parameter_group,
    active_params_tree,
    active_tree_with_column_objects_param_functions,
    fail_because_active_periods_overlap,
=======
from ttsim.loader import (
    orig_tree_with_column_objects_and_param_functions,
    orig_tree_with_params,
)
from ttsim.policy_environment import (
    ConflictingActivePeriodsError,
    _get_param_value,
    _param_with_active_periods,
    _ParamWithActivePeriod,
    active_tree_with_column_objects_and_param_functions,
    active_tree_with_params,
    fail_if_active_periods_overlap,
    fail_if_group_ids_are_outside_top_level_namespace,
    fail_if_name_of_last_branch_element_not_leaf_name_of_function,
    upsert_tree_into_policy_environment,
>>>>>>> 7408977a
)

if TYPE_CHECKING:
    from ttsim.typing import (
        FlatColumnObjectsParamFunctions,
        FlatOrigParamSpecs,
        NestedColumnObjectsParamFunctions,
<<<<<<< HEAD
=======
        NestedPolicyEnvironment,
>>>>>>> 7408977a
        OrigParamSpec,
    )

GENERIC_PARAM_HEADER = {
    "name": {"de": "foo", "en": "foo"},
    "description": {"de": "foo", "en": "foo"},
    "unit": None,
    "reference_period": None,
}


def return_one():
    return 1


def return_two():
    return 2


def return_three():
    return 3


@group_creation_function()
def fam_id() -> int:
    pass


@pytest.fixture(scope="module")
def some_params_spec_with_updates_previous():
    return [
        {
            "a": 1,
            "b": 2,
        },
        {
            "updates_previous": True,
            "b": 4,
        },
    ]


@pytest.fixture(scope="module")
def some_int_param():
    return ScalarParam(
        value=1,
        leaf_name="some_int_param",
        start_date="2025-01-01",
        end_date="2025-12-31",
        name="some_int_param",
        description="Some int param",
        unit=None,
        reference_period=None,
        note=None,
        reference=None,
    )


def test_add_jahresanfang():
<<<<<<< HEAD
    _orig_params_tree = orig_params_tree(root=Path(__file__).parent / "test_parameters")
    k = ("test_add_jahresanfang.yaml", "foo")
    _active_ttsim_params_tree = active_params_tree(
        orig_params_tree={k: _orig_params_tree[k]},
        date=pd.to_datetime("2020-07-01").date(),
    )
    assert _active_ttsim_params_tree["foo"].value == 2
    assert _active_ttsim_params_tree["foo_jahresanfang"].value == 1


def test_fail_if_invalid_access_different_date_old():
    with pytest.raises(ValueError):
        group = "invalid_access_diff_date"
        raw_group_data = yaml.load(
            (Path(__file__).parent / "test_parameters_old" / f"{group}.yaml").read_text(
                encoding="utf-8"
            ),
            Loader=yaml.CLoader,  # noqa: S506
        )
        _parse_raw_parameter_group(
            raw_group_data=raw_group_data,
            date=pd.to_datetime("2020-01-01").date(),
            group=group,
            parameters=None,
        )


def test_access_different_date_vorjahr_old():
    group = "test_access_diff_date_vorjahr"
    raw_group_data = yaml.load(
        (Path(__file__).parent / "test_parameters_old" / f"{group}.yaml").read_text(
            encoding="utf-8"
        ),
        Loader=yaml.CLoader,  # noqa: S506
    )
    params = _parse_raw_parameter_group(
        raw_group_data=raw_group_data,
        date=pd.to_datetime("2020-01-01").date(),
        group=group,
        parameters=None,
=======
    _orig_tree_with_params = orig_tree_with_params(
        root=Path(__file__).parent / "test_parameters"
>>>>>>> 7408977a
    )
    k = ("test_add_jahresanfang.yaml", "foo")
    _active_ttsim_tree_with_params = active_tree_with_params(
        orig_tree_with_params={k: _orig_tree_with_params[k]},
        date=pd.to_datetime("2020-07-01").date(),
    )
    assert _active_ttsim_tree_with_params["foo"].value == 2
    assert _active_ttsim_tree_with_params["foo_jahresanfang"].value == 1


@pytest.mark.parametrize(
    "functions_tree",
    [
        {"foo": policy_function(leaf_name="bar")(return_one)},
    ],
)
def test_fail_if_name_of_last_branch_element_not_leaf_name_of_function(
    functions_tree: NestedColumnObjectsParamFunctions,
):
    with pytest.raises(KeyError):
        fail_if_name_of_last_branch_element_not_leaf_name_of_function(functions_tree)


def test_fail_if_group_ids_are_outside_top_level_namespace():
    with pytest.raises(
        ValueError, match="Group identifiers must live in the top-level namespace. Got:"
    ):
        fail_if_group_ids_are_outside_top_level_namespace({"n1": {"fam_id": fam_id}})


def test_upsert_tree_into_policy_environment_fail_with_group_ids_outside_top_level_namespace():  # noqa: E501
    with pytest.raises(
        ValueError, match="Group identifiers must live in the top-level namespace. Got:"
    ):
        upsert_tree_into_policy_environment(
            policy_environment={},
            tree_to_upsert={"n1": {"fam_id": fam_id}},
        )


@pytest.mark.parametrize(
    "policy_environment",
    [
        {},
        {"foo": policy_function(leaf_name="foo")(return_one)},
        {
            "foo": policy_function(leaf_name="foo")(return_one),
            "bar": policy_function(leaf_name="bar")(return_two),
        },
    ],
)
def test_upsert_tree_into_policy_environment(
    policy_environment: NestedPolicyEnvironment,
):
    new_function = policy_function(leaf_name="foo")(return_three)
    new_environment = upsert_tree_into_policy_environment(
        policy_environment=policy_environment, tree_to_upsert={"foo": new_function}
    )

    assert new_environment["foo"] == new_function


def test_input_is_recognized_as_potential_group_id():
    grouping_levels = main(
        inputs={
            "root": METTSIM_ROOT,
            "date": datetime.date(2020, 1, 1),
        },
        targets=["grouping_levels"],
    )["grouping_levels"]
    assert "kin" in grouping_levels


def test_p_id_not_recognized_as_potential_group_id():
    grouping_levels = main(
        inputs={
            "root": METTSIM_ROOT,
            "date": datetime.date(2020, 1, 1),
        },
        targets=["grouping_levels"],
    )["grouping_levels"]
    assert "p" not in grouping_levels


@pytest.mark.parametrize(
    "date_string, expected",
    [
        ("2023-01-20", datetime.date(2023, 1, 20)),
    ],
)
def test_start_date_valid(date_string: str, expected: datetime.date):
    @policy_function(start_date=date_string)
    def test_func():
        pass

    assert test_func.start_date == expected


@pytest.mark.parametrize(
    "date_string",
    [
        "20230120",
        "20.1.2023",
        "20th January 2023",
    ],
)
def test_start_date_invalid(date_string: str):
    with pytest.raises(ValueError):

        @policy_function(start_date=date_string)
        def test_func():
            pass


def test_start_date_missing():
    @policy_function()
    def test_func():
        pass

    assert test_func.start_date == datetime.date(1900, 1, 1)


@pytest.mark.parametrize(
    "date_string, expected",
    [
        ("2023-01-20", datetime.date(2023, 1, 20)),
    ],
)
def test_end_date_valid(date_string: str, expected: datetime.date):
    @policy_function(end_date=date_string)
    def test_func():
        pass

    assert test_func.end_date == expected


@pytest.mark.parametrize(
    "date_string",
    [
        "20230120",
        "20.1.2023",
        "20th January 2023",
    ],
)
def test_end_date_invalid(date_string: str):
    with pytest.raises(ValueError):

        @policy_function(end_date=date_string)
        def test_func():
            pass


def test_end_date_missing():
    @policy_function()
    def test_func():
        pass

    assert test_func.end_date == datetime.date(2099, 12, 31)


def test_active_period_is_empty():
    with pytest.raises(ValueError):

        @policy_function(start_date="2023-01-20", end_date="2023-01-19")
        def test_func():
            pass


def identity(x):
    return x


@pytest.mark.parametrize(
<<<<<<< HEAD
    "orig_tree_with_column_objects_param_functions, orig_params_tree",
=======
    "orig_tree_with_column_objects_and_param_functions, orig_tree_with_params",
>>>>>>> 7408977a
    [
        # Same global module, no overlapping periods, no name clashes.
        (
            {
                ("c", "a"): policy_function(
                    start_date="2023-01-01",
                    end_date="2023-01-31",
                    leaf_name="f",
                )(identity),
                ("c", "b"): policy_function(
                    start_date="2023-02-01",
                    end_date="2023-02-28",
                    leaf_name="f",
                )(identity),
            },
            {
                ("c", "g"): {
                    **GENERIC_PARAM_HEADER,
                    datetime.date(2023, 1, 1): {"value": 1},
                }
            },
        ),
        # Same submodule, overlapping periods, different leaf names so no name clashes.
        (
            {
                ("x", "c", "a"): policy_function(
                    start_date="2023-01-01",
                    end_date="2023-01-31",
                    leaf_name="f",
                )(identity),
                ("x", "c", "b"): policy_function(
                    start_date="2023-01-01",
                    end_date="2023-02-28",
                    leaf_name="g",
                )(identity),
            },
            {
                ("x", "c", "h"): {
                    **GENERIC_PARAM_HEADER,
                    datetime.date(2023, 1, 1): {"value": 2},
                }
            },
        ),
        # Different submodules, no overlapping periods, no name clashes.
        (
            {
                ("x", "c", "f"): policy_function(
                    start_date="2023-01-01",
                    end_date="2023-01-31",
                )(identity),
                ("x", "d", "f"): policy_function(
                    start_date="2023-02-01",
                    end_date="2023-02-28",
                )(identity),
            },
            {
                ("x", "c", "g"): {
                    **GENERIC_PARAM_HEADER,
                    datetime.date(2023, 1, 1): {"value": 3},
                }
            },
        ),
        # Different paths, overlapping periods, same names but no clashes.
        (
            {
                ("x", "a", "b"): policy_function(
                    start_date="2023-01-01",
                    end_date="2023-01-31",
                    leaf_name="f",
                )(identity),
                ("y", "a", "b"): policy_function(
                    start_date="2023-01-01",
                    end_date="2023-02-28",
                    leaf_name="f",
                )(identity),
            },
            {
                ("z", "a", "f"): {
                    **GENERIC_PARAM_HEADER,
                    datetime.date(2023, 1, 1): {"value": 4},
                }
            },
        ),
        # Different yaml files, no name clashes because of different names.
        (
            {},
            {
                ("x", "a", "f"): {
                    **GENERIC_PARAM_HEADER,
                    datetime.date(2023, 1, 1): {"value": 5},
                },
                ("x", "b", "g"): {
                    **GENERIC_PARAM_HEADER,
                    datetime.date(2023, 1, 1): {"value": 6},
                },
            },
        ),
    ],
)
def test_fail_because_active_periods_overlap_passes(
<<<<<<< HEAD
    orig_tree_with_column_objects_param_functions: FlatColumnObjectsParamFunctions,
    orig_params_tree: FlatOrigParamSpecs,
):
    fail_because_active_periods_overlap(
        orig_tree_with_column_objects_param_functions=orig_tree_with_column_objects_param_functions,
        orig_params_tree=orig_params_tree,
=======
    orig_tree_with_column_objects_and_param_functions: FlatColumnObjectsParamFunctions,
    orig_tree_with_params: FlatOrigParamSpecs,
):
    fail_if_active_periods_overlap(
        orig_tree_with_column_objects_and_param_functions,
        orig_tree_with_params,
>>>>>>> 7408977a
    )


@pytest.mark.parametrize(
<<<<<<< HEAD
    "orig_tree_with_column_objects_param_functions",
=======
    "orig_tree_with_column_objects_and_param_functions, orig_tree_with_params",
>>>>>>> 7408977a
    [
        # Exact overlap.
        (
            {
                ("a",): policy_function(
                    start_date="2023-01-01",
                    end_date="2023-01-31",
                    leaf_name="f",
                )(identity),
                ("b",): policy_function(
                    start_date="2023-01-01",
                    end_date="2023-01-31",
                    leaf_name="f",
                )(identity),
            },
            {},
        ),
        # Active period for "a" is subset of "b".
        (
            {
                ("a"): policy_function(
                    start_date="2023-01-01",
                    end_date="2023-01-31",
                    leaf_name="f",
                )(identity),
                ("b"): policy_function(
                    start_date="2021-01-02",
                    end_date="2023-02-01",
                    leaf_name="f",
                )(identity),
            },
            {},
        ),
        # Some overlap.
        (
            {
                ("a",): policy_function(
                    start_date="2023-01-02",
                    end_date="2023-02-01",
                    leaf_name="f",
                )(identity),
                ("b",): policy_function(
                    start_date="2022-01-01",
                    end_date="2023-01-31",
                    leaf_name="f",
                )(identity),
            },
            {},
        ),
        # Same as before, but defined in different modules.
        (
            {
                ("c", "a"): policy_function(
                    start_date="2023-01-02",
                    end_date="2023-02-01",
                    leaf_name="f",
                )(identity),
                ("d", "b"): policy_function(
                    start_date="2022-01-01",
                    end_date="2023-01-31",
                    leaf_name="f",
                )(identity),
            },
            {},
        ),
        # Same as before, but defined in different modules without leaf name.
<<<<<<< HEAD
        {
            ("c", "f"): policy_function(
                start_date="2023-01-02",
                end_date="2023-02-01",
            )(identity),
            ("d", "f"): policy_function(
                start_date="2022-01-01",
                end_date="2023-01-31",
            )(identity),
        },
    ],
)
def test_fail_because_of_conflicting_active_periods(
    orig_tree_with_column_objects_param_functions: FlatColumnObjectsParamFunctions,
):
    with pytest.raises(ConflictingActivePeriodsError):
        fail_because_active_periods_overlap(
            orig_tree_with_column_objects_param_functions=orig_tree_with_column_objects_param_functions,
            orig_params_tree={},
        )


@pytest.mark.parametrize(
    "orig_tree_with_column_objects_param_functions, orig_params_tree",
    [
=======
        (
            {
                ("c", "f"): policy_function(
                    start_date="2023-01-02",
                    end_date="2023-02-01",
                )(identity),
                ("d", "f"): policy_function(
                    start_date="2022-01-01",
                    end_date="2023-01-31",
                )(identity),
            },
            {},
        ),
>>>>>>> 7408977a
        # Same global module, no overlap in functions, name clashes leaf name / yaml.
        (
            {
                ("c", "a"): policy_function(
                    start_date="2023-01-01",
                    end_date="2023-01-31",
                    leaf_name="f",
                )(identity),
                ("c", "b"): policy_function(
                    start_date="2023-02-01",
                    end_date="2023-02-28",
                    leaf_name="f",
                )(identity),
            },
            {
                ("c", "f"): {
                    **GENERIC_PARAM_HEADER,
                    datetime.date(2023, 1, 1): {"value": 1},
                }
            },
        ),
        # Same paths, no overlap in functions, name clashes leaf name / yaml.
        (
            {
                ("x", "a", "b"): policy_function(
                    start_date="2023-01-01",
                    end_date="2023-01-31",
                    leaf_name="f",
                )(identity),
                ("x", "a", "c"): policy_function(
                    start_date="2023-02-01",
                    end_date="2023-02-28",
                    leaf_name="f",
                )(identity),
            },
            {
                ("x", "a", "f"): {
                    **GENERIC_PARAM_HEADER,
                    datetime.date(2023, 1, 1): {"value": 2},
                }
            },
        ),
        # Same paths, name clashes within params from different yaml files.
        (
            {},
            {
                ("x", "a", "f"): {
                    **GENERIC_PARAM_HEADER,
                    datetime.date(2023, 1, 1): {"value": 3},
                },
                ("x", "b", "f"): {
                    **GENERIC_PARAM_HEADER,
                    datetime.date(2023, 1, 1): {"value": 4},
                },
            },
        ),
    ],
)
<<<<<<< HEAD
def test_fail_because_of_conflicting_names(
    orig_tree_with_column_objects_param_functions: FlatColumnObjectsParamFunctions,
    orig_params_tree: FlatOrigParamSpecs,
):
    with pytest.raises(ConflictingActivePeriodsError):
        fail_because_active_periods_overlap(
            orig_tree_with_column_objects_param_functions=orig_tree_with_column_objects_param_functions,
            orig_params_tree=orig_params_tree,
=======
def test_fail_because_active_periods_overlap_raises(
    orig_tree_with_column_objects_and_param_functions: FlatColumnObjectsParamFunctions,
    orig_tree_with_params: FlatOrigParamSpecs,
):
    with pytest.raises(ConflictingActivePeriodsError):
        fail_if_active_periods_overlap(
            orig_tree_with_column_objects_and_param_functions,
            orig_tree_with_params,
>>>>>>> 7408977a
        )


@pytest.mark.parametrize(
<<<<<<< HEAD
    "orig_tree_with_column_objects_param_functions, orig_params_tree",
=======
    "orig_tree_with_column_objects_and_param_functions, orig_tree_with_params",
>>>>>>> 7408977a
    [
        # Same leaf names across functions / parameters, but no overlapping periods.
        (
            {
                ("c", "a"): policy_function(
                    start_date="2012-01-01",
                    end_date="2015-12-31",
                    leaf_name="f",
                )(identity),
                ("c", "b"): policy_function(
                    start_date="2023-02-01",
                    end_date="2023-02-28",
                    leaf_name="f",
                )(identity),
            },
            {
                ("c", "f"): {
                    "name": {"de": "foo", "en": "foo"},
                    "description": {"de": "foo", "en": "foo"},
                    "unit": None,
                    "reference_period": None,
                    "type": "scalar",
                    datetime.date(1984, 1, 1): {"value": 1},
                    datetime.date(1985, 1, 1): {"value": 3},
                    datetime.date(1995, 1, 1): {"value": 5},
                    datetime.date(2012, 1, 1): {"note": "more complex, see function"},
                    datetime.date(2016, 1, 1): {"value": 10},
                    datetime.date(2023, 2, 1): {
                        "note": "more complex, see function",
                        "reference": "https://example.com/foo",
                    },
                    datetime.date(2023, 3, 1): {
                        "value": 13,
                        "note": "Complex didn't last long.",
                    },
                }
            },
        ),
        # Different periods specified in different files.
        (
            {},
            {
                ("c", "f"): {
                    "name": {"de": "foo", "en": "foo"},
                    "description": {"de": "foo", "en": "foo"},
                    "unit": None,
                    "reference_period": None,
                    "type": "scalar",
                    datetime.date(1984, 1, 1): {"value": 1},
                    datetime.date(1985, 1, 1): {"value": 3},
                    datetime.date(1995, 1, 1): {"value": 5},
                    datetime.date(2012, 1, 1): {"note": "more complex, see function"},
                },
                ("d", "f"): {
                    "name": {"de": "foo", "en": "foo"},
                    "description": {"de": "foo", "en": "foo"},
                    "unit": None,
                    "reference_period": None,
                    "type": "scalar",
                    datetime.date(2016, 1, 1): {"value": 10},
                    datetime.date(2023, 2, 1): {
                        "note": "more complex, see function",
                        "reference": "https://example.com/foo",
                    },
                    datetime.date(2023, 3, 1): {
                        "value": 13,
                        "note": "Complex didn't last long.",
                    },
                },
            },
        ),
    ],
)
def test_pass_because_no_overlap_functions_params(
<<<<<<< HEAD
    orig_tree_with_column_objects_param_functions: FlatColumnObjectsParamFunctions,
    orig_params_tree: FlatOrigParamSpecs,
):
    fail_because_active_periods_overlap(
        orig_tree_with_column_objects_param_functions=orig_tree_with_column_objects_param_functions,
        orig_params_tree=orig_params_tree,
=======
    orig_tree_with_column_objects_and_param_functions: FlatColumnObjectsParamFunctions,
    orig_tree_with_params: FlatOrigParamSpecs,
):
    fail_if_active_periods_overlap(
        orig_tree_with_column_objects_and_param_functions,
        orig_tree_with_params,
>>>>>>> 7408977a
    )


@pytest.mark.parametrize(
    "param_spec, leaf_name, expected",
    (
        (
            {
                "name": {"de": "spam", "en": "spam"},
                "description": {"de": "spam", "en": "spam"},
                "unit": None,
                "reference_period": None,
                "type": "scalar",
                datetime.date(1984, 1, 1): {"note": "completely empty"},
            },
            "spam",
            [],
        ),
        (
            {
                "name": {"de": "foo", "en": "foo"},
                "description": {"de": "foo", "en": "foo"},
                "unit": None,
                "reference_period": None,
                "type": "scalar",
                datetime.date(1984, 1, 1): {"value": 1},
            },
            "foo",
            [
                _ParamWithActivePeriod(
                    leaf_name="foo",
                    original_function_name="foo",
                    start_date=datetime.date(1984, 1, 1),
                    end_date=DEFAULT_END_DATE,
                    **GENERIC_PARAM_HEADER,
                )
            ],
        ),
        (
            {
                "name": {"de": "foo", "en": "foo"},
                "description": {"de": "foo", "en": "foo"},
                "unit": None,
                "reference_period": None,
                "type": "scalar",
                datetime.date(1984, 1, 1): {"value": 1},
                datetime.date(1985, 1, 1): {"note": "stop"},
            },
            "foo",
            [
                _ParamWithActivePeriod(
                    leaf_name="foo",
                    original_function_name="foo",
                    start_date=datetime.date(1984, 1, 1),
                    end_date=datetime.date(1984, 12, 31),
                    **GENERIC_PARAM_HEADER,
                )
            ],
        ),
        (
            {
                "name": {"de": "bar", "en": "bar"},
                "description": {"de": "bar", "en": "bar"},
                "unit": None,
                "reference_period": None,
                "type": "scalar",
                datetime.date(1984, 1, 1): {"value": 1},
                datetime.date(1985, 1, 1): {"value": 3},
                datetime.date(1995, 1, 1): {"value": 5},
                datetime.date(2012, 1, 1): {"note": "more complex, see function"},
                datetime.date(2016, 1, 1): {"value": 10},
                datetime.date(2023, 2, 1): {
                    "note": "more complex, see function",
                    "reference": "https://example.com/bar",
                },
                datetime.date(2023, 3, 1): {
                    "value": 13,
                    "note": "Complex didn't last long.",
                },
            },
            "bar",
            [
                _ParamWithActivePeriod(
                    leaf_name="bar",
                    original_function_name="bar",
                    start_date=datetime.date(2023, 3, 1),
                    end_date=DEFAULT_END_DATE,
                    name={"de": "bar", "en": "bar"},
                    description={"de": "bar", "en": "bar"},
                    unit=None,
                    reference_period=None,
                ),
                _ParamWithActivePeriod(
                    leaf_name="bar",
                    original_function_name="bar",
                    start_date=datetime.date(2016, 1, 1),
                    end_date=datetime.date(2023, 1, 31),
                    name={"de": "bar", "en": "bar"},
                    description={"de": "bar", "en": "bar"},
                    unit=None,
                    reference_period=None,
                ),
                _ParamWithActivePeriod(
                    leaf_name="bar",
                    original_function_name="bar",
                    start_date=datetime.date(1984, 1, 1),
                    end_date=datetime.date(2011, 12, 31),
                    name={"de": "bar", "en": "bar"},
                    description={"de": "bar", "en": "bar"},
                    unit=None,
                    reference_period=None,
                ),
            ],
        ),
    ),
)
def test_ttsim_param_with_active_periods(
    param_spec: OrigParamSpec,
    leaf_name: str,
    expected: list[_ParamWithActivePeriod],
):
    actual = _param_with_active_periods(
        param_spec=param_spec,
        leaf_name=leaf_name,
    )
    assert actual == expected


@pytest.mark.parametrize(
    "tree, last_day, function_name_last_day, function_name_next_day",
    [
        (
            {"housing_benefits": {"eligibility": {"requirement_fulfilled_fam": None}}},
            datetime.date(2019, 12, 31),
            "requirement_fulfilled_fam_not_considering_children",
            "requirement_fulfilled_fam_considering_children",
        ),
    ],
)
<<<<<<< HEAD
def test_active_tree_with_column_objects_param_functions(
=======
def test_active_tree_with_column_objects_and_param_functions(
>>>>>>> 7408977a
    tree: NestedColumnObjectsParamFunctions,
    last_day: datetime.date,
    function_name_last_day: str,
    function_name_next_day: str,
):
<<<<<<< HEAD
    _orig_tree_with_column_objects_param_functions = (
        orig_tree_with_column_objects_param_functions(root=METTSIM_ROOT)
    )
    functions_last_day = active_tree_with_column_objects_param_functions(
        orig_tree_with_column_objects_param_functions=_orig_tree_with_column_objects_param_functions,
        date=last_day,
    )
    functions_next_day = active_tree_with_column_objects_param_functions(
        orig_tree_with_column_objects_param_functions=_orig_tree_with_column_objects_param_functions,
=======
    _orig_tree_with_column_objects_and_param_functions = (
        orig_tree_with_column_objects_and_param_functions(root=METTSIM_ROOT)
    )
    functions_last_day = active_tree_with_column_objects_and_param_functions(
        orig_tree_with_column_objects_and_param_functions=_orig_tree_with_column_objects_and_param_functions,
        date=last_day,
    )
    functions_next_day = active_tree_with_column_objects_and_param_functions(
        orig_tree_with_column_objects_and_param_functions=_orig_tree_with_column_objects_and_param_functions,
>>>>>>> 7408977a
        date=last_day + datetime.timedelta(days=1),
    )

    accessor = optree.tree_accessors(tree, none_is_leaf=True)[0]

    assert accessor(functions_last_day).__name__ == function_name_last_day
    assert accessor(functions_next_day).__name__ == function_name_next_day


def test_get_params_contents_with_updated_previous(
    some_params_spec_with_updates_previous,
):
    params_contents = _get_param_value(some_params_spec_with_updates_previous)
    expected = {
        "a": 1,
        "b": 4,
    }
<<<<<<< HEAD
    assert params_contents == expected


def test_combining_trees_works_with_overlapping_keys(some_int_param):
    policy_environment = PolicyEnvironment(
        raw_objects_tree={
            "a": {"b": policy_function(leaf_name="a")(return_one)},
        },
        params_tree={"a": {"c": some_int_param}},
    )
    expected: NestedColumnObjectsParamFunctions = {
        "a": {"b": policy_function(leaf_name="a")(return_one), "c": some_int_param},
    }
    assert optree.tree_paths(policy_environment.combined_tree) == optree.tree_paths(
        expected
    )
=======
    assert params_contents == expected
>>>>>>> 7408977a
<|MERGE_RESOLUTION|>--- conflicted
+++ resolved
@@ -12,30 +12,12 @@
 from mettsim.config import METTSIM_ROOT
 
 from ttsim import (
-<<<<<<< HEAD
-    GroupCreationFunction,
-    PolicyEnvironment,
-=======
->>>>>>> 7408977a
     ScalarParam,
     group_creation_function,
     main,
     policy_function,
 )
 from ttsim.column_objects_param_function import DEFAULT_END_DATE
-<<<<<<< HEAD
-from ttsim.loader import orig_params_tree, orig_tree_with_column_objects_param_functions
-from ttsim.policy_environment import (
-    ConflictingActivePeriodsError,
-    _fail_if_name_of_last_branch_element_not_leaf_name_of_function,
-    _get_params_contents,
-    _param_with_active_periods,
-    _ParamWithActivePeriod,
-    _parse_raw_parameter_group,
-    active_params_tree,
-    active_tree_with_column_objects_param_functions,
-    fail_because_active_periods_overlap,
-=======
 from ttsim.loader import (
     orig_tree_with_column_objects_and_param_functions,
     orig_tree_with_params,
@@ -51,7 +33,6 @@
     fail_if_group_ids_are_outside_top_level_namespace,
     fail_if_name_of_last_branch_element_not_leaf_name_of_function,
     upsert_tree_into_policy_environment,
->>>>>>> 7408977a
 )
 
 if TYPE_CHECKING:
@@ -59,10 +40,7 @@
         FlatColumnObjectsParamFunctions,
         FlatOrigParamSpecs,
         NestedColumnObjectsParamFunctions,
-<<<<<<< HEAD
-=======
         NestedPolicyEnvironment,
->>>>>>> 7408977a
         OrigParamSpec,
     )
 
@@ -122,51 +100,8 @@
 
 
 def test_add_jahresanfang():
-<<<<<<< HEAD
-    _orig_params_tree = orig_params_tree(root=Path(__file__).parent / "test_parameters")
-    k = ("test_add_jahresanfang.yaml", "foo")
-    _active_ttsim_params_tree = active_params_tree(
-        orig_params_tree={k: _orig_params_tree[k]},
-        date=pd.to_datetime("2020-07-01").date(),
-    )
-    assert _active_ttsim_params_tree["foo"].value == 2
-    assert _active_ttsim_params_tree["foo_jahresanfang"].value == 1
-
-
-def test_fail_if_invalid_access_different_date_old():
-    with pytest.raises(ValueError):
-        group = "invalid_access_diff_date"
-        raw_group_data = yaml.load(
-            (Path(__file__).parent / "test_parameters_old" / f"{group}.yaml").read_text(
-                encoding="utf-8"
-            ),
-            Loader=yaml.CLoader,  # noqa: S506
-        )
-        _parse_raw_parameter_group(
-            raw_group_data=raw_group_data,
-            date=pd.to_datetime("2020-01-01").date(),
-            group=group,
-            parameters=None,
-        )
-
-
-def test_access_different_date_vorjahr_old():
-    group = "test_access_diff_date_vorjahr"
-    raw_group_data = yaml.load(
-        (Path(__file__).parent / "test_parameters_old" / f"{group}.yaml").read_text(
-            encoding="utf-8"
-        ),
-        Loader=yaml.CLoader,  # noqa: S506
-    )
-    params = _parse_raw_parameter_group(
-        raw_group_data=raw_group_data,
-        date=pd.to_datetime("2020-01-01").date(),
-        group=group,
-        parameters=None,
-=======
     _orig_tree_with_params = orig_tree_with_params(
         root=Path(__file__).parent / "test_parameters"
->>>>>>> 7408977a
     )
     k = ("test_add_jahresanfang.yaml", "foo")
     _active_ttsim_tree_with_params = active_tree_with_params(
@@ -340,11 +275,7 @@
 
 
 @pytest.mark.parametrize(
-<<<<<<< HEAD
-    "orig_tree_with_column_objects_param_functions, orig_params_tree",
-=======
     "orig_tree_with_column_objects_and_param_functions, orig_tree_with_params",
->>>>>>> 7408977a
     [
         # Same global module, no overlapping periods, no name clashes.
         (
@@ -445,30 +376,17 @@
     ],
 )
 def test_fail_because_active_periods_overlap_passes(
-<<<<<<< HEAD
-    orig_tree_with_column_objects_param_functions: FlatColumnObjectsParamFunctions,
-    orig_params_tree: FlatOrigParamSpecs,
-):
-    fail_because_active_periods_overlap(
-        orig_tree_with_column_objects_param_functions=orig_tree_with_column_objects_param_functions,
-        orig_params_tree=orig_params_tree,
-=======
     orig_tree_with_column_objects_and_param_functions: FlatColumnObjectsParamFunctions,
     orig_tree_with_params: FlatOrigParamSpecs,
 ):
     fail_if_active_periods_overlap(
         orig_tree_with_column_objects_and_param_functions,
         orig_tree_with_params,
->>>>>>> 7408977a
-    )
-
-
-@pytest.mark.parametrize(
-<<<<<<< HEAD
-    "orig_tree_with_column_objects_param_functions",
-=======
+    )
+
+
+@pytest.mark.parametrize(
     "orig_tree_with_column_objects_and_param_functions, orig_tree_with_params",
->>>>>>> 7408977a
     [
         # Exact overlap.
         (
@@ -535,33 +453,6 @@
             {},
         ),
         # Same as before, but defined in different modules without leaf name.
-<<<<<<< HEAD
-        {
-            ("c", "f"): policy_function(
-                start_date="2023-01-02",
-                end_date="2023-02-01",
-            )(identity),
-            ("d", "f"): policy_function(
-                start_date="2022-01-01",
-                end_date="2023-01-31",
-            )(identity),
-        },
-    ],
-)
-def test_fail_because_of_conflicting_active_periods(
-    orig_tree_with_column_objects_param_functions: FlatColumnObjectsParamFunctions,
-):
-    with pytest.raises(ConflictingActivePeriodsError):
-        fail_because_active_periods_overlap(
-            orig_tree_with_column_objects_param_functions=orig_tree_with_column_objects_param_functions,
-            orig_params_tree={},
-        )
-
-
-@pytest.mark.parametrize(
-    "orig_tree_with_column_objects_param_functions, orig_params_tree",
-    [
-=======
         (
             {
                 ("c", "f"): policy_function(
@@ -575,7 +466,6 @@
             },
             {},
         ),
->>>>>>> 7408977a
         # Same global module, no overlap in functions, name clashes leaf name / yaml.
         (
             {
@@ -634,16 +524,6 @@
         ),
     ],
 )
-<<<<<<< HEAD
-def test_fail_because_of_conflicting_names(
-    orig_tree_with_column_objects_param_functions: FlatColumnObjectsParamFunctions,
-    orig_params_tree: FlatOrigParamSpecs,
-):
-    with pytest.raises(ConflictingActivePeriodsError):
-        fail_because_active_periods_overlap(
-            orig_tree_with_column_objects_param_functions=orig_tree_with_column_objects_param_functions,
-            orig_params_tree=orig_params_tree,
-=======
 def test_fail_because_active_periods_overlap_raises(
     orig_tree_with_column_objects_and_param_functions: FlatColumnObjectsParamFunctions,
     orig_tree_with_params: FlatOrigParamSpecs,
@@ -652,16 +532,11 @@
         fail_if_active_periods_overlap(
             orig_tree_with_column_objects_and_param_functions,
             orig_tree_with_params,
->>>>>>> 7408977a
         )
 
 
 @pytest.mark.parametrize(
-<<<<<<< HEAD
-    "orig_tree_with_column_objects_param_functions, orig_params_tree",
-=======
     "orig_tree_with_column_objects_and_param_functions, orig_tree_with_params",
->>>>>>> 7408977a
     [
         # Same leaf names across functions / parameters, but no overlapping periods.
         (
@@ -736,21 +611,12 @@
     ],
 )
 def test_pass_because_no_overlap_functions_params(
-<<<<<<< HEAD
-    orig_tree_with_column_objects_param_functions: FlatColumnObjectsParamFunctions,
-    orig_params_tree: FlatOrigParamSpecs,
-):
-    fail_because_active_periods_overlap(
-        orig_tree_with_column_objects_param_functions=orig_tree_with_column_objects_param_functions,
-        orig_params_tree=orig_params_tree,
-=======
     orig_tree_with_column_objects_and_param_functions: FlatColumnObjectsParamFunctions,
     orig_tree_with_params: FlatOrigParamSpecs,
 ):
     fail_if_active_periods_overlap(
         orig_tree_with_column_objects_and_param_functions,
         orig_tree_with_params,
->>>>>>> 7408977a
     )
 
 
@@ -890,27 +756,12 @@
         ),
     ],
 )
-<<<<<<< HEAD
-def test_active_tree_with_column_objects_param_functions(
-=======
 def test_active_tree_with_column_objects_and_param_functions(
->>>>>>> 7408977a
     tree: NestedColumnObjectsParamFunctions,
     last_day: datetime.date,
     function_name_last_day: str,
     function_name_next_day: str,
 ):
-<<<<<<< HEAD
-    _orig_tree_with_column_objects_param_functions = (
-        orig_tree_with_column_objects_param_functions(root=METTSIM_ROOT)
-    )
-    functions_last_day = active_tree_with_column_objects_param_functions(
-        orig_tree_with_column_objects_param_functions=_orig_tree_with_column_objects_param_functions,
-        date=last_day,
-    )
-    functions_next_day = active_tree_with_column_objects_param_functions(
-        orig_tree_with_column_objects_param_functions=_orig_tree_with_column_objects_param_functions,
-=======
     _orig_tree_with_column_objects_and_param_functions = (
         orig_tree_with_column_objects_and_param_functions(root=METTSIM_ROOT)
     )
@@ -920,7 +771,6 @@
     )
     functions_next_day = active_tree_with_column_objects_and_param_functions(
         orig_tree_with_column_objects_and_param_functions=_orig_tree_with_column_objects_and_param_functions,
->>>>>>> 7408977a
         date=last_day + datetime.timedelta(days=1),
     )
 
@@ -938,23 +788,4 @@
         "a": 1,
         "b": 4,
     }
-<<<<<<< HEAD
-    assert params_contents == expected
-
-
-def test_combining_trees_works_with_overlapping_keys(some_int_param):
-    policy_environment = PolicyEnvironment(
-        raw_objects_tree={
-            "a": {"b": policy_function(leaf_name="a")(return_one)},
-        },
-        params_tree={"a": {"c": some_int_param}},
-    )
-    expected: NestedColumnObjectsParamFunctions = {
-        "a": {"b": policy_function(leaf_name="a")(return_one), "c": some_int_param},
-    }
-    assert optree.tree_paths(policy_environment.combined_tree) == optree.tree_paths(
-        expected
-    )
-=======
-    assert params_contents == expected
->>>>>>> 7408977a
+    assert params_contents == expected