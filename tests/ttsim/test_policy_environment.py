--- conflicted
+++ resolved
@@ -120,33 +120,10 @@
     "tree, last_day, function_name_last_day, function_name_next_day",
     [
         (
-<<<<<<< HEAD
-            {"einkommensteuer": {"abzüge": {"altersfreibetrag_y": None}}},
-            date(2004, 12, 31),
-            "altersfreibetrag_y_bis_2004",
-            "altersfreibetrag_y_ab_2005",
-        ),
-        (
-            {"einkommensteuer": {"abzüge": {"alleinerziehend_betrag_y": None}}},
-            date(2014, 12, 31),
-            "alleinerziehend_betrag_y_pauschal",
-            "alleinerziehend_betrag_y_nach_kinderzahl",
-        ),
-        (
-            {
-                "einkommensteuer": {
-                    "einkommensteuer__einkünfte__gesamtbetrag_der_einkünfte_y": None
-                }
-            },
-            date(2008, 12, 31),
-            "einkommensteuer__einkünfte__gesamtbetrag_der_einkünfte_mit_kapitaleinkünften_y",
-            "einkommensteuer__einkünfte__gesamtbetrag_der_einkünfte_ohne_kapitaleinkünfte_y",
-=======
             {"housing_benefits": {"eligibility": {"requirement_fulfilled_fam": None}}},
             date(2019, 12, 31),
             "requirement_fulfilled_fam_not_considering_children",
             "requirement_fulfilled_fam_considering_children",
->>>>>>> c6ef8633
         ),
     ],
 )
