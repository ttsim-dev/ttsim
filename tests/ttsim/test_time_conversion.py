--- conflicted
+++ resolved
@@ -27,10 +27,6 @@
     y_to_w,
 )
 from ttsim.ttsim_objects import policy_function
-
-
-def return_one() -> int:
-    return 1
 
 
 def return_one() -> int:
@@ -282,13 +278,9 @@
         self, name: str, expected: list[str]
     ) -> None:
         time_conversion_functions = create_time_conversion_functions(
-<<<<<<< HEAD
-            {name: policy_function(leaf_name="test")(return_one)}, {}
-=======
             ttsim_objects={name: policy_function(leaf_name=name)(return_one)},
             data={},
             groupings=("sn", "hh"),
->>>>>>> aa296f35
         )
 
         for expected_name in expected:
@@ -296,14 +288,9 @@
 
     def test_should_not_create_functions_automatically_that_exist_already(self) -> None:
         time_conversion_functions = create_time_conversion_functions(
-<<<<<<< HEAD
-            {"test1_d": policy_function(leaf_name="test1_d")(return_one)},
-            {"test2_y": None},
-=======
             ttsim_objects={"test1_d": policy_function(leaf_name="test1_d")(return_one)},
             data={"test2_y": None},
             groupings=("sn", "hh"),
->>>>>>> aa296f35
         )
 
         assert "test1_d" not in time_conversion_functions
@@ -313,14 +300,9 @@
         self,
     ) -> None:
         time_conversion_functions = create_time_conversion_functions(
-<<<<<<< HEAD
-            {"test_d": policy_function(leaf_name="test_d")(return_one)},
-            {"test_y": None},
-=======
             ttsim_objects={"test_d": policy_function(leaf_name="test_d")(return_one)},
             data={"test_y": None},
             groupings=("sn", "hh"),
->>>>>>> aa296f35
         )
 
         assert "test_d" in time_conversion_functions
