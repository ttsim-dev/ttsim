from ttsim import (
    AggType,
    PiecewisePolynomialParameters,
    agg_by_group_function,
    piecewise_polynomial,
    policy_function,
)


@policy_function(vectorization_strategy="vectorize")
def amount_y(
    amount_standard_y: float,
    amount_reduced_y: float,
    parent_is_noble_fam: bool,
    wealth_fam: float,
    wealth_threshold_for_reduced_tax_rate: float,
) -> float:
    if parent_is_noble_fam:
        return 0.0
    elif wealth_fam >= wealth_threshold_for_reduced_tax_rate:
<<<<<<< HEAD
        return amount_standard_y
    else:
        return amount_reduced_y
=======
        return amount_reduced_y
    else:
        return amount_standard_y
>>>>>>> 0c67aea6


@policy_function(vectorization_strategy="vectorize")
def amount_standard_y(
    income__amount_y: float,
    tax_schedule_standard: PiecewisePolynomialParameters,
) -> float:
    """Payroll tax amount for the standard tax schedule."""
    return piecewise_polynomial(
        x=income__amount_y,
        parameters=tax_schedule_standard,
    )


@policy_function(vectorization_strategy="vectorize")
def amount_reduced_y(
    income__amount_y: float,
    tax_schedule_reduced: PiecewisePolynomialParameters,
) -> float:
    """Payroll tax amount for the reduced tax schedule."""
    return piecewise_polynomial(
        x=income__amount_y,
        parameters=tax_schedule_reduced,
    )


@agg_by_group_function(agg_type=AggType.ANY)
def parent_is_noble_fam(
    parent_is_noble: bool,
    fam_id: int,
) -> bool:
    pass<|MERGE_RESOLUTION|>--- conflicted
+++ resolved
@@ -18,15 +18,9 @@
     if parent_is_noble_fam:
         return 0.0
     elif wealth_fam >= wealth_threshold_for_reduced_tax_rate:
-<<<<<<< HEAD
-        return amount_standard_y
-    else:
-        return amount_reduced_y
-=======
         return amount_reduced_y
     else:
         return amount_standard_y
->>>>>>> 0c67aea6
 
 
 @policy_function(vectorization_strategy="vectorize")
