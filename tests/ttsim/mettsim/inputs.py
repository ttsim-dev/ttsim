--- conflicted
+++ resolved
@@ -28,9 +28,6 @@
 
 @policy_input()
 def age() -> int:
-<<<<<<< HEAD
-    """Age of the person."""
-=======
     """Age of the person."""
 
 
@@ -41,5 +38,4 @@
 
 @policy_input()
 def wealth() -> float:
-    """Wealth of the person."""
->>>>>>> 70f0964c
+    """Wealth of the person."""