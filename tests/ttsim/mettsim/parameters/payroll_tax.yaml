--- conflicted
+++ resolved
@@ -6,12 +6,8 @@
 income:
   1900-01-01:
     lump_sum_deduction_y: 100.0
-<<<<<<< HEAD
-    rate: 0.3
-=======
     rate: 0.3
     reduced_rate: 0.15
 wealth_threshold_for_reduced_tax_rate:
   1900-01-01:
-    scalar: 50000
->>>>>>> 70f0964c
+    scalar: 50000