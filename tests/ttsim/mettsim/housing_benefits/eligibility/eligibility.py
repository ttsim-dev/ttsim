"""Eligibility for housing benefits.

Policy regime until 2019:
    - Requirement is fulfilled if income of spouses is below subsistence income
    - Subsistence income is calculated per spouse

Policy regime starting in 2020:
    - Requirement is fulfilled if income of family is below subsistence income
    - Subsistence income is calculated per spouse and child
"""

from ttsim import AggType, agg_by_group_function, policy_function


<<<<<<< HEAD
@agg_by_group_function(agg_type=AggType.SUM, start_date="2020-01-01")
def number_of_adults_fam(payroll_tax__fam_id: int, adult: bool) -> int:
    """The number of adults in the family."""


@agg_by_group_function(agg_type=AggType.COUNT)
def number_of_individuals_fam(payroll_tax__fam_id: int) -> int:
    """The number of individuals in the family."""
=======
@agg_by_group_function(agg_type=AggType.SUM)
def number_of_children_fam(fam_id: int, child: bool) -> int:
    """The number of children in the family."""


@agg_by_group_function(agg_type=AggType.COUNT)
def number_of_individuals_sp(sp_id: int) -> int:
    """The number of individuals in a spousal relationship."""
>>>>>>> 42e6536a


@policy_function(end_date="2019-12-31", leaf_name="requirement_fulfilled_fam")
def requirement_fulfilled_fam_not_considering_children(
    housing_benefits__income__amount_m_fam: float,
    number_of_adults_fam: int,
    housing_benefits_params: dict,
) -> bool:
    return (
        housing_benefits__income__amount_m_fam
        < housing_benefits_params["eligibility"]["subsistence_income_per_spouse_m"]
        * number_of_adults_fam
    )


@policy_function(start_date="2020-01-01", leaf_name="requirement_fulfilled_fam")
def requirement_fulfilled_fam_considering_children(
    housing_benefits__income__amount_m_fam: float,
    housing_benefits_params: dict,
    number_of_family_members_considered_fam: int,
) -> bool:
    return housing_benefits__income__amount_m_fam < (
        housing_benefits_params["eligibility"]["subsistence_income_per_individual_m"]
        * number_of_family_members_considered_fam
    )


@policy_function(start_date="2020-01-01")
def number_of_family_members_considered_fam(
    number_of_individuals_fam: int,
    housing_benefits_params: dict,
) -> int:
    return min(
        number_of_individuals_fam,
        housing_benefits_params["eligibility"]["max_number_of_family_members"],
    )


@policy_function()
def child(
    age: int,
    housing_benefits_params: dict,
) -> bool:
    return age <= housing_benefits_params["max_age_children"]


@policy_function()
def adult(
    age: int,
    housing_benefits_params: dict,
) -> bool:
    return age > housing_benefits_params["max_age_children"]<|MERGE_RESOLUTION|>--- conflicted
+++ resolved
@@ -12,25 +12,14 @@
 from ttsim import AggType, agg_by_group_function, policy_function
 
 
-<<<<<<< HEAD
 @agg_by_group_function(agg_type=AggType.SUM, start_date="2020-01-01")
-def number_of_adults_fam(payroll_tax__fam_id: int, adult: bool) -> int:
+def number_of_adults_fam(fam_id: int, adult: bool) -> int:
     """The number of adults in the family."""
 
 
 @agg_by_group_function(agg_type=AggType.COUNT)
-def number_of_individuals_fam(payroll_tax__fam_id: int) -> int:
+def number_of_individuals_fam(fam_id: int) -> int:
     """The number of individuals in the family."""
-=======
-@agg_by_group_function(agg_type=AggType.SUM)
-def number_of_children_fam(fam_id: int, child: bool) -> int:
-    """The number of children in the family."""
-
-
-@agg_by_group_function(agg_type=AggType.COUNT)
-def number_of_individuals_sp(sp_id: int) -> int:
-    """The number of individuals in a spousal relationship."""
->>>>>>> 42e6536a
 
 
 @policy_function(end_date="2019-12-31", leaf_name="requirement_fulfilled_fam")
