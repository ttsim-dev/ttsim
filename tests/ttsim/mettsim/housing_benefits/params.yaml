---
assistance_rate:
  name:
    de: Unterstützungssatz
    en: Assistance rate
  description:
    de: In Mittelerde passiert immer noch nichts.
    en: Still nothing happens in Middle Earth.
<<<<<<< HEAD
  unit: Share
=======
  unit: null
>>>>>>> 8877ff8a
  reference_period: null
  type: scalar
  1900-01-01:
    value: 0.5<|MERGE_RESOLUTION|>--- conflicted
+++ resolved
@@ -6,11 +6,7 @@
   description:
     de: In Mittelerde passiert immer noch nichts.
     en: Still nothing happens in Middle Earth.
-<<<<<<< HEAD
-  unit: Share
-=======
   unit: null
->>>>>>> 8877ff8a
   reference_period: null
   type: scalar
   1900-01-01:
