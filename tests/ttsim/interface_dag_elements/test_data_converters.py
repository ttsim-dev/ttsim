from __future__ import annotations

import datetime

import numpy
import pandas as pd
import pytest
from numpy.testing import assert_array_equal

from ttsim import (
    Output,
    main,
)
from ttsim.interface_dag_elements.data_converters import (
    df_with_mapped_columns_to_flat_data,
    df_with_nested_columns_to_flat_data,
    nested_data_to_df_with_mapped_columns,
)
from ttsim.tt_dag_elements import (
    ScalarParam,
    param_function,
    policy_function,
)

_GENERIC_PARAM_SPEC = {
    "start_date": "2024-01-01",
    "end_date": "2024-12-31",
    "unit": None,
    "reference_period": None,
    "name": {
        "de": "generic_param",
        "en": "generic_param",
    },
    "description": {
        "de": "generic_param",
        "en": "generic_param",
    },
}


@policy_function()
def int_policy_function() -> int:
    return 1


@param_function()
def int_param_function() -> int:
    return 1


_SOME_SCALAR_PARAM = ScalarParam(
    leaf_name="some_scalar_param",
    value=1,
    **_GENERIC_PARAM_SPEC,
)


@pytest.fixture
def minimal_data_tree():
    return {
        "hh_id": numpy.array([1, 2, 3]),
        "p_id": numpy.array([1, 2, 3]),
    }


@pytest.mark.parametrize(
    (
        "inputs_tree_to_df_columns",
        "df",
        "expected",
    ),
    [
        (
            {
                "n1": {
                    "n2": "a",
                },
            },
            pd.DataFrame({"a": [1, 2, 3]}),
            {("n1", "n2"): pd.Series([1, 2, 3])},
        ),
        (
            {
                "n1": {
                    "n2": "a",
                },
                "n3": "b",
            },
            pd.DataFrame({"a": [1, 2, 3], "b": [4, 5, 6]}),
            {("n1", "n2"): pd.Series([1, 2, 3]), ("n3",): pd.Series([4, 5, 6])},
        ),
        (
            {
                "n1": {
                    "n2": "a",
                },
                "n3": 3,
            },
            pd.DataFrame({"a": [1, 2, 3], "b": [4, 5, 6]}),
            {("n1", "n2"): pd.Series([1, 2, 3]), ("n3",): pd.Series([3, 3, 3])},
        ),
    ],
)
def test_df_with_mapped_columns_to_flat_data(
    inputs_tree_to_df_columns,
    df,
    expected,
):
    result = df_with_mapped_columns_to_flat_data(
        mapper=inputs_tree_to_df_columns,
        df=df,
        xnp=numpy,
    )

    assert set(result.keys()) == set(expected.keys())
    for key in result:
        pd.testing.assert_series_equal(
            pd.Series(result[key]),
            expected[key],
            check_names=False,
        )


def test_df_with_mapped_columns_to_flat_data_fails_if_mapper_value_not_in_df(xnp):
    with pytest.raises(ValueError, match="Value of mapper path"):
        df_with_mapped_columns_to_flat_data(
            mapper={
                "n1": "a",
                "n2": "b",
            },
            df=pd.DataFrame({"a": [1, 2, 3]}),
            xnp=xnp,
        )


@pytest.mark.parametrize(
    (
        "environment",
        "tt_targets__tree",
        "expected_output",
    ),
    [
        # Two policy functions
        (
            {
                "some_policy_function": int_policy_function,
                "another_policy_function": int_policy_function,
            },
            {
                "some_policy_function": "res1",
                "another_policy_function": "res2",
            },
            pd.DataFrame(
                {"res1": numpy.array([1, 1, 1]), "res2": numpy.array([1, 1, 1])},
                index=pd.Index([1, 2, 3], name="p_id"),
            ),
        ),
        # One policy function
        (
            {
                "some_policy_function": int_policy_function,
            },
            {
                "some_policy_function": "res1",
            },
            pd.DataFrame(
                {"res1": numpy.array([1, 1, 1])},
                index=pd.Index([1, 2, 3], name="p_id"),
            ),
        ),
        # One param function
        (
            {
                "some_param_function": int_param_function,
            },
            {
                "some_param_function": "res1",
            },
            pd.DataFrame(
                {"res1": numpy.array([1, 1, 1])},
                index=pd.Index([1, 2, 3], name="p_id"),
            ),
        ),
        # One param function and one policy function
        (
            {
                "some_param_function": int_param_function,
                "some_policy_function": int_policy_function,
            },
            {
                "some_param_function": "res1",
                "some_policy_function": "res2",
            },
            pd.DataFrame(
                {"res1": numpy.array([1, 1, 1]), "res2": numpy.array([1, 1, 1])},
                index=pd.Index([1, 2, 3], name="p_id"),
            ),
        ),
        # One scalar param
        (
            {
                "some_scalar_param": _SOME_SCALAR_PARAM,
            },
            {"some_scalar_param": "res1"},
            pd.DataFrame(
                {"res1": numpy.array([1, 1, 1])},
                index=pd.Index([1, 2, 3], name="p_id"),
            ),
        ),
        # One scalar param and one policy function
        (
            {
                "some_scalar_param": _SOME_SCALAR_PARAM,
                "some_policy_function": int_policy_function,
            },
            {
                "some_scalar_param": "res1",
                "some_policy_function": "res2",
            },
            pd.DataFrame(
                {"res1": numpy.array([1, 1, 1]), "res2": numpy.array([1, 1, 1])},
                index=pd.Index([1, 2, 3], name="p_id"),
            ),
        ),
    ],
)
def test_nested_data_to_dataframe(
    environment,
    minimal_data_tree,
    tt_targets__tree,
    expected_output,
    backend,
):
    results__tree = main(
        input_data={"tree": minimal_data_tree},
        policy_environment=environment,
        date=datetime.date(2024, 1, 1),
        tt_targets={"tree": tt_targets__tree},
        rounding=False,
        backend=backend,
<<<<<<< HEAD
        output=Output.name("results__tree"),
=======
        main_target=("results__tree"),
>>>>>>> 7a37dd3c
    )
    result_df = nested_data_to_df_with_mapped_columns(
        nested_data_to_convert=results__tree,
        nested_outputs_df_column_names=tt_targets__tree,
        data_with_p_id=minimal_data_tree,
    )
    pd.testing.assert_frame_equal(
        result_df,
        expected_output,
        check_like=True,
        check_dtype=False,
        check_index_type=False,
    )


@pytest.mark.parametrize(
    (
        "df",
        "expected",
    ),
    [
        (
            pd.DataFrame({("a", "b"): [1, 2, 3], ("c",): [4, 5, 6]}),
            {("a", "b"): [1, 2, 3], ("c",): [4, 5, 6]},
        ),
        (
            pd.DataFrame({("a", "b"): [1, 2, 3], ("b",): [4, 5, 6]}),
            {("a", "b"): [1, 2, 3], ("b",): [4, 5, 6]},
        ),
    ],
)
def test_df_with_nested_columns_to_flat_data(df, expected):
    result = df_with_nested_columns_to_flat_data(
        df=df,
        xnp=numpy,
    )

    assert set(result.keys()) == set(expected.keys())
    for key in result:
        assert_array_equal(result[key], expected[key])<|MERGE_RESOLUTION|>--- conflicted
+++ resolved
@@ -8,7 +8,6 @@
 from numpy.testing import assert_array_equal
 
 from ttsim import (
-    Output,
     main,
 )
 from ttsim.interface_dag_elements.data_converters import (
@@ -238,11 +237,7 @@
         tt_targets={"tree": tt_targets__tree},
         rounding=False,
         backend=backend,
-<<<<<<< HEAD
-        output=Output.name("results__tree"),
-=======
         main_target=("results__tree"),
->>>>>>> 7a37dd3c
     )
     result_df = nested_data_to_df_with_mapped_columns(
         nested_data_to_convert=results__tree,
