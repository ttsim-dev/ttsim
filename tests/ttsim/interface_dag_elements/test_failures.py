--- conflicted
+++ resolved
@@ -1368,10 +1368,7 @@
             backend=backend,
             input_data=InputData.tree(tree=object()),
             orig_policy_objects={"root": METTSIM_ROOT},
-<<<<<<< HEAD
             policy_date_str="2025-01-01",
-=======
-            date_str="2025-01-01",
         )
 
 
@@ -1413,5 +1410,4 @@
             main_target=MainTarget.results.df_with_mapper,
             backend=backend,
             orig_policy_objects={"root": METTSIM_ROOT},
->>>>>>> e0d98017
         )