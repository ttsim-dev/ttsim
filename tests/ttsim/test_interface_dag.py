--- conflicted
+++ resolved
@@ -10,13 +10,9 @@
 from ttsim.interface_dag import (
     _fail_if_requested_nodes_cannot_be_found,
     _harmonize_inputs,
-<<<<<<< HEAD
+    _harmonize_outputs,
     _resolve_dynamic_interface_objects_to_static_nodes,
     load_flat_interface_functions_and_inputs,
-=======
-    _harmonize_outputs,
-    load_interface_functions_and_inputs,
->>>>>>> edf184a0
 )
 from ttsim.interface_dag_elements.fail_if import format_list_linewise
 from ttsim.interface_dag_elements.interface_node_objects import (
@@ -244,7 +240,6 @@
 def test_resolve_dynamic_interface_objects_to_static_nodes_with_conflicting_conditions():  # noqa: E501
     match = r"Multiple InputDependentInterfaceFunctions"
     with pytest.raises(ValueError, match=match):
-<<<<<<< HEAD
         _resolve_dynamic_interface_objects_to_static_nodes(
             flat_interface_objects={
                 (
@@ -255,10 +250,6 @@
                 ): some_idif_with_conflicting_conditions_require_input_1_or_n1__input_2,
             },
             input_qnames=["input_1", "n1__input_2"],
-        )
-=======
-        some_input_dependent_interface_function_with_conflicting_variants.resolve_to_static_interface_function(
-            ["input_1", "n1__input_2"]
         )
 
 
@@ -282,5 +273,4 @@
 def test_harmonize_outputs(output, expected):
     harmonized = _harmonize_outputs(output=output)
 
-    assert harmonized == expected
->>>>>>> edf184a0
+    assert harmonized == expected