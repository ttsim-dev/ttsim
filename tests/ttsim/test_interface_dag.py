--- conflicted
+++ resolved
@@ -7,21 +7,13 @@
 import dags.tree as dt
 import pytest
 
-<<<<<<< HEAD
-from ttsim import InputData, OrigPolicyObjects, Output, Targets
-=======
 from ttsim import InputData, OrigPolicyObjects, TTTargets
->>>>>>> 7a37dd3c
 from ttsim.interface_dag import (
     _fail_if_requested_nodes_cannot_be_found,
     _fail_if_root_nodes_of_interface_dag_are_missing,
     _harmonize_inputs,
-<<<<<<< HEAD
-    _harmonize_output,
-=======
     _harmonize_main_target,
     _harmonize_main_targets,
->>>>>>> 7a37dd3c
     _resolve_dynamic_interface_objects_to_static_nodes,
     load_flat_interface_functions_and_inputs,
 )
@@ -214,11 +206,7 @@
             df={"cannot use df because comparison fails"},
             mapper={"c": "a", "d": "b", "p_id": "p_id"},
         ),
-<<<<<<< HEAD
-        "targets": Targets(tree={"e": "f"}),
-=======
         "tt_targets": TTTargets(tree={"e": "f"}),
->>>>>>> 7a37dd3c
         "date": "2025-01-01",
         "backend": "numpy",
         "rounding": True,
@@ -344,24 +332,6 @@
 @pytest.mark.parametrize(
     ("main_target", "expected"),
     [
-<<<<<<< HEAD
-        (Output.name("a__b"), {"name": "a__b", "names": ["a__b"]}),
-        (Output.name(("a", "b")), {"name": "a__b", "names": ["a__b"]}),
-        (
-            Output.name({"a": {"b": None}}),
-            {"name": "a__b", "names": ["a__b"]},
-        ),
-        (Output.names(["a__b"]), {"name": None, "names": ["a__b"]}),
-        (Output.names([("a", "b")]), {"name": None, "names": ["a__b"]}),
-        (
-            Output.names({"a": {"b": None}}),
-            {"name": None, "names": ["a__b"]},
-        ),
-    ],
-)
-def test_harmonize_outputs(output, expected):
-    harmonized = _harmonize_output(output=output)
-=======
         ("a__b", "a__b"),
         (("a", "b"), "a__b"),
         ({"a": {"b": None}}, "a__b"),
@@ -396,7 +366,6 @@
         },
         targets=None,
     )
->>>>>>> 7a37dd3c
 
     with pytest.raises(
         ValueError,
