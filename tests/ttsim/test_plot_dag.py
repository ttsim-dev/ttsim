from __future__ import annotations

from pathlib import Path

import pytest

from ttsim.interface_dag import main
from ttsim.plot_dag import (
    _get_tt_dag_with_node_metadata,
    _QNameNodeSelector,
    plot_interface_dag,
)
from ttsim.tt_dag_elements import (
    ParamObject,
    param_function,
    policy_function,
)

SOME_PARAM_OBJECT = ParamObject(
    leaf_name="some_param",
    start_date="2025-01-01",
    end_date="2025-12-31",
    unit=None,
    reference_period="",
    name="",
    description="",
)


@param_function(
    start_date="2025-01-01",
    end_date="2025-12-31",
)
def some_param_function():
    return 1


def some_other_object():
    return 1


@policy_function(
    start_date="2025-01-01",
    end_date="2025-12-31",
)
def some_policy_function():
    return 1


@pytest.mark.parametrize(
    ("include_fail_and_warn_nodes",),
    [
        (True,),
        (False,),
    ],
)
def test_plot_full_interface_dag(include_fail_and_warn_nodes):
<<<<<<< HEAD
    plot_interface_dag(include_fail_and_warn_nodes=include_fail_and_warn_nodes)
=======
    fig = plot_interface_dag(include_fail_and_warn_nodes=include_fail_and_warn_nodes)  # noqa: F841
>>>>>>> a24ea6f7


@pytest.mark.parametrize(
    (
        "node_selector",
        "expected_nodes",
    ),
    [
        (
            _QNameNodeSelector(
                qnames=["payroll_tax__amount_y"],
                type="ancestors",
                order=1,
            ),
            [
                "payroll_tax__amount_y",
                "payroll_tax__amount_standard_y",
                "payroll_tax__amount_reduced_y",
                "parent_is_noble_fam",
                "wealth_fam",
                "payroll_tax__wealth_threshold_for_reduced_tax_rate",
            ],
        ),
        (
            _QNameNodeSelector(
                qnames=["payroll_tax__amount_m"],
                type="ancestors",
                order=1,
            ),
            [
                "payroll_tax__amount_m",
                "payroll_tax__amount_y",
            ],
        ),
        (
            _QNameNodeSelector(
                qnames=["payroll_tax__amount_m"],
                type="ancestors",
                order=2,
            ),
            [
                "payroll_tax__amount_m",
                "payroll_tax__amount_y",
                "payroll_tax__amount_standard_y",
                "payroll_tax__amount_reduced_y",
                "parent_is_noble_fam",
                "wealth_fam",
                "payroll_tax__wealth_threshold_for_reduced_tax_rate",
            ],
        ),
        (
            _QNameNodeSelector(
                qnames=["payroll_tax__amount_m", "property_tax__amount_m"],
                type="ancestors",
                order=1,
            ),
            [
                "payroll_tax__amount_m",
                "payroll_tax__amount_y",
                "property_tax__amount_m",
                "property_tax__amount_y",
            ],
        ),
        (
            _QNameNodeSelector(
                qnames=["payroll_tax__amount_y"],
                type="neighbors",
                order=1,
            ),
            [
                "payroll_tax__amount_m",
                "payroll_tax__amount_y",
                "payroll_tax__amount_standard_y",
                "payroll_tax__amount_reduced_y",
                "parent_is_noble_fam",
                "wealth_fam",
                "payroll_tax__wealth_threshold_for_reduced_tax_rate",
            ],
        ),
        (
            _QNameNodeSelector(
                qnames=["payroll_tax__amount_m"],
                type="neighbors",
                order=1,
            ),
            [
                "housing_benefits__income__amount_m",
                "payroll_tax__amount_m",
                "payroll_tax__amount_y",
            ],
        ),
        (
            _QNameNodeSelector(
                qnames=["payroll_tax__amount_m"],
                type="neighbors",
                order=2,
            ),
            [
                "housing_benefits__income__amount_m_fam",
                "housing_benefits__income__amount_m",
                "payroll_tax__amount_m",
                "payroll_tax__amount_y",
                "payroll_tax__amount_standard_y",
                "payroll_tax__amount_reduced_y",
                "parent_is_noble_fam",
                "wealth_fam",
                "payroll_tax__wealth_threshold_for_reduced_tax_rate",
            ],
        ),
        (
            _QNameNodeSelector(
                qnames=["payroll_tax__amount_m", "property_tax__amount_m"],
                type="neighbors",
                order=1,
            ),
            [
                "housing_benefits__income__amount_m",
                "payroll_tax__amount_m",
                "payroll_tax__amount_y",
                "property_tax__amount_m",
                "property_tax__amount_y",
            ],
        ),
        (
            _QNameNodeSelector(
                qnames=["payroll_tax__amount_y"],
                type="descendants",
                order=1,
            ),
            [
                "payroll_tax__amount_m",
                "payroll_tax__amount_y",
            ],
        ),
        (
            _QNameNodeSelector(
                qnames=["payroll_tax__amount_m"],
                type="descendants",
                order=1,
            ),
            [
                "housing_benefits__income__amount_m",
                "payroll_tax__amount_m",
            ],
        ),
        (
            _QNameNodeSelector(
                qnames=["payroll_tax__amount_m"],
                type="descendants",
                order=2,
            ),
            [
                "housing_benefits__income__amount_m_fam",
                "housing_benefits__income__amount_m",
                "payroll_tax__amount_m",
            ],
        ),
        (
            _QNameNodeSelector(
                qnames=["payroll_tax__amount_m", "property_tax__amount_m"],
                type="descendants",
                order=1,
            ),
            [
                "housing_benefits__income__amount_m",
                "payroll_tax__amount_m",
                "property_tax__amount_m",
            ],
        ),
        (
            _QNameNodeSelector(
                qnames=["payroll_tax__amount_m", "property_tax__amount_m"],
                type="nodes",
            ),
            [
                "payroll_tax__amount_m",
                "property_tax__amount_m",
            ],
        ),
    ],
)
def test_node_selector(node_selector, expected_nodes):
    environment = main(
        inputs={
            "date_str": "2025-01-01",
<<<<<<< HEAD
            "orig_policy_objects__root": METTSIM_ROOT,
=======
            "orig_policy_objects__root": Path(__file__).parent / "mettsim",
>>>>>>> a24ea6f7
            "backend": "numpy",
        },
        output_names=["policy_environment"],
    )["policy_environment"]
    dag = _get_tt_dag_with_node_metadata(
        environment=environment,
        node_selector=node_selector,
        include_params=True,
    )
    assert set(dag.nodes()) == set(expected_nodes)


@pytest.mark.parametrize(
    (
        "include_params",
        "expected_nodes",
    ),
    [
        (
            True,
            [
                "some_param",
                "some_param_function",
                "some_policy_function",
            ],
        ),
        (
            False,
            [
                "some_policy_function",
            ],
        ),
    ],
)
def test_params_are_removed_from_dag(include_params, expected_nodes):
    environment = {
        "some_param": SOME_PARAM_OBJECT,
        "some_param_function": some_param_function,
        "some_policy_function": some_policy_function,
    }
    dag = _get_tt_dag_with_node_metadata(
        environment=environment,
        include_params=include_params,
    )
    assert set(dag.nodes()) == set(expected_nodes)


@pytest.mark.parametrize(
    (
        "include_other_objects",
        "expected_nodes",
    ),
    [
        (
            True,
            [
                "some_param",
                "some_param_function",
                "some_policy_function",
                "other_object",
            ],
        ),
        (
            False,
            [
                "some_param",
                "some_param_function",
                "some_policy_function",
            ],
        ),
    ],
)
def test_other_objects_are_removed_from_dag(include_other_objects, expected_nodes):
    environment = {
        "some_param": SOME_PARAM_OBJECT,
        "some_param_function": some_param_function,
        "some_policy_function": some_policy_function,
        "other_object": some_other_object,
    }
    dag = _get_tt_dag_with_node_metadata(
        environment=environment,
        include_params=True,
        include_other_objects=include_other_objects,
    )
    assert set(dag.nodes()) == set(expected_nodes)<|MERGE_RESOLUTION|>--- conflicted
+++ resolved
@@ -55,11 +55,7 @@
     ],
 )
 def test_plot_full_interface_dag(include_fail_and_warn_nodes):
-<<<<<<< HEAD
-    plot_interface_dag(include_fail_and_warn_nodes=include_fail_and_warn_nodes)
-=======
     fig = plot_interface_dag(include_fail_and_warn_nodes=include_fail_and_warn_nodes)  # noqa: F841
->>>>>>> a24ea6f7
 
 
 @pytest.mark.parametrize(
@@ -245,11 +241,7 @@
     environment = main(
         inputs={
             "date_str": "2025-01-01",
-<<<<<<< HEAD
-            "orig_policy_objects__root": METTSIM_ROOT,
-=======
             "orig_policy_objects__root": Path(__file__).parent / "mettsim",
->>>>>>> a24ea6f7
             "backend": "numpy",
         },
         output_names=["policy_environment"],
