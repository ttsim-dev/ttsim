from __future__ import annotations

<<<<<<< HEAD
import datetime
from pathlib import Path

import numpy as np
=======
from pathlib import Path

>>>>>>> 692278d1
import pytest
from mettsim.config import METTSIM_ROOT

from ttsim.config import IS_JAX_INSTALLED
from ttsim.testing_utils import (
    PolicyTest,
    execute_test,
    load_policy_test_data,
)

TEST_DIR = Path(__file__).parent

POLICY_TEST_IDS_AND_CASES = load_policy_test_data(test_dir=TEST_DIR, policy_name="")


@pytest.mark.parametrize(
    "test",
    POLICY_TEST_IDS_AND_CASES.values(),
    ids=POLICY_TEST_IDS_AND_CASES.keys(),
)
def test_mettsim(test: PolicyTest):
    if IS_JAX_INSTALLED:
        execute_test(test, root=METTSIM_ROOT, jit=True)
    else:
<<<<<<< HEAD
        execute_test(test, root=METTSIM_ROOT, jit=False)


@pytest.mark.xfail(
    reason="Testing infrastructure cannot handle single-element expected output"
)
def test_mettsim_single_element_expected_output():
    test = PolicyTest(
        info={"precision_atol": 0.01},
        input_tree={
            "p_id": np.array([0]),
            "property_tax": {"acre_size_in_hectares": np.array([20])},
        },
        expected_output_tree={"property_tax": {"amount_y": np.array([1000.0])}},
        path=None,
        date=datetime.date(2020, 1, 1),
        test_dir=TEST_DIR,
    )
    execute_test(test, root=METTSIM_ROOT, jit=False)
=======
        execute_test(test, root=METTSIM_ROOT, jit=False)
>>>>>>> 692278d1
<|MERGE_RESOLUTION|>--- conflicted
+++ resolved
@@ -1,14 +1,7 @@
 from __future__ import annotations
 
-<<<<<<< HEAD
-import datetime
 from pathlib import Path
 
-import numpy as np
-=======
-from pathlib import Path
-
->>>>>>> 692278d1
 import pytest
 from mettsim.config import METTSIM_ROOT
 
@@ -33,26 +26,4 @@
     if IS_JAX_INSTALLED:
         execute_test(test, root=METTSIM_ROOT, jit=True)
     else:
-<<<<<<< HEAD
-        execute_test(test, root=METTSIM_ROOT, jit=False)
-
-
-@pytest.mark.xfail(
-    reason="Testing infrastructure cannot handle single-element expected output"
-)
-def test_mettsim_single_element_expected_output():
-    test = PolicyTest(
-        info={"precision_atol": 0.01},
-        input_tree={
-            "p_id": np.array([0]),
-            "property_tax": {"acre_size_in_hectares": np.array([20])},
-        },
-        expected_output_tree={"property_tax": {"amount_y": np.array([1000.0])}},
-        path=None,
-        date=datetime.date(2020, 1, 1),
-        test_dir=TEST_DIR,
-    )
-    execute_test(test, root=METTSIM_ROOT, jit=False)
-=======
-        execute_test(test, root=METTSIM_ROOT, jit=False)
->>>>>>> 692278d1
+        execute_test(test, root=METTSIM_ROOT, jit=False)