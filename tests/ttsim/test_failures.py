from __future__ import annotations

import copy
import datetime
import re
from typing import TYPE_CHECKING

import dags.tree as dt
import numpy
import pandas as pd
import pytest
from mettsim.config import METTSIM_ROOT

from ttsim import main
from ttsim.interface_dag_elements.fail_if import (
    ConflictingActivePeriodsError,
    _param_with_active_periods,
    _ParamWithActivePeriod,
    active_periods_overlap,
    assert_valid_ttsim_pytree,
    data_paths_are_missing_in_paths_to_column_names,
    foreign_keys_are_invalid_in_data,
    group_ids_are_outside_top_level_namespace,
    group_variables_are_not_constant_within_groups,
    input_data_tree_is_invalid,
    input_df_has_bool_or_numeric_column_names,
    input_df_mapper_has_incorrect_format,
    non_convertible_objects_in_results_tree,
    targets_are_not_in_policy_environment_or_data,
)
from ttsim.tt_dag_elements import (
    ConsecutiveInt1dLookupTableParam,
    ConsecutiveInt1dLookupTableParamValue,
    DictParam,
    PiecewisePolynomialParam,
    PiecewisePolynomialParamValue,
    group_creation_function,
    param_function,
    policy_function,
)

if TYPE_CHECKING:
    from types import ModuleType

    from ttsim.interface_dag_elements.typing import (
        FlatColumnObjectsParamFunctions,
        FlatOrigParamSpecs,
        IntColumn,
        NestedPolicyEnvironment,
        OrigParamSpec,
    )

_GENERIC_PARAM_HEADER = {
    "name": {"de": "foo", "en": "foo"},
    "description": {"de": "foo", "en": "foo"},
    "unit": None,
    "reference_period": None,
}
_GENERIC_PARAM_SPEC = {
    "start_date": "2024-01-01",
    "end_date": "2024-12-31",
    **_GENERIC_PARAM_HEADER,
}

_SOME_CONSECUTIVE_INT_1D_LOOKUP_TABLE_PARAM = ConsecutiveInt1dLookupTableParam(
    leaf_name="some_consecutive_int_1d_lookup_table_param",
    value=ConsecutiveInt1dLookupTableParamValue(
        base_to_subtract=1,
        values_to_look_up=numpy.array([1, 2, 3]),
    ),
    **_GENERIC_PARAM_SPEC,
)

_SOME_DICT_PARAM = DictParam(
    leaf_name="some_dict_param",
    value={"a": 1, "b": 2},
    **_GENERIC_PARAM_SPEC,
)


_SOME_PIECEWISE_POLYNOMIAL_PARAM = PiecewisePolynomialParam(
    leaf_name="some_piecewise_polynomial_param",
    value=PiecewisePolynomialParamValue(
        thresholds=numpy.array([1, 2, 3]),
        intercepts=numpy.array([1, 2, 3]),
        rates=numpy.array([1, 2, 3]),
    ),
    **_GENERIC_PARAM_SPEC,
)


@pytest.fixture
def minimal_data_tree():
    return {
        "hh_id": numpy.array([1, 2, 3]),
        "p_id": numpy.array([1, 2, 3]),
    }


def identity(x: int) -> int:
    return x


def return_one() -> int:
    return 1


def return_two() -> int:
    return 2


def return_three() -> int:
    return 3


@group_creation_function()
def fam_id() -> int:
    pass


@pytest.fixture(scope="module")
def minimal_input_data():
    n_individuals = 5
    out = {
        "p_id": pd.Series(numpy.arange(n_individuals), name="p_id"),
        "fam_id": pd.Series(numpy.arange(n_individuals), name="fam_id"),
    }
    return out


@pytest.fixture(scope="module")
def mettsim_environment() -> NestedPolicyEnvironment:
    return main(
        inputs={
            "orig_policy_objects__root": METTSIM_ROOT,
            "date": datetime.date(2025, 1, 1),
        },
        targets=["policy_environment"],
    )["policy_environment"]


def some_x(x):
    return x


@policy_function()
<<<<<<< HEAD
def some_policy_func_returning_array_of_length_2(xnp: ModuleType) -> IntColumn:
=======
def some_policy_func_returning_array_of_length_2(xnp: ModuleType) -> numpy.ndarray:  # type: ignore[type-arg]
>>>>>>> 76dd10e2
    return xnp.array([1, 2])


@param_function()
def some_param_func_returning_list_of_length_2() -> list[int]:
    return [1, 2]


@pytest.mark.parametrize(
    ("tree", "leaf_checker", "err_substr"),
    [
        (
            {"a": 1, "b": 2},
            lambda leaf: leaf is None,
            "Leaf at tree[a] is invalid: got 1 of type <class 'int'>.",
        ),
        (
            {"a": None, "b": {"c": None, "d": 1}},
            lambda leaf: leaf is None,
            "Leaf at tree[b][d] is invalid: got 1 of type <class 'int'>.",
        ),
        (
            [1, 2, 3],
            lambda leaf: leaf is None,
            "tree must be a dict, got <class 'list'>.",
        ),
        (
            {1: 2},
            lambda leaf: leaf is None,
            "Key 1 in tree must be a string but got <class 'int'>.",
        ),
    ],
)
def test_assert_valid_ttsim_pytree(tree, leaf_checker, err_substr):
    with pytest.raises(TypeError, match=re.escape(err_substr)):
        assert_valid_ttsim_pytree(
            tree=tree, leaf_checker=leaf_checker, tree_name="tree"
        )


@pytest.mark.parametrize(
    "orig_tree_with_column_objects_and_param_functions, orig_tree_with_params",
    [
        # Same global module, no overlapping periods, no name clashes.
        (
            {
                ("c", "a"): policy_function(
                    start_date="2023-01-01",
                    end_date="2023-01-31",
                    leaf_name="f",
                )(identity),
                ("c", "b"): policy_function(
                    start_date="2023-02-01",
                    end_date="2023-02-28",
                    leaf_name="f",
                )(identity),
            },
            {
                ("c", "g"): {  # type: ignore[misc]
                    **_GENERIC_PARAM_HEADER,
                    datetime.date(2023, 1, 1): {"value": 1},
                }
            },
        ),
        # Same submodule, overlapping periods, different leaf names so no name clashes.
        (
            {
                ("x", "c", "a"): policy_function(
                    start_date="2023-01-01",
                    end_date="2023-01-31",
                    leaf_name="f",
                )(identity),
                ("x", "c", "b"): policy_function(
                    start_date="2023-01-01",
                    end_date="2023-02-28",
                    leaf_name="g",
                )(identity),
            },
            {
                ("x", "c", "h"): {  # type: ignore[misc]
                    **_GENERIC_PARAM_HEADER,
                    datetime.date(2023, 1, 1): {"value": 2},
                }
            },
        ),
        # Different submodules, no overlapping periods, no name clashes.
        (
            {
                ("x", "c", "f"): policy_function(
                    start_date="2023-01-01",
                    end_date="2023-01-31",
                )(identity),
                ("x", "d", "f"): policy_function(
                    start_date="2023-02-01",
                    end_date="2023-02-28",
                )(identity),
            },
            {
                ("x", "c", "g"): {  # type: ignore[misc]
                    **_GENERIC_PARAM_HEADER,
                    datetime.date(2023, 1, 1): {"value": 3},
                }
            },
        ),
        # Different paths, overlapping periods, same names but no clashes.
        (
            {
                ("x", "a", "b"): policy_function(
                    start_date="2023-01-01",
                    end_date="2023-01-31",
                    leaf_name="f",
                )(identity),
                ("y", "a", "b"): policy_function(
                    start_date="2023-01-01",
                    end_date="2023-02-28",
                    leaf_name="f",
                )(identity),
            },
            {
                ("z", "a", "f"): {  # type: ignore[misc]
                    **_GENERIC_PARAM_HEADER,
                    datetime.date(2023, 1, 1): {"value": 4},
                }
            },
        ),
        # Different yaml files, no name clashes because of different names.
        (
            {},
            {
                ("x", "a", "f"): {  # type: ignore[misc]
                    **_GENERIC_PARAM_HEADER,
                    datetime.date(2023, 1, 1): {"value": 5},
                },
                ("x", "b", "g"): {  # type: ignore[misc]
                    **_GENERIC_PARAM_HEADER,
                    datetime.date(2023, 1, 1): {"value": 6},
                },
            },
        ),
        # Same leaf names across functions / parameters, but no overlapping periods.
        (
            {
                ("c", "a"): policy_function(
                    start_date="2012-01-01",
                    end_date="2015-12-31",
                    leaf_name="f",
                )(identity),
                ("c", "b"): policy_function(
                    start_date="2023-02-01",
                    end_date="2023-02-28",
                    leaf_name="f",
                )(identity),
            },
            {
                ("c", "f"): {
                    "name": {"de": "foo", "en": "foo"},
                    "description": {"de": "foo", "en": "foo"},
                    "unit": None,
                    "reference_period": None,
                    "type": "scalar",
                    datetime.date(1984, 1, 1): {"value": 1},
                    datetime.date(1985, 1, 1): {"value": 3},
                    datetime.date(1995, 1, 1): {"value": 5},
                    datetime.date(2012, 1, 1): {"note": "more complex, see function"},
                    datetime.date(2016, 1, 1): {"value": 10},
                    datetime.date(2023, 2, 1): {
                        "note": "more complex, see function",
                        "reference": "https://example.com/foo",
                    },
                    datetime.date(2023, 3, 1): {
                        "value": 13,
                        "note": "Complex didn't last long.",
                    },
                }
            },
        ),
        # Different periods specified in different files.
        (
            {},
            {
                ("c", "f"): {
                    "name": {"de": "foo", "en": "foo"},
                    "description": {"de": "foo", "en": "foo"},
                    "unit": None,
                    "reference_period": None,
                    "type": "scalar",
                    datetime.date(1984, 1, 1): {"value": 1},
                    datetime.date(1985, 1, 1): {"value": 3},
                    datetime.date(1995, 1, 1): {"value": 5},
                    datetime.date(2012, 1, 1): {"note": "more complex, see function"},
                },
                ("d", "f"): {
                    "name": {"de": "foo", "en": "foo"},
                    "description": {"de": "foo", "en": "foo"},
                    "unit": None,
                    "reference_period": None,
                    "type": "scalar",
                    datetime.date(2016, 1, 1): {"value": 10},
                    datetime.date(2023, 2, 1): {
                        "note": "more complex, see function",
                        "reference": "https://example.com/foo",
                    },
                    datetime.date(2023, 3, 1): {
                        "value": 13,
                        "note": "Complex didn't last long.",
                    },
                },
            },
        ),
    ],
)
def test_fail_if_active_periods_overlap_passes(
    orig_tree_with_column_objects_and_param_functions: FlatColumnObjectsParamFunctions,
    orig_tree_with_params: FlatOrigParamSpecs,
):
    active_periods_overlap(
        orig_tree_with_column_objects_and_param_functions,
        orig_tree_with_params,
    )


@pytest.mark.parametrize(
    "orig_tree_with_column_objects_and_param_functions, orig_tree_with_params",
    [
        # Exact overlap.
        (
            {
                ("a",): policy_function(
                    start_date="2023-01-01",
                    end_date="2023-01-31",
                    leaf_name="f",
                )(identity),
                ("b",): policy_function(
                    start_date="2023-01-01",
                    end_date="2023-01-31",
                    leaf_name="f",
                )(identity),
            },
            {},
        ),
        # Active period for "a" is subset of "b".
        (
            {
                ("a"): policy_function(
                    start_date="2023-01-01",
                    end_date="2023-01-31",
                    leaf_name="f",
                )(identity),
                ("b"): policy_function(
                    start_date="2021-01-02",
                    end_date="2023-02-01",
                    leaf_name="f",
                )(identity),
            },
            {},
        ),
        # Some overlap.
        (
            {
                ("a",): policy_function(
                    start_date="2023-01-02",
                    end_date="2023-02-01",
                    leaf_name="f",
                )(identity),
                ("b",): policy_function(
                    start_date="2022-01-01",
                    end_date="2023-01-31",
                    leaf_name="f",
                )(identity),
            },
            {},
        ),
        # Same as before, but defined in different modules.
        (
            {
                ("c", "a"): policy_function(
                    start_date="2023-01-02",
                    end_date="2023-02-01",
                    leaf_name="f",
                )(identity),
                ("d", "b"): policy_function(
                    start_date="2022-01-01",
                    end_date="2023-01-31",
                    leaf_name="f",
                )(identity),
            },
            {},
        ),
        # Same as before, but defined in different modules without leaf name.
        (
            {
                ("c", "f"): policy_function(
                    start_date="2023-01-02",
                    end_date="2023-02-01",
                )(identity),
                ("d", "f"): policy_function(
                    start_date="2022-01-01",
                    end_date="2023-01-31",
                )(identity),
            },
            {},
        ),
        # Same global module, no overlap in functions, name clashes leaf name / yaml.
        (
            {
                ("c", "a"): policy_function(
                    start_date="2023-01-01",
                    end_date="2023-01-31",
                    leaf_name="f",
                )(identity),
                ("c", "b"): policy_function(
                    start_date="2023-02-01",
                    end_date="2023-02-28",
                    leaf_name="f",
                )(identity),
            },
            {
                ("c", "f"): {  # type: ignore[misc]
                    **_GENERIC_PARAM_HEADER,
                    datetime.date(2023, 1, 1): {"value": 1},
                }
            },
        ),
        # Same paths, no overlap in functions, name clashes leaf name / yaml.
        (
            {
                ("x", "a", "b"): policy_function(
                    start_date="2023-01-01",
                    end_date="2023-01-31",
                    leaf_name="f",
                )(identity),
                ("x", "a", "c"): policy_function(
                    start_date="2023-02-01",
                    end_date="2023-02-28",
                    leaf_name="f",
                )(identity),
            },
            {
                ("x", "a", "f"): {  # type: ignore[misc]
                    **_GENERIC_PARAM_HEADER,
                    datetime.date(2023, 1, 1): {"value": 2},
                }
            },
        ),
        # Same paths, name clashes within params from different yaml files.
        (
            {},
            {
                ("x", "a", "f"): {  # type: ignore[misc]
                    **_GENERIC_PARAM_HEADER,
                    datetime.date(2023, 1, 1): {"value": 3},
                },
                ("x", "b", "f"): {  # type: ignore[misc]
                    **_GENERIC_PARAM_HEADER,
                    datetime.date(2023, 1, 1): {"value": 4},
                },
            },
        ),
    ],
)
def test_fail_if_active_periods_overlap_raises(
    orig_tree_with_column_objects_and_param_functions: FlatColumnObjectsParamFunctions,
    orig_tree_with_params: FlatOrigParamSpecs,
):
    with pytest.raises(ConflictingActivePeriodsError):
        active_periods_overlap(
            orig_tree_with_column_objects_and_param_functions,
            orig_tree_with_params,
        )


@pytest.mark.parametrize(
    (
        "environment",
        "targets__tree",
    ),
    [
        (
            {
                "some_dict_param": _SOME_DICT_PARAM,
            },
            {"some_dict_param": "res1"},
        ),
    ],
)
def test_fail_if_data_paths_are_missing_in_paths_to_column_names(
    environment,
    targets__tree,
    minimal_data_tree,
):
    results__tree = main(
        inputs={
            "input_data__tree": minimal_data_tree,
            "policy_environment": environment,
            "targets__tree": targets__tree,
            "rounding": False,
        },
        targets=["results__tree"],
    )["results__tree"]
    with pytest.raises(
        ValueError,
        match="failed because the following paths\nare not mapped to a column name",
    ):
        data_paths_are_missing_in_paths_to_column_names(
            results__tree=results__tree,
            targets__tree=targets__tree,
        )


def test_fail_if_foreign_keys_are_invalid_in_data_allow_minus_one_as_foreign_key(
    mettsim_environment: NestedPolicyEnvironment,
):
    flat_objects_tree = dt.flatten_to_qual_names(mettsim_environment)
    data = {
        "p_id": pd.Series([1, 2, 3]),
        "p_id_spouse": pd.Series([-1, 1, 2]),
    }

    foreign_keys_are_invalid_in_data(
        names__root_nodes={n for n in data if n != "p_id"},
        processed_data=data,
        specialized_environment__with_derived_functions_and_processed_input_nodes=flat_objects_tree,
    )


def test_fail_if_foreign_keys_are_invalid_in_data_when_foreign_key_points_to_non_existing_p_id(
    mettsim_environment: NestedPolicyEnvironment,
):
    flat_objects_tree = dt.flatten_to_qual_names(mettsim_environment)
    data = {
        "p_id": pd.Series([1, 2, 3]),
        "p_id_spouse": pd.Series([0, 1, 2]),
    }

    with pytest.raises(ValueError, match=r"not a valid p_id in the\sinput data"):
        foreign_keys_are_invalid_in_data(
            names__root_nodes={n for n in data if n != "p_id"},
            processed_data=data,
            specialized_environment__with_derived_functions_and_processed_input_nodes=flat_objects_tree,
        )


def test_fail_if_foreign_keys_are_invalid_in_data_when_foreign_key_points_to_same_row_if_allowed(
    mettsim_environment: NestedPolicyEnvironment,
):
    flat_objects_tree = dt.flatten_to_qual_names(mettsim_environment)
    data = {
        "p_id": pd.Series([1, 2, 3]),
        "p_id_child_": pd.Series([1, 3, 3]),
    }

    foreign_keys_are_invalid_in_data(
        names__root_nodes={n for n in data if n != "p_id"},
        processed_data=data,
        specialized_environment__with_derived_functions_and_processed_input_nodes=flat_objects_tree,
    )


def test_fail_if_foreign_keys_are_invalid_in_data_when_foreign_key_points_to_same_row_if_not_allowed(
    mettsim_environment: NestedPolicyEnvironment,
):
    flat_objects_tree = dt.flatten_to_qual_names(mettsim_environment)
    data = {
        "p_id": pd.Series([1, 2, 3]),
        "child_tax_credit__p_id_recipient": pd.Series([1, 3, 3]),
    }

    foreign_keys_are_invalid_in_data(
        names__root_nodes={n for n in data if n != "p_id"},
        processed_data=data,
        specialized_environment__with_derived_functions_and_processed_input_nodes=flat_objects_tree,
    )


def test_fail_if_group_ids_are_outside_top_level_namespace():
    with pytest.raises(
        ValueError, match="Group identifiers must live in the top-level namespace. Got:"
    ):
        group_ids_are_outside_top_level_namespace({"n1": {"fam_id": fam_id}})


def test_fail_if_group_variables_are_not_constant_within_groups():
    data = {
        "p_id": numpy.array([0, 1, 2]),
        "foo_kin": numpy.array([1, 2, 2]),
        "kin_id": numpy.array([1, 1, 2]),
    }
    with pytest.raises(ValueError):
        group_variables_are_not_constant_within_groups(
            names__grouping_levels=("kin",),
            names__root_nodes={n for n in data if n != "p_id"},
            processed_data=data,
        )


def test_fail_if_input_data_tree_is_invalid(xnp):
    data = {"fam_id": pd.Series(data=numpy.arange(8), name="fam_id")}

    with pytest.raises(
        ValueError, match="The input data must contain the `p_id` column."
    ):
        input_data_tree_is_invalid(input_data__tree=data, xnp=xnp)


def test_fail_if_input_data_tree_is_invalid_via_main():
    data = {"fam_id": pd.Series([1, 2, 3], name="fam_id")}
    with pytest.raises(
        ValueError,
        match="The input data must contain the `p_id` column.",
    ):
        main(
            inputs={
                "input_data__tree": data,
                "policy_environment": {},
                "targets__tree": {},
                "rounding": False,
            },
            targets=["fail_if__input_data_tree_is_invalid"],
        )["fail_if__input_data_tree_is_invalid"]


@pytest.mark.parametrize(
    "df",
    [
        pd.DataFrame({True: [1, 2]}),
        pd.DataFrame({1: [1, 2]}),
    ],
)
def test_fail_if_input_df_has_bool_or_numeric_column_names(df):
    with pytest.raises(
        ValueError, match="DataFrame column names cannot be booleans or numbers."
    ):
        input_df_has_bool_or_numeric_column_names(df)


@pytest.mark.parametrize(
    (
        "input_data__df_and_mapper__mapper",
        "expected_error_message",
    ),
    [
        (
            [],
            "The inputs tree to column mapping must be a \\(nested\\) dictionary.",
        ),
        (
            {
                "n1": {
                    "n2": pd.Series([1, 2, 3]),
                },
            },
            "n1__n2: Series",
        ),
        (
            {
                "n1": {
                    "n2": None,
                },
            },
            "n1__n2: NoneType",
        ),
        (
            {
                "n1": {
                    True: 2,
                },
            },
            "All path elements of `inputs_tree_to_df_columns` must be strings.",
        ),
    ],
)
def test_fail_if_input_df_mapper_has_incorrect_format(
    input_data__df_and_mapper__mapper, expected_error_message
):
    with pytest.raises(TypeError, match=expected_error_message):
        input_df_mapper_has_incorrect_format(input_data__df_and_mapper__mapper)


@pytest.mark.parametrize(
    (
        "environment",
        "targets__tree",
        "match",
    ),
    [
        (
            {
                "some_piecewise_polynomial_param": _SOME_PIECEWISE_POLYNOMIAL_PARAM,
            },
            {"some_piecewise_polynomial_param": "res1"},
            "The data contains objects that cannot be cast to a pandas.DataFrame",
        ),
        (
            {
                "some_consecutive_int_1d_lookup_table_param": (
                    _SOME_CONSECUTIVE_INT_1D_LOOKUP_TABLE_PARAM
                ),
            },
            {"some_consecutive_int_1d_lookup_table_param": "res1"},
            "The data contains objects that cannot be cast to a pandas.DataFrame",
        ),
        (
            {
                "some_param_func_returning_list_of_length_2": some_param_func_returning_list_of_length_2,
            },
            {"some_param_func_returning_list_of_length_2": "res1"},
            "The data contains objects that cannot be cast to a pandas.DataFrame",
        ),
    ],
)
def test_fail_if_non_convertible_objects_in_results_tree_because_of_object_type(
    environment,
    targets__tree,
    minimal_data_tree,
    match,
    backend,
    xnp,
):
    environment["backend"] = backend
    environment["xnp"] = xnp
    actual = main(
        inputs={
            "input_data__tree": minimal_data_tree,
            "policy_environment": environment,
            "targets__tree": targets__tree,
            "rounding": False,
            "backend": backend,
        },
        targets=["processed_data", "results__tree"],
    )
    with pytest.raises(TypeError, match=match):
        non_convertible_objects_in_results_tree(
            processed_data=actual["processed_data"],
            results__tree=actual["results__tree"],
            xnp=xnp,
        )


@pytest.mark.parametrize(
    (
        "environment",
        "targets__tree",
        "match",
    ),
    [
        (
            {
                "some_policy_func_returning_array_of_length_2": some_policy_func_returning_array_of_length_2,
            },
            {"some_policy_func_returning_array_of_length_2": "res1"},
            "The data contains paths that don't have the same length",
        ),
    ],
)
def test_fail_if_non_convertible_objects_in_results_tree_because_of_object_length(
    environment,
    targets__tree,
    minimal_data_tree,
    match,
    backend,
    xnp,
):
    environment["backend"] = backend
    environment["xnp"] = xnp
    actual = main(
        inputs={
            "input_data__tree": minimal_data_tree,
            "policy_environment": environment,
            "targets__tree": targets__tree,
            "rounding": False,
            "backend": backend,
        },
        targets=["processed_data", "results__tree"],
    )
    with pytest.raises(ValueError, match=match):
        non_convertible_objects_in_results_tree(
            processed_data=actual["processed_data"],
            results__tree=actual["results__tree"],
            xnp=xnp,
        )


def test_fail_if_p_id_does_not_exist(xnp):
    data = {"fam_id": pd.Series(data=numpy.arange(8), name="fam_id")}

    with pytest.raises(
        ValueError, match="The input data must contain the `p_id` column."
    ):
        input_data_tree_is_invalid(input_data__tree=data, xnp=xnp)


def test_fail_if_p_id_does_not_exist_via_main(backend):
    data = {"fam_id": pd.Series([1, 2, 3], name="fam_id")}
    with pytest.raises(
        ValueError,
        match="The input data must contain the `p_id` column.",
    ):
        main(
            inputs={
                "input_data__tree": data,
                "policy_environment": {},
                "targets__tree": {},
                "rounding": False,
                "backend": backend,
            },
            targets=["fail_if__input_data_tree_is_invalid"],
        )["fail_if__input_data_tree_is_invalid"]


def test_fail_if_p_id_is_not_unique(xnp):
    data = {"p_id": pd.Series(data=numpy.arange(4).repeat(2), name="p_id")}

    with pytest.raises(
        ValueError, match="The following `p_id`s are not unique in the input data"
    ):
        input_data_tree_is_invalid(input_data__tree=data, xnp=xnp)


def test_fail_if_p_id_is_not_unique_via_main(minimal_input_data, backend):
    data = copy.deepcopy(minimal_input_data)
    data["p_id"][:] = 1

    with pytest.raises(
        ValueError,
        match="The following `p_id`s are not unique in the input data",
    ):
        main(
            inputs={
                "input_data__tree": data,
                "policy_environment": {},
                "targets__tree": {},
                "rounding": False,
                "backend": backend,
            },
            targets=["fail_if__input_data_tree_is_invalid"],
        )["fail_if__input_data_tree_is_invalid"]


def test_fail_if_root_nodes_are_missing_via_main(minimal_input_data, backend):
    def b(a):
        return a

    def c(b):
        return b

    policy_environment = {
        "b": policy_function(leaf_name="b")(b),
        "c": policy_function(leaf_name="c")(c),
    }

    with pytest.raises(
        ValueError,
        match="The following data columns are missing",
    ):
        main(
            inputs={
                "input_data__tree": minimal_input_data,
                "policy_environment": policy_environment,
                "targets__tree": {"c": None},
                "rounding": False,
                "backend": backend,
            },
            targets=["results__tree", "fail_if__root_nodes_are_missing"],
        )


@pytest.mark.parametrize(
    "policy_environment, targets, names__processed_data_columns, expected_error_match",
    [
        ({"foo": some_x}, {"bar": None}, set(), "('bar',)"),
        ({"foo__baz": some_x}, {"foo__bar": None}, set(), "('foo', 'bar')"),
        ({"foo": some_x}, {"bar": None}, {"spam"}, "('bar',)"),
        ({"foo__baz": some_x}, {"foo__bar": None}, {"spam"}, "('foo', 'bar')"),
    ],
)
def test_fail_if_targets_are_not_in_policy_environment_or_data(
    policy_environment, targets, names__processed_data_columns, expected_error_match
):
    with pytest.raises(
        ValueError, match="The following targets have no corresponding function"
    ) as e:
        targets_are_not_in_policy_environment_or_data(
            policy_environment=policy_environment,
            targets__qname=targets,
            names__processed_data_columns=names__processed_data_columns,
        )
    assert expected_error_match in str(e.value)


def test_fail_if_targets_are_not_in_policy_environment_or_data_via_main(
    minimal_input_data,
):
    with pytest.raises(
        ValueError,
        match="The following targets have no corresponding function",
    ):
        main(
            inputs={
                "input_data__tree": minimal_input_data,
                "policy_environment": {},
                "targets__tree": {"unknown_target": None},
                "rounding": False,
            },
            targets=["fail_if__targets_are_not_in_policy_environment_or_data"],
        )


@pytest.mark.parametrize(
    "param_spec, leaf_name, expected",
    (
        (
            {
                "name": {"de": "spam", "en": "spam"},
                "description": {"de": "spam", "en": "spam"},
                "unit": None,
                "reference_period": None,
                "type": "scalar",
                datetime.date(1984, 1, 1): {"note": "completely empty"},
            },
            "spam",
            [],
        ),
        (
            {
                "name": {"de": "foo", "en": "foo"},
                "description": {"de": "foo", "en": "foo"},
                "unit": None,
                "reference_period": None,
                "type": "scalar",
                datetime.date(1984, 1, 1): {"value": 1},
            },
            "foo",
            [
                _ParamWithActivePeriod(
                    leaf_name="foo",
                    original_function_name="foo",
                    start_date=datetime.date(1984, 1, 1),
                    end_date=datetime.date(2099, 12, 31),
                    **_GENERIC_PARAM_HEADER,
                )
            ],
        ),
        (
            {
                "name": {"de": "foo", "en": "foo"},
                "description": {"de": "foo", "en": "foo"},
                "unit": None,
                "reference_period": None,
                "type": "scalar",
                datetime.date(1984, 1, 1): {"value": 1},
                datetime.date(1985, 1, 1): {"note": "stop"},
            },
            "foo",
            [
                _ParamWithActivePeriod(
                    leaf_name="foo",
                    original_function_name="foo",
                    start_date=datetime.date(1984, 1, 1),
                    end_date=datetime.date(1984, 12, 31),
                    **_GENERIC_PARAM_HEADER,
                )
            ],
        ),
        (
            {
                "name": {"de": "bar", "en": "bar"},
                "description": {"de": "bar", "en": "bar"},
                "unit": None,
                "reference_period": None,
                "type": "scalar",
                datetime.date(1984, 1, 1): {"value": 1},
                datetime.date(1985, 1, 1): {"value": 3},
                datetime.date(1995, 1, 1): {"value": 5},
                datetime.date(2012, 1, 1): {"note": "more complex, see function"},
                datetime.date(2016, 1, 1): {"value": 10},
                datetime.date(2023, 2, 1): {
                    "note": "more complex, see function",
                    "reference": "https://example.com/bar",
                },
                datetime.date(2023, 3, 1): {
                    "value": 13,
                    "note": "Complex didn't last long.",
                },
            },
            "bar",
            [
                _ParamWithActivePeriod(
                    leaf_name="bar",
                    original_function_name="bar",
                    start_date=datetime.date(2023, 3, 1),
                    end_date=datetime.date(2099, 12, 31),
                    name={"de": "bar", "en": "bar"},
                    description={"de": "bar", "en": "bar"},
                    unit=None,
                    reference_period=None,
                ),
                _ParamWithActivePeriod(
                    leaf_name="bar",
                    original_function_name="bar",
                    start_date=datetime.date(2016, 1, 1),
                    end_date=datetime.date(2023, 1, 31),
                    name={"de": "bar", "en": "bar"},
                    description={"de": "bar", "en": "bar"},
                    unit=None,
                    reference_period=None,
                ),
                _ParamWithActivePeriod(
                    leaf_name="bar",
                    original_function_name="bar",
                    start_date=datetime.date(1984, 1, 1),
                    end_date=datetime.date(2011, 12, 31),
                    name={"de": "bar", "en": "bar"},
                    description={"de": "bar", "en": "bar"},
                    unit=None,
                    reference_period=None,
                ),
            ],
        ),
    ),
)
def test_ttsim_param_with_active_periods(
    param_spec: OrigParamSpec,
    leaf_name: str,
    expected: list[_ParamWithActivePeriod],
):
    actual = _param_with_active_periods(
        param_spec=param_spec,
        leaf_name=leaf_name,
    )
    assert actual == expected<|MERGE_RESOLUTION|>--- conflicted
+++ resolved
@@ -144,11 +144,7 @@
 
 
 @policy_function()
-<<<<<<< HEAD
 def some_policy_func_returning_array_of_length_2(xnp: ModuleType) -> IntColumn:
-=======
-def some_policy_func_returning_array_of_length_2(xnp: ModuleType) -> numpy.ndarray:  # type: ignore[type-arg]
->>>>>>> 76dd10e2
     return xnp.array([1, 2])
 
 
