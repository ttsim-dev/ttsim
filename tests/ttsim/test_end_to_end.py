--- conflicted
+++ resolved
@@ -69,11 +69,7 @@
             "targets": {"tree": TARGETS_TREE},
             "date": "2025-01-01",
             "rounding": False,
-<<<<<<< HEAD
-            "orig_policy_objects__root": Path(__file__).parent / "mettsim",
-=======
             "orig_policy_objects": {"root": Path(__file__).parent / "mettsim"},
->>>>>>> 3754c045
             "backend": backend,
         },
         output_names=["results__df_with_mapper"],
