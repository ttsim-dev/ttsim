<<<<<<< HEAD
=======
from pathlib import Path
>>>>>>> a24ea6f7
from typing import Literal

import pandas as pd

from ttsim import main

DF_FOR_MAPPER = pd.DataFrame(
    {
        "age": [30, 30, 10],
        "kin_id": [0, 0, 0],
        "p_id": [0, 1, 2],
        "parent_1": [-1, -1, 0],
        "parent_2": [-1, -1, 1],
        "spouse": [1, 0, -1],
        "parent_is_noble": [False, False, False],
        "child_tax_credit_recipient": [-1, -1, 0],
        "gross_wage_y": [10000, 0, 0],
        "wealth": [0.0, 0.0, 0.0],
    },
)


INPUT_DF_MAPPER = {
    "age": "age",
    "kin_id": "kin_id",
    "p_id": "p_id",
    "p_id_parent_1": "parent_1",
    "p_id_parent_2": "parent_2",
    "p_id_spouse": "spouse",
    "parent_is_noble": "parent_is_noble",
    "wealth": "wealth",
    "payroll_tax": {
        "child_tax_credit": {
            "p_id_recipient": "child_tax_credit_recipient",
        },
        "income": {
            "gross_wage_y": "gross_wage_y",
        },
    },
}


TARGETS_TREE = {
    "payroll_tax": {
        "amount_y": "payroll_tax_amount_y",
        "child_tax_credit": {
            "amount_m": "payroll_tax_child_tax_credit_amount_m",
        },
    },
}


EXPECTED_RESULTS = pd.DataFrame(
    {
        "payroll_tax_amount_y": [2920.0, 0.0, 0.0],
        "payroll_tax_child_tax_credit_amount_m": [8.333333, 0.0, 0.0],
    },
    index=pd.Index([0, 1, 2], name="p_id"),
)


def test_end_to_end(backend: Literal["numpy", "jax"]):
    result = main(
        inputs={
            "input_data__df_and_mapper__df": DF_FOR_MAPPER,
            "input_data__df_and_mapper__mapper": INPUT_DF_MAPPER,
            "targets__tree": TARGETS_TREE,
            "date": "2025-01-01",
            "rounding": False,
<<<<<<< HEAD
            "orig_policy_objects__root": METTSIM_ROOT,
=======
            "orig_policy_objects__root": Path(__file__).parent / "mettsim",
>>>>>>> a24ea6f7
            "backend": backend,
        },
        output_names=["results__df_with_mapper"],
    )
    pd.testing.assert_frame_equal(
        EXPECTED_RESULTS,
        result["results__df_with_mapper"],
        check_dtype=False,
        check_index_type=False,
    )<|MERGE_RESOLUTION|>--- conflicted
+++ resolved
@@ -1,7 +1,4 @@
-<<<<<<< HEAD
-=======
 from pathlib import Path
->>>>>>> a24ea6f7
 from typing import Literal
 
 import pandas as pd
@@ -71,11 +68,7 @@
             "targets__tree": TARGETS_TREE,
             "date": "2025-01-01",
             "rounding": False,
-<<<<<<< HEAD
-            "orig_policy_objects__root": METTSIM_ROOT,
-=======
             "orig_policy_objects__root": Path(__file__).parent / "mettsim",
->>>>>>> a24ea6f7
             "backend": backend,
         },
         output_names=["results__df_with_mapper"],
