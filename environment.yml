--- conflicted
+++ resolved
@@ -2,26 +2,10 @@
 dependencies:
   - python=3.7
   - pip
-<<<<<<< HEAD
-  - jupyter
-  - matplotlib
-  - mpmath
-  - numba
-  - numpy
-  - pandas=0.24.2
-=======
   - pandas
->>>>>>> f146e92b
   - pytest
   - pytest-cov
   - pytest-xdist
-<<<<<<< HEAD
-  - scipy
-  - seaborn
-  - sphinx
-  - statsmodels
-=======
->>>>>>> f146e92b
   - xlrd
   - pip:
       - pre-commit