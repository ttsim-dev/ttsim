--- conflicted
+++ resolved
@@ -7,18 +7,14 @@
 
 ## v0.9 — 2023-MM-DD
 
-<<<<<<< HEAD
-- {gh}`495` Add @dates_active decorator to easily specify when a function is active. ({ghuser}`lars-reimann`).
-
-- {gh}`487` Replace pydot_layout with pygraphviz_layout. ({ghuser}`lars-reimann`).
-=======
 - {gh}`425` Add Jax backend ({ghuser}`timmens`).
->>>>>>> d00d141b
 
 ## v0.6.0 — 2023-01-30
 
 - {gh}`503`, {gh}`511`, Move packaging to PyPI/conda-forge, update documentation
   ({ghuser}`timmens`, {ghuser}`hmgaudecker`).
+
+- {gh}`495` Add @dates_active decorator to easily specify when a function is active. ({ghuser}`lars-reimann`).
 
 - {gh}`487` Replace pydot_layout with pygraphviz_layout. ({ghuser}`lars-reimann`).
 
