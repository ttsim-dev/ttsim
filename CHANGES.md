# Changes

This is a record of all past `gettsim` releases and what went into them in reverse
chronological order. We follow [semantic versioning](https://semver.org/) and all
releases are available on [Anaconda.org](https://anaconda.org/conda-forge/gettsim).

## Unpublished

<<<<<<< HEAD
- {gh}`636`, {gh}`637` Reduced contribution rate for retirees for long-term care
  insurance until 2004 ({ghuser}`MImmesberger`).
=======
- {gh}`653` Adding Soli to Lohnsteuer test cases ({ghuser}`JakobWegmann`).
>>>>>>> f6ff0313
- {gh}`643` Fix bug in Midijobfaktor calculation in 2004. ({ghuser}`MImmesberger`).
- {gh}`590` Add allowance for child income for Kinderzuschlag.
  ({ghuser}`ChristianZimpelmann`).
- {gh}`624` Don't create functions for other time units if this leads to a cycle in the
  graph ({ghuser}`lars-reimann`).
- {gh}`620` Adds income from self employment to income for Bürgergeld ({ghuser}`amageh`,
  {ghuser}`lillyfischer`, {ghuser}`TeBackh`)
- {gh}`634` Implement pension for unemployed ({ghuser}`TeBackh`)
- {gh}`632` Zugangsfaktor calculation with monthly precision ({ghuser}`TeBackh`).
- {gh}`624` Don't create functions for other time units if this leads to a cycle in the
  graph ({ghuser}`lars-reimann`).
- {gh}`630` Fixes bug in `piecewise_polynomial` that ignored jumps in intercepts
  ({ghuser}`nafetsk`).
- {gh}`639` Infer `columns_overriding_functions` for `compute_taxes_and_transfers` from
  functions and data ({ghuser}`lars-reimann`).
- {gh}`638` Don't use functions in `compute_taxes_and_transfers` that are not active
  ({ghuser}`lars-reimann`).
- {gh}`618`, {gh}`623` Apply `@dates_active` decorator to Abgeltungssteuer, Midi- and
  Minijobs, Pflegeversicherung. ({ghuser}`hmgaudecker`).
- {gh}`624` Don't create functions for other time units if this leads to a cycle in the
  graph ({ghuser}`lars-reimann`).
- {gh}`603` Add anz_eig_kind_bis_24 to synthetic ({ghuser}`ChristianZimpelmann`).
- {gh}`593` Implement reform of gesetzliche Pflegepflegeversicherung effective as of
  2023-07-01 ({ghuser}`paulinaschroeder`).
- {gh}`602` Correct `midijob_faktor_f` ({ghuser}`paulinaschroeder`).
- {gh}`600` Extend the `access_different_date` functionality for `jahresanfang`.
  ({ghuser}`paulinaschroeder`).
- {gh}`591` Fix minor bug in wealth exemptions for Kinderzuschlag in 2023
  ({ghuser}`ChristianZimpelmann`).
- {gh}`589` Fix minor bug in `arbeitsl_geld_2_eink_anr_frei_m`
  ({ghuser}`ChristianZimpelmann`).
- {gh}`583` Automatic conversion between different time units ({ghuser}`lars-reimann`).
- {gh}`581` Add `_y` suffix to names of yearly variables ({ghuser}`lars-reimann`).

## v0.7 — 2023-05-14

- {gh}`514` Rewrite `create_synthetic_data` to make it more flexible and much faster.
  The function can no longer create households of different household types with one
  function call. ({ghuser}`ChristianZimpelmann`).

- {gh}`573` Fix bug in age groups of Bürgergeld. ({ghuser}`ChristianZimpelmann`).

- {gh}`150` Implement Lohnsteuer / withholding tax. ({ghuser}`Eric-Sommer`,
  {ghuser}`JakobWegmann`).

- {gh}`557` Apply @dates_active decorator in many cases. ({ghuser}`hmgaudecker`).

- {gh}`405` Fix calculation of voluntary contribution by self-employed to the GKV.
  ({ghuser}`JHermann99`)

- {gh}`495` Add @dates_active decorator to easily specify when a function is active.
  ({ghuser}`lars-reimann`).

- {gh}`544` Add Kindesunterhalt ({ghuser}`LauraGergeleit`).

- {gh}`529` Consider Elterngeld in other transfers only above a certain threshold.
  ({ghuser}`LauraGergeleit`).

- {gh}`551` Add rounding to Wohngeld. ({ghuser}`LauraGergeleit`).

- {gh}`425` Add Jax backend ({ghuser}`timmens`).

## v0.6.0 — 2023-01-30

- {gh}`503`, {gh}`511`, Move packaging to PyPI/conda-forge, update documentation
  ({ghuser}`timmens`, {ghuser}`hmgaudecker`).

- {gh}`487` Replace pydot_layout with pygraphviz_layout. ({ghuser}`lars-reimann`).

- {gh}`457` Correct implementation of Arbeitslosengeld 1 ({ghuser}`paulinaschroeder`)

- {gh}`484` Implement Kindersofortzuschlag. ({ghuser}`LauraGergeleit`).

- {gh}`461` Fix bug in calculation of income for Kinderzuschlag.
  ({ghuser}`ChristianZimpelmann`).

- {gh}`458` Calculate Vorsorgeaufwendungen on tax unit level and fix bug
  ({ghuser}`ChristianZimpelmann`).

- {gh}`463` Adjust Günstigerprüfung between Kindergeld and Kinderfreibetrag such that
  Kindergeld is not set to 0 if Kinderfreibetrag is beneficial
  ({ghuser}`LauraGergeleit`, {ghuser}`ChristianZimpelmann`).

- {gh}`450`, {gh}`500`, {gh}`501` Update CI, use modern package structure
  ({ghuser}`hmgaudecker`).

- {gh}`470` Execute notebooks as part of the documentation build on readthedocs
  ({ghuser}`hmgaudecker`).

- {gh}`440` Implement Bürgergeld, which reforms
  <span
  class="title-ref">arbeitsl_geld_2</span> from 01/01/2023
  ({ghuser}`LauraGergeleit`).

- {gh}`399` Use dags package to create the DAG ({ghuser}`ChristianZimpelmann`).

- {gh}`415` Define supported groupings in <span class="title-ref">config.py</span>
  ({ghuser}`LauraGergeleit`, {ghuser}`ChristianZimpelmann`).

- {gh}`416` Add documentation page for Vermögensbegriff for transfers
  ({ghuser}`LauraGergeleit`).

- {gh}`423` Model marginal employment rules reform from 10/2022 ({ghuser}`Eric-Sommer`,
  {ghuser}`LauraGergeleit`).

- {gh}`406` Change variable name from <span class="title-ref">vermögen_hh</span> to
  <span class="title-ref">vermögen_bedürft_hh</span>. Add test cases for several
  transfers ({ghuser}`LauraGergeleit`).

- {gh}`380` Implement an automatic type conversion of imported variables. Adding test
  cases in <span class="title-ref">test_interface.py</span> ({ghuser}`LauraGergeleit`,
  {ghuser}`ChristianZimpelmann`).

- {gh}`403` Replace <span class="title-ref">Bokeh</span> with
  <span
  class="title-ref">plotly</span> for visualization.
  ({ghuser}`effieHAN`,{ghuser}`sofyaakimova`).

- {gh}`396`, Implement pension for (very) long term insured, including eligibility
  criteria, i.e. "Wartezeiten". Implement pension for women ({ghuser}`TeBackh`), add
  more tests ({gh}`428`, {ghuser}`LauraGergeleit`).

- {gh}`393` Normal retirement age adjustment aligned with the rules ({ghuser}`TeBackh`).

- {gh}`385` Make `altersentlastungsbetrag` dependent on age not on current date
  ({ghuser}`m-pannier`, {ghuser}`lillyfischer`).

- {gh}`392` Fix relative tolerance which was set too high for some tests. Rename
  <span
  class="title-ref">vorsorge</span> to <span class="title-ref">vorsorgeaufw</span>
  ({ghuser}`LauraGergeleit`, {ghuser}`ChristianZimpelmann`).

- {gh}`323` Align health insurance contribution parameters better aligned with law.
  Restructure calculation of `ges_krankenv`, minor changes to `ges_pflegev`.
  ({ghuser}`Eric-Sommer`, {ghuser}`ChristianZimpelmann`).

## v0.5.1 — 2022-04-21

- {gh}`377` Fix wrong parameter value for <span class="title-ref">ges_pflegev</span>
  contribution ({ghuser}`JuergenWiemers`).
- {gh}`383` Remove ä, ö, ü from file names ({ghuser}`ChristianZimpelmann`).

## v0.5.0 — 2022-04-01

- {gh}`327` Add `behinderten_pauschbetrag` for 1975-1986 ({ghuser}`lillyfischer`).

- {gh}`285` Set up bokeh dashboard to visualize tax-benefit parameters ({ghuser}`Si-Pf`,
  {ghuser}`Eric-Sommer`).

- {gh}`306` Add the possibility to load the value of a parameter of the previous year
  when calling <span class="title-ref">set_up_policy_environment</span>
  ({ghuser}`ChristianZimpelmann`).

- {gh}`275` Implement Grundrente. Implement Grundsicherung im Alter. Remove
  <span
  class="title-ref">ges_rente_m</span> as input. Rename
  <span
  class="title-ref">gettsim.renten_anspr</span> to
  <span
  class="title-ref">gettsim.transfers.rente</span>. Rename
  <span
  class="title-ref">gettsim.social_insurance</span> to
  <span
  class="title-ref">gettsim.social_insurance_contributions</span>
  ({ghuser}`davpahl`, {ghuser}`ChristianZimpelmann`).

- {gh}`307` Allow to specify order up to which ancestors and descendants are shown when
  plotting a dag ({ghuser}`ChristianZimpelmann`).

- {gh}`310` Added Mehrbedarf G to Implementation of Grundsicherung im Alter
  ({ghuser}`paulinaschroeder`).

- {gh}`311` Rename variable kaltmiete_m_hh to bruttokaltmiete_m_hh
  ({ghuser}`LauraGergeleit`).

- {gh}`319` {gh}`320` Implement changes for social assistance and social insurance
  becoming effective in 2022 ({ghuser}`Eric-Sommer`).

- {gh}`322` Add updated wohngeld parameters for 2022 ({ghuser}`mjbloemer`,
  {ghuser}`lillyfischer`).

- {gh}`312` Updated GEP-01 with effects on character limits, time and unit identifiers,
  adjustments for DAG backend ({ghuser}`hmgaudecker`).

- {gh}`314` Enforce character limits from GEP-01 for all function names and input
  variables. Make variable names more precise (e.g.,
  <span
  class="title-ref">ges\_</span> in front of all social insurance parameters that
  have private counterparts, <span class="title-ref">eink_st</span> everywhere the
  income tax is meant). Make variables consistent (e.g.
  <span
  class="title-ref">kinderfreibetrag</span> had different abbreviations, now
  <span
  class="title-ref">kinderfreib</span> everywhere). ({ghuser}`hmgaudecker`,
  {ghuser}`ChristianZimpelmann`)

- {gh}`343` New argument for \`compute_taxes_and_transfers\`:
  <span
  class="title-ref">rounding</span>. If set to False, rounding of outputs is
  disabled. Add rounding for <span class="title-ref">eink_st_tu</span>. Rounding for
  other functions will be introduced in future PRs. ({ghuser}`ChristianZimpelmann`).

- {gh}`349` Create parameters for several hard coded numbers in code.
  ({ghuser}`LauraGergeleit`).

- {gh}`355` Major renaming based on GEP 01, e.g.: correct use of `_m`-suffix;
  `alleinerziehend` becomes `alleinerz`; rename
  <span
  class="title-ref">ges_rentenv.yaml</span> to
  <span
  class="title-ref">ges_rente.yaml</span> ({ghuser}`hmgaudecker`,
  {ghuser}`ChristianZimpelmann`)

- {gh}`356` Define functions on scalars and have them vectorised. Implement aggregation
  functions on group levels. ({ghuser}`LauraGergeleit`, {ghuser}`ChristianZimpelmann`)

## v0.4.2 — 2022-01-25

- Ensure GETTSIM works with Pandas 1.4 ({gh}`337`)

## v0.4.1 — 2021-04-11

- {gh}`248` Implement 2021 increase in lump sum tax deductions for disabled.
  ({ghuser}`Eric-Sommer`).

- {gh}`254` Implement 2021 increase in unemployment benefits ({ghuser}`Eric-Sommer`).

- {gh}`253` Implement 2021 changes in health insurance contribution rates and other
  social insurance regulations ({ghuser}`Eric-Sommer`).

- {gh}`266` Adjust visualization.py to link nodes of DAGs to documentation properly
  ({ghuser}`davpahl`, {ghuser}`ChristianZimpelmann`).

- {gh}`267` Implement new calculation of Kinderzuschlag parameter
  ({ghuser}`Eric-Sommer`).

- {gh}`252` Implement 2021 reforms to income tax tariff and family tax deductions
  ({ghuser}`Eric-Sommer`).

- {gh}`235` Module to create synthetic data ({ghuser}`Eric-Sommer`,
  {ghuser}`ChristianZimpelmann`).

- {gh}`256` Implement 2021 housing benefit reform ({ghuser}`Eric-Sommer`).

- {gh}`283` Implement Kinderbonus in 2020 and 2021 ({ghuser}`ChristianZimpelmann`).

## v0.4.0 — 2020-11-11

- {gh}`241` Renaming of directories: <span class="title-ref">gettsim.benefits</span> to
  <span class="title-ref">gettsim.transfers</span>;
  <span
  class="title-ref">gettsim.soz_vers</span> to
  <span
  class="title-ref">gettsim.social_insurance</span>;
  <span
  class="title-ref">gettsim.data</span> to
  <span
  class="title-ref">gettsim.parameters</span> ({ghuser}`MaxBlesch`,
  {ghuser}`ChristianZimpelmann`).

- {gh}`230` Add type hints and links all docstring variables to the documentation. Also
  all functions have a one liner docstring now ({ghuser}`MaxBlesch`,
  {ghuser}`FelixAhlbrecht`).

- {gh}`232` Introduce beginner tutorials on how to use GETTSIM ({ghuser}`amageh`,
  {ghuser}`davpahl`, {ghuser}`Trichter33`).

- {gh}`185` Add the DAG code for renten_anspr_m ({ghuser}`MaxBlesch`). This is based on
  the pension simulation code by ({ghuser}`Eric-Sommer`).

- {gh}`184` Add visualization of the tax and transfer system as an interactive bokeh
  plot and documentation improvements ({ghuser}`tobiasraabe`).

- {gh}`198` Enhance the loader of internal and user functions, adds a tutorial for how
  to pass functions to the interface and provides more tests ({ghuser}`tobiasraabe`).

- {gh}`213` Change `compute_taxes_and_transfers` such that it always returns a pandas
  DataFrame and removes the <span class="title-ref">return_dag</span> option
  ({ghuser}`tobiasraabe`).

- {gh}`219` Refactor the DAG and makes it independent from the main interface
  ({ghuser}`tobiasraabe`). The PR also changes the names of interface arguments:
  `functions` instead of `user_functions`, `set_up_policy_environment` instead of
  `get_policy_for_date`, `columns_overriding_functions` instead of `user_columns` and
  some more changes.

- {gh}`225` Make gettsim ready for Python 3.8 ({ghuser}`tobiasraabe`).

## v0.3.4 — 2020-07-30

- {gh}`222` Fix wohngeld coefficent. Add test for increasing wohngeld.
  ({ghuser}`hmgaudecker`, {ghuser}`MaxBlesch`)

## v0.3.3 — 2020-06-27

- {gh}`212` Improve the error message when reduced series could not be expanded with an
  id variable and fixes a related error in the internal functions
  ({ghuser}`hmgaudecker`, {ghuser}`tobiasraabe`).
- {gh}`214` Add a check for missing root nodes ({ghuser}`tobiasraabe`).
- {gh}`215` Add a check for duplicate `targets` ({ghuser}`tobiasraabe`).
- {gh}`216` Fix calculation of kinderzuschlag and wohngeld. Changed check against
  arbeitsl_geld_2 ({ghuser}`tobiasraabe`).

## v0.3.2 — 2020-06-19

- {gh}`196` Add docstring to <span class="title-ref">policy_for_date.py</span> and
  improves its interface ({ghuser}`MaxBlesch`).
- {gh}`197` Add all functions which build the tax and transfer system to the
  documentation ({ghuser}`tobiasraabe`).
- {gh}`198` Enhance the loader of internal and user functions, adds a tutorial for how
  to pass functions to the interface and provides more tests ({ghuser}`tobiasraabe`).
- {gh}`200` Add a debug mode to gettsim and documents the feature
  ({ghuser}`tobiasraabe`).
- {gh}`201` Improve the calculation of `hh_freib` and renames it to
  `alleinerziehend_freib` ({ghuser}`MaxBlesch`, {ghuser}`tobiasraabe`).
- {gh}`202` Fix bugs that surfaced for negative incomes ({ghuser}`MaxBlesch`). related
  transfers, calculating them at the appropriate (household) level
- {gh}`206` Fix several bugs in <span class="title-ref">arbeitsl_geld_2</span> and
  ({ghuser}`MaxBlesch`).

## v0.3.1 — 2020-06-05

- {gh}`188` Removes misleading code bits from the documentation and adds a copy-button
  ({ghuser}`tobiasraabe`).
- {gh}`191` Adds a skip and a warning if <span class="title-ref">gettsim.test()</span>
  is repeatedly called ({ghuser}`tobiasraabe`).

## v0.3.0 — 2020-06-04

- Cleanup of ALG II parameters and documentation ({ghuser}`mjbloemer`)
- Break up params.yaml into group-level files ({ghuser}`MaxBlesch`)
- Correct income deductions for additional child benefit ({ghuser}`Eric-Sommer`)
- Implement "Starke-Familien-Gesetz" from July 2019 on child benefits
  ({ghuser}`Eric-Sommer`)
- Remove child specific ALG II withdrawal and refactoring of ALG II
  ({ghuser}`MaxBlesch`, {ghuser}`mjbloemer`)
- Add ALG II transfer withdrawal 2005-01-01 to 2005-09-30 ({ghuser}`mjbloemer`,
  {ghuser}`MaxBlesch`)
- Child tax allowance modelled as two separate items. ({ghuser}`Eric-Sommer`)
- Alimony advance payment (_Unterhaltsvorschuss_) now modelled more in line with the law
  ({ghuser}`Eric-Sommer`)
- Implement Art. 3 of _Familienentlastungsgesetz_ on income tax tariff and child tax
  allowance becoming effective in 2020 ({ghuser}`Eric-Sommer`)
- Implement parity in health care contributions since 2019 and 2020 contribution rates
  ({ghuser}`Eric-Sommer`)
- Add _Elterngeld_ calculation ({ghuser}`MaxBlesch`, {ghuser}`boryana-ilieva`)
- Fix Soli 1991 calculation, improve Soli 1995 calculation, add 2021 Soli parameters and
  add Soli tests ({ghuser}`mjbloemer`, {ghuser}`MaxBlesch`)
- Implement pre-2010 ruling on _Vorsorgeaufwendungen_ ({ghuser}`Eric-Sommer`)
- `gettsim` is released as a conda noarch package ({ghuser}`tobiasraabe`)
- Implement 2020 reform increasing housing benefit (_Wohngeldstärkungsgesetz_) and
  complete parameters on past benefits ({ghuser}`Eric-Sommer`)
- Regroup wohngeld parameters according to GEP-3 ({ghuser}`MaxBlesch`)
- Rename all data columns to German names ({ghuser}`amageh`, {ghuser}`MaxBlesch`)
- Rename and regroup all param files ({ghuser}`Eric-Sommer`, {ghuser}`MaxBlesch`)
- Add generic/piecewise functions ({ghuser}`johannesgoldbeck`, {ghuser}`ppoepperling`,
  {ghuser}`MaxBlesch`)
- A series of pull requests establishes the new DAG-based backend and refactors the
  calculation of benefits, taxes, and social insurance ({ghuser}`MaxBlesch`,
  {ghuser}`tobiasraabe`)
- Error messages for the new interface ({ghuser}`hmgaudecker`, {ghuser}`tobiasraabe`).

## v0.2.1 — 2019-11-20

- Fix error with real SOEP data and "Wohngeld" for households with more than 12
  household members ({ghuser}`Eric-Sommer`, {ghuser}`MaxBlesch`)
- Better description of required input and output columns ({ghuser}`MaxBlesch`,
  {ghuser}`Eric-Sommer`)
- Fix dependencies for conda package ({ghuser}`tobiasraabe`)
- Fill changelog and include in docs ({ghuser}`tobiasraabe`, {ghuser}`hmgaudecker`)
- Add maintenance section to website ({ghuser}`tobiasraabe`)

## v0.2.0 — 2019-11-06

Initial release of `gettsim`.

- Set up as a conda-installable package ({ghuser}`tobiasraabe`)
- Migration of the parameter database from xls to yaml ({ghuser}`mjbloemer`,
  {ghuser}`MaxBlesch`)
- Migration of test parameters from xls to csv ({ghuser}`MaxBlesch`,
  {ghuser}`tobiasraabe`)
- Get the main entry point to work, change interface ({ghuser}`MaxBlesch`,
  {ghuser}`janosg`, {ghuser}`Eric-Sommer`, {ghuser}`hmgaudecker`, {ghuser}`tobiasraabe`)
- Tax and transfer module uses apply instead of loops ({ghuser}`MaxBlesch`,
  {ghuser}`hmgaudecker`)
- Correct tax treatment of child care costs ({ghuser}`Eric-Sommer`)
- Improve calculation of housing allowance ({ghuser}`Eric-Sommer`)

## v0.1 and prior work — 2019-09-30

Most code written by {ghuser}`Eric-Sommer` based on
[IZAΨMOD](https://www.iza.org/publications/dp/8553/documentation-izapsmod-v30-the-iza-policy-simulation-model&gt),
a policy microsimulation model developed at [IZA](https://www.iza.org).<|MERGE_RESOLUTION|>--- conflicted
+++ resolved
@@ -6,12 +6,9 @@
 
 ## Unpublished
 
-<<<<<<< HEAD
 - {gh}`636`, {gh}`637` Reduced contribution rate for retirees for long-term care
   insurance until 2004 ({ghuser}`MImmesberger`).
-=======
 - {gh}`653` Adding Soli to Lohnsteuer test cases ({ghuser}`JakobWegmann`).
->>>>>>> f6ff0313
 - {gh}`643` Fix bug in Midijobfaktor calculation in 2004. ({ghuser}`MImmesberger`).
 - {gh}`590` Add allowance for child income for Kinderzuschlag.
   ({ghuser}`ChristianZimpelmann`).
