--- conflicted
+++ resolved
@@ -6,10 +6,8 @@
 
 ## Unpublished
 
-<<<<<<< HEAD
 - {gh}`717` Switch from cohort-based policy to date-based policy in retirement module
   ({ghuser}`MImmesberger`).
-=======
 - {gh}`759` Unify function names in Sozialversicherung modules ({ghuser}`MImmesberger`).
 - {gh}`755` Allow array returns when `skip_vectorization` is being used, enforce import
   convention ({ghuser}`hmgaudecker`).
@@ -19,7 +17,6 @@
   {ghuser}`ChristianZimpelmann`).
 - {gh}`722` Join columns to make target columns available at source level
   ({ghuser}`lars-reimann`).
->>>>>>> 84246bec
 - {gh}`732` Change wealth input variable to individual-level (`vermögen_bedürft`)
   ({ghuser}`ChristianZimpelmann`).
 - {gh}`730` Add argument to create_synthetic_data on whether adults are married.
