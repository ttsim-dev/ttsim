--- conflicted
+++ resolved
@@ -6,18 +6,14 @@
 
 ## Unpublished
 
-<<<<<<< HEAD
-- {gh}`887` Typing ({ghuser}`hmgaudecker`, {ghuser}`timmens`).
+- {gh}`887` Enable typing ({ghuser}`hmgaudecker`, {ghuser}`timmens`).
 - {gh}`888` Remove SUPPORTED_GROUPINGS entirely, infer groupings from object names
   ({ghuser}`MImmesberger`).
 - {gh}`889` Refactor loader and fix check for time-dependent functions to span multiple
   modules that end up in the same namespace ({ghuser}`hmgaudecker`).
-=======
-- {gh}`887` Enable typing ({ghuser}`hmgaudecker`, {ghuser}`timmens`).
 - {gh}`885`, {gh}`886`: Cleanups ({ghuser}`MImmesberger`).
 - {gh}`867` Vectorize `piecewise_polynomial` ({ghuser}`mj023`).
 - {gh}`880` Validate parameter files using json schema ({ghuser}`hmgaudecker`).
->>>>>>> 8cc6c9f0
 - {gh}`876` Add DataFrame to NestedDataDict conversion ({ghuser}`MImmesberger`).
 - {gh}`873` Implement aggregation decorators ({ghuser}`hmgaudecker`, `MImmesberger`).
 - {gh}`859` Add RoundingSpec dataclass ({ghuser}`hmgaudecker`, `MImmesberger`).
