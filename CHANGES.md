# Changes

This is a record of all past `ttsim` releases and what went into them in reverse
chronological order. We follow [semantic versioning](https://semver.org/) and all
releases are available on [Anaconda.org](https://anaconda.org/conda-forge/ttsim).

## v1.0a2 — 2025-07-xx

<<<<<<< HEAD
- {gh}`11` Fix several bugs in `plot_tt_dag`. ({ghuser}`MImmesberger`)
=======
- {gh}`9` Raise an error when passing data but no targets. ({ghuser}`hmgaudecker`)
>>>>>>> 44a38d26

- {gh}`8` Allow for input data as targets. ({ghuser}`MImmesberger`)

- {gh}`6` Fail if the leaf name of an object in the policy environment differs from the
  last element of the path ({ghuser}`MImmesberger`, {ghuser}`hmgaudecker`)

## v1.0a1 — 2025-07-24

- All development happened in a single GETTSIM repository. See
  [the GETTSIM changelog](https://gettsim.readthedocs.io/en/latest/changes.html) for all
  history.<|MERGE_RESOLUTION|>--- conflicted
+++ resolved
@@ -6,11 +6,9 @@
 
 ## v1.0a2 — 2025-07-xx
 
-<<<<<<< HEAD
 - {gh}`11` Fix several bugs in `plot_tt_dag`. ({ghuser}`MImmesberger`)
-=======
+
 - {gh}`9` Raise an error when passing data but no targets. ({ghuser}`hmgaudecker`)
->>>>>>> 44a38d26
 
 - {gh}`8` Allow for input data as targets. ({ghuser}`MImmesberger`)
 
