# Changes

This is a record of all past `gettsim` releases and what went into them in reverse
chronological order. We follow [semantic versioning](https://semver.org/) and all
releases are available on [Anaconda.org](https://anaconda.org/conda-forge/gettsim).

## Unpublished

<<<<<<< HEAD
- {gh}`653` Adding Soli to Lohnsteuer test cases ({ghuser}`JakobWegmann`).
=======
- {gh}`636`, {gh}`637` Reduced contribution rate for retirees for long-term care
  insurance until 2004 ({ghuser}`MImmesberger`).
- {gh}`653` Adding Soli to Lohnsteuer test cases ({ghuser}`JakobWegmann`).
- {gh}`643` Fix bug in Midijobfaktor calculation in 2004. ({ghuser}`MImmesberger`).
>>>>>>> e87596fd
- {gh}`590` Add allowance for child income for Kinderzuschlag.
  ({ghuser}`ChristianZimpelmann`).
- {gh}`624` Don't create functions for other time units if this leads to a cycle in the
  graph ({ghuser}`lars-reimann`).
- {gh}`620` Adds income from self employment to income for Bürgergeld ({ghuser}`amageh`,
  {ghuser}`lillyfischer`, {ghuser}`TeBackh`)
- {gh}`634` Implement pension for unemployed ({ghuser}`TeBackh`)
- {gh}`632` Zugangsfaktor calculation with monthly precision ({ghuser}`TeBackh`).
- {gh}`624` Don't create functions for other time units if this leads to a cycle in the
  graph ({ghuser}`lars-reimann`).
- {gh}`630` Fixes bug in `piecewise_polynomial` that ignored jumps in intercepts
  ({ghuser}`nafetsk`).
- {gh}`639` Infer `columns_overriding_functions` for `compute_taxes_and_transfers` from
  functions and data ({ghuser}`lars-reimann`).
- {gh}`638` Don't use functions in `compute_taxes_and_transfers` that are not active
  ({ghuser}`lars-reimann`).
- {gh}`618`, {gh}`623` Apply `@dates_active` decorator to Abgeltungssteuer, Midi- and
  Minijobs, Pflegeversicherung. ({ghuser}`hmgaudecker`).
- {gh}`624` Don't create functions for other time units if this leads to a cycle in the
  graph ({ghuser}`lars-reimann`).
- {gh}`603` Add anz_eig_kind_bis_24 to synthetic ({ghuser}`ChristianZimpelmann`).
- {gh}`593` Implement reform of gesetzliche Pflegepflegeversicherung effective as of
  2023-07-01 ({ghuser}`paulinaschroeder`).
- {gh}`602` Correct `midijob_faktor_f` ({ghuser}`paulinaschroeder`).
- {gh}`600` Extend the `access_different_date` functionality for `jahresanfang`.
  ({ghuser}`paulinaschroeder`).
- {gh}`591` Fix minor bug in wealth exemptions for Kinderzuschlag in 2023
  ({ghuser}`ChristianZimpelmann`).
- {gh}`589` Fix minor bug in `arbeitsl_geld_2_eink_anr_frei_m`
  ({ghuser}`ChristianZimpelmann`).
- {gh}`583` Automatic conversion between different time units ({ghuser}`lars-reimann`).
- {gh}`581` Add `_y` suffix to names of yearly variables ({ghuser}`lars-reimann`).

## v0.7 — 2023-05-14

- {gh}`514` Rewrite `create_synthetic_data` to make it more flexible and much faster.
  The function can no longer create households of different household types with one
  function call. ({ghuser}`ChristianZimpelmann`).

- {gh}`573` Fix bug in age groups of Bürgergeld. ({ghuser}`ChristianZimpelmann`).

- {gh}`150` Implement Lohnsteuer / withholding tax. ({ghuser}`Eric-Sommer`,
  {ghuser}`JakobWegmann`).

- {gh}`557` Apply @dates_active decorator in many cases. ({ghuser}`hmgaudecker`).

- {gh}`405` Fix calculation of voluntary contribution by self-employed to the GKV.
  ({ghuser}`JHermann99`)

- {gh}`495` Add @dates_active decorator to easily specify when a function is active.
  ({ghuser}`lars-reimann`).

- {gh}`544` Add Kindesunterhalt ({ghuser}`LauraGergeleit`).

- {gh}`529` Consider Elterngeld in other transfers only above a certain threshold.
  ({ghuser}`LauraGergeleit`).

- {gh}`551` Add rounding to Wohngeld. ({ghuser}`LauraGergeleit`).

- {gh}`425` Add Jax backend ({ghuser}`timmens`).

## v0.6.0 — 2023-01-30

- {gh}`503`, {gh}`511`, Move packaging to PyPI/conda-forge, update documentation
  ({ghuser}`timmens`, {ghuser}`hmgaudecker`).

- {gh}`487` Replace pydot_layout with pygraphviz_layout. ({ghuser}`lars-reimann`).

- {gh}`457` Correct implementation of Arbeitslosengeld 1 ({ghuser}`paulinaschroeder`)

- {gh}`484` Implement Kindersofortzuschlag. ({ghuser}`LauraGergeleit`).

- {gh}`461` Fix bug in calculation of income for Kinderzuschlag.
  ({ghuser}`ChristianZimpelmann`).

- {gh}`458` Calculate Vorsorgeaufwendungen on tax unit level and fix bug
  ({ghuser}`ChristianZimpelmann`).

- {gh}`463` Adjust Günstigerprüfung between Kindergeld and Kinderfreibetrag such that
  Kindergeld is not set to 0 if Kinderfreibetrag is beneficial
  ({ghuser}`LauraGergeleit`, {ghuser}`ChristianZimpelmann`).

- {gh}`450`, {gh}`500`, {gh}`501` Update CI, use modern package structure
  ({ghuser}`hmgaudecker`).

- {gh}`470` Execute notebooks as part of the documentation build on readthedocs
  ({ghuser}`hmgaudecker`).

- {gh}`440` Implement Bürgergeld, which reforms
  <span
  class="title-ref">arbeitsl_geld_2</span> from 01/01/2023
  ({ghuser}`LauraGergeleit`).

- {gh}`399` Use dags package to create the DAG ({ghuser}`ChristianZimpelmann`).

- {gh}`415` Define supported groupings in <span class="title-ref">config.py</span>
  ({ghuser}`LauraGergeleit`, {ghuser}`ChristianZimpelmann`).

- {gh}`416` Add documentation page for Vermögensbegriff for transfers
  ({ghuser}`LauraGergeleit`).

- {gh}`423` Model marginal employment rules reform from 10/2022 ({ghuser}`Eric-Sommer`,
  {ghuser}`LauraGergeleit`).

- {gh}`406` Change variable name from <span class="title-ref">vermögen_hh</span> to
  <span class="title-ref">vermögen_bedürft_hh</span>. Add test cases for several
  transfers ({ghuser}`LauraGergeleit`).

- {gh}`380` Implement an automatic type conversion of imported variables. Adding test
  cases in <span class="title-ref">test_interface.py</span> ({ghuser}`LauraGergeleit`,
  {ghuser}`ChristianZimpelmann`).

- {gh}`403` Replace <span class="title-ref">Bokeh</span> with
  <span
  class="title-ref">plotly</span> for visualization.
  ({ghuser}`effieHAN`,{ghuser}`sofyaakimova`).

- {gh}`396`, Implement pension for (very) long term insured, including eligibility
  criteria, i.e. "Wartezeiten". Implement pension for women ({ghuser}`TeBackh`), add
  more tests ({gh}`428`, {ghuser}`LauraGergeleit`).

- {gh}`393` Normal retirement age adjustment aligned with the rules ({ghuser}`TeBackh`).

- {gh}`385` Make `altersentlastungsbetrag` dependent on age not on current date
  ({ghuser}`m-pannier`, {ghuser}`lillyfischer`).

- {gh}`392` Fix relative tolerance which was set too high for some tests. Rename
  <span
  class="title-ref">vorsorge</span> to <span class="title-ref">vorsorgeaufw</span>
  ({ghuser}`LauraGergeleit`, {ghuser}`ChristianZimpelmann`).

- {gh}`323` Align health insurance contribution parameters better aligned with law.
  Restructure calculation of `ges_krankenv`, minor changes to `ges_pflegev`.
  ({ghuser}`Eric-Sommer`, {ghuser}`ChristianZimpelmann`).

## v0.5.1 — 2022-04-21

- {gh}`377` Fix wrong parameter value for <span class="title-ref">ges_pflegev</span>
  contribution ({ghuser}`JuergenWiemers`).
- {gh}`383` Remove ä, ö, ü from file names ({ghuser}`ChristianZimpelmann`).

## v0.5.0 — 2022-04-01

- {gh}`327` Add `behinderten_pauschbetrag` for 1975-1986 ({ghuser}`lillyfischer`).

- {gh}`285` Set up bokeh dashboard to visualize tax-benefit parameters ({ghuser}`Si-Pf`,
  {ghuser}`Eric-Sommer`).

- {gh}`306` Add the possibility to load the value of a parameter of the previous year
  when calling <span class="title-ref">set_up_policy_environment</span>
  ({ghuser}`ChristianZimpelmann`).

- {gh}`275` Implement Grundrente. Implement Grundsicherung im Alter. Remove
  <span
  class="title-ref">ges_rente_m</span> as input. Rename
  <span
  class="title-ref">gettsim.renten_anspr</span> to
  <span
  class="title-ref">gettsim.transfers.rente</span>. Rename
  <span
  class="title-ref">gettsim.social_insurance</span> to
  <span
  class="title-ref">gettsim.social_insurance_contributions</span>
  ({ghuser}`davpahl`, {ghuser}`ChristianZimpelmann`).

- {gh}`307` Allow to specify order up to which ancestors and descendants are shown when
  plotting a dag ({ghuser}`ChristianZimpelmann`).

- {gh}`310` Added Mehrbedarf G to Implementation of Grundsicherung im Alter
  ({ghuser}`paulinaschroeder`).

- {gh}`311` Rename variable kaltmiete_m_hh to bruttokaltmiete_m_hh
  ({ghuser}`LauraGergeleit`).

- {gh}`319` {gh}`320` Implement changes for social assistance and social insurance
  becoming effective in 2022 ({ghuser}`Eric-Sommer`).

- {gh}`322` Add updated wohngeld parameters for 2022 ({ghuser}`mjbloemer`,
  {ghuser}`lillyfischer`).

- {gh}`312` Updated GEP-01 with effects on character limits, time and unit identifiers,
  adjustments for DAG backend ({ghuser}`hmgaudecker`).

- {gh}`314` Enforce character limits from GEP-01 for all function names and input
  variables. Make variable names more precise (e.g.,
  <span
  class="title-ref">ges\_</span> in front of all social insurance parameters that
  have private counterparts, <span class="title-ref">eink_st</span> everywhere the
  income tax is meant). Make variables consistent (e.g.
  <span
  class="title-ref">kinderfreibetrag</span> had different abbreviations, now
  <span
  class="title-ref">kinderfreib</span> everywhere). ({ghuser}`hmgaudecker`,
  {ghuser}`ChristianZimpelmann`)

- {gh}`343` New argument for \`compute_taxes_and_transfers\`:
  <span
  class="title-ref">rounding</span>. If set to False, rounding of outputs is
  disabled. Add rounding for <span class="title-ref">eink_st_tu</span>. Rounding for
  other functions will be introduced in future PRs. ({ghuser}`ChristianZimpelmann`).

- {gh}`349` Create parameters for several hard coded numbers in code.
  ({ghuser}`LauraGergeleit`).

- {gh}`355` Major renaming based on GEP 01, e.g.: correct use of `_m`-suffix;
  `alleinerziehend` becomes `alleinerz`; rename
  <span
  class="title-ref">ges_rentenv.yaml</span> to
  <span
  class="title-ref">ges_rente.yaml</span> ({ghuser}`hmgaudecker`,
  {ghuser}`ChristianZimpelmann`)

- {gh}`356` Define functions on scalars and have them vectorised. Implement aggregation
  functions on group levels. ({ghuser}`LauraGergeleit`, {ghuser}`ChristianZimpelmann`)

## v0.4.2 — 2022-01-25

- Ensure GETTSIM works with Pandas 1.4 ({gh}`337`)

## v0.4.1 — 2021-04-11

- {gh}`248` Implement 2021 increase in lump sum tax deductions for disabled.
  ({ghuser}`Eric-Sommer`).

- {gh}`254` Implement 2021 increase in unemployment benefits ({ghuser}`Eric-Sommer`).

- {gh}`253` Implement 2021 changes in health insurance contribution rates and other
  social insurance regulations ({ghuser}`Eric-Sommer`).

- {gh}`266` Adjust visualization.py to link nodes of DAGs to documentation properly
  ({ghuser}`davpahl`, {ghuser}`ChristianZimpelmann`).

- {gh}`267` Implement new calculation of Kinderzuschlag parameter
  ({ghuser}`Eric-Sommer`).

- {gh}`252` Implement 2021 reforms to income tax tariff and family tax deductions
  ({ghuser}`Eric-Sommer`).

- {gh}`235` Module to create synthetic data ({ghuser}`Eric-Sommer`,
  {ghuser}`ChristianZimpelmann`).

- {gh}`256` Implement 2021 housing benefit reform ({ghuser}`Eric-Sommer`).

- {gh}`283` Implement Kinderbonus in 2020 and 2021 ({ghuser}`ChristianZimpelmann`).

## v0.4.0 — 2020-11-11

- {gh}`241` Renaming of directories: <span class="title-ref">gettsim.benefits</span> to
  <span class="title-ref">gettsim.transfers</span>;
  <span
  class="title-ref">gettsim.soz_vers</span> to
  <span
  class="title-ref">gettsim.social_insurance</span>;
  <span
  class="title-ref">gettsim.data</span> to
  <span
  class="title-ref">gettsim.parameters</span> ({ghuser}`MaxBlesch`,
  {ghuser}`ChristianZimpelmann`).

- {gh}`230` Add type hints and links all docstring variables to the documentation. Also
  all functions have a one liner docstring now ({ghuser}`MaxBlesch`,
  {ghuser}`FelixAhlbrecht`).

- {gh}`232` Introduce beginner tutorials on how to use GETTSIM ({ghuser}`amageh`,
  {ghuser}`davpahl`, {ghuser}`Trichter33`).

- {gh}`185` Add the DAG code for renten_anspr_m ({ghuser}`MaxBlesch`). This is based on
  the pension simulation code by ({ghuser}`Eric-Sommer`).

- {gh}`184` Add visualization of the tax and transfer system as an interactive bokeh
  plot and documentation improvements ({ghuser}`tobiasraabe`).

- {gh}`198` Enhance the loader of internal and user functions, adds a tutorial for how
  to pass functions to the interface and provides more tests ({ghuser}`tobiasraabe`).

- {gh}`213` Change `compute_taxes_and_transfers` such that it always returns a pandas
  DataFrame and removes the <span class="title-ref">return_dag</span> option
  ({ghuser}`tobiasraabe`).

- {gh}`219` Refactor the DAG and makes it independent from the main interface
  ({ghuser}`tobiasraabe`). The PR also changes the names of interface arguments:
  `functions` instead of `user_functions`, `set_up_policy_environment` instead of
  `get_policy_for_date`, `columns_overriding_functions` instead of `user_columns` and
  some more changes.

- {gh}`225` Make gettsim ready for Python 3.8 ({ghuser}`tobiasraabe`).

## v0.3.4 — 2020-07-30

- {gh}`222` Fix wohngeld coefficent. Add test for increasing wohngeld.
  ({ghuser}`hmgaudecker`, {ghuser}`MaxBlesch`)

## v0.3.3 — 2020-06-27

- {gh}`212` Improve the error message when reduced series could not be expanded with an
  id variable and fixes a related error in the internal functions
  ({ghuser}`hmgaudecker`, {ghuser}`tobiasraabe`).
- {gh}`214` Add a check for missing root nodes ({ghuser}`tobiasraabe`).
- {gh}`215` Add a check for duplicate `targets` ({ghuser}`tobiasraabe`).
- {gh}`216` Fix calculation of kinderzuschlag and wohngeld. Changed check against
  arbeitsl_geld_2 ({ghuser}`tobiasraabe`).

## v0.3.2 — 2020-06-19

- {gh}`196` Add docstring to <span class="title-ref">policy_for_date.py</span> and
  improves its interface ({ghuser}`MaxBlesch`).
- {gh}`197` Add all functions which build the tax and transfer system to the
  documentation ({ghuser}`tobiasraabe`).
- {gh}`198` Enhance the loader of internal and user functions, adds a tutorial for how
  to pass functions to the interface and provides more tests ({ghuser}`tobiasraabe`).
- {gh}`200` Add a debug mode to gettsim and documents the feature
  ({ghuser}`tobiasraabe`).
- {gh}`201` Improve the calculation of `hh_freib` and renames it to
  `alleinerziehend_freib` ({ghuser}`MaxBlesch`, {ghuser}`tobiasraabe`).
- {gh}`202` Fix bugs that surfaced for negative incomes ({ghuser}`MaxBlesch`). related
  transfers, calculating them at the appropriate (household) level
- {gh}`206` Fix several bugs in <span class="title-ref">arbeitsl_geld_2</span> and
  ({ghuser}`MaxBlesch`).

## v0.3.1 — 2020-06-05

- {gh}`188` Removes misleading code bits from the documentation and adds a copy-button
  ({ghuser}`tobiasraabe`).
- {gh}`191` Adds a skip and a warning if <span class="title-ref">gettsim.test()</span>
  is repeatedly called ({ghuser}`tobiasraabe`).

## v0.3.0 — 2020-06-04

- Cleanup of ALG II parameters and documentation ({ghuser}`mjbloemer`)
- Break up params.yaml into group-level files ({ghuser}`MaxBlesch`)
- Correct income deductions for additional child benefit ({ghuser}`Eric-Sommer`)
- Implement "Starke-Familien-Gesetz" from July 2019 on child benefits
  ({ghuser}`Eric-Sommer`)
- Remove child specific ALG II withdrawal and refactoring of ALG II
  ({ghuser}`MaxBlesch`, {ghuser}`mjbloemer`)
- Add ALG II transfer withdrawal 2005-01-01 to 2005-09-30 ({ghuser}`mjbloemer`,
  {ghuser}`MaxBlesch`)
- Child tax allowance modelled as two separate items. ({ghuser}`Eric-Sommer`)
- Alimony advance payment (_Unterhaltsvorschuss_) now modelled more in line with the law
  ({ghuser}`Eric-Sommer`)
- Implement Art. 3 of _Familienentlastungsgesetz_ on income tax tariff and child tax
  allowance becoming effective in 2020 ({ghuser}`Eric-Sommer`)
- Implement parity in health care contributions since 2019 and 2020 contribution rates
  ({ghuser}`Eric-Sommer`)
- Add _Elterngeld_ calculation ({ghuser}`MaxBlesch`, {ghuser}`boryana-ilieva`)
- Fix Soli 1991 calculation, improve Soli 1995 calculation, add 2021 Soli parameters and
  add Soli tests ({ghuser}`mjbloemer`, {ghuser}`MaxBlesch`)
- Implement pre-2010 ruling on _Vorsorgeaufwendungen_ ({ghuser}`Eric-Sommer`)
- `gettsim` is released as a conda noarch package ({ghuser}`tobiasraabe`)
- Implement 2020 reform increasing housing benefit (_Wohngeldstärkungsgesetz_) and
  complete parameters on past benefits ({ghuser}`Eric-Sommer`)
- Regroup wohngeld parameters according to GEP-3 ({ghuser}`MaxBlesch`)
- Rename all data columns to German names ({ghuser}`amageh`, {ghuser}`MaxBlesch`)
- Rename and regroup all param files ({ghuser}`Eric-Sommer`, {ghuser}`MaxBlesch`)
- Add generic/piecewise functions ({ghuser}`johannesgoldbeck`, {ghuser}`ppoepperling`,
  {ghuser}`MaxBlesch`)
- A series of pull requests establishes the new DAG-based backend and refactors the
  calculation of benefits, taxes, and social insurance ({ghuser}`MaxBlesch`,
  {ghuser}`tobiasraabe`)
- Error messages for the new interface ({ghuser}`hmgaudecker`, {ghuser}`tobiasraabe`).

## v0.2.1 — 2019-11-20

- Fix error with real SOEP data and "Wohngeld" for households with more than 12
  household members ({ghuser}`Eric-Sommer`, {ghuser}`MaxBlesch`)
- Better description of required input and output columns ({ghuser}`MaxBlesch`,
  {ghuser}`Eric-Sommer`)
- Fix dependencies for conda package ({ghuser}`tobiasraabe`)
- Fill changelog and include in docs ({ghuser}`tobiasraabe`, {ghuser}`hmgaudecker`)
- Add maintenance section to website ({ghuser}`tobiasraabe`)

## v0.2.0 — 2019-11-06

Initial release of `gettsim`.

- Set up as a conda-installable package ({ghuser}`tobiasraabe`)
- Migration of the parameter database from xls to yaml ({ghuser}`mjbloemer`,
  {ghuser}`MaxBlesch`)
- Migration of test parameters from xls to csv ({ghuser}`MaxBlesch`,
  {ghuser}`tobiasraabe`)
- Get the main entry point to work, change interface ({ghuser}`MaxBlesch`,
  {ghuser}`janosg`, {ghuser}`Eric-Sommer`, {ghuser}`hmgaudecker`, {ghuser}`tobiasraabe`)
- Tax and transfer module uses apply instead of loops ({ghuser}`MaxBlesch`,
  {ghuser}`hmgaudecker`)
- Correct tax treatment of child care costs ({ghuser}`Eric-Sommer`)
- Improve calculation of housing allowance ({ghuser}`Eric-Sommer`)

## v0.1 and prior work — 2019-09-30

Most code written by {ghuser}`Eric-Sommer` based on
[IZAΨMOD](https://www.iza.org/publications/dp/8553/documentation-izapsmod-v30-the-iza-policy-simulation-model&gt),
a policy microsimulation model developed at [IZA](https://www.iza.org).<|MERGE_RESOLUTION|>--- conflicted
+++ resolved
@@ -6,14 +6,10 @@
 
 ## Unpublished
 
-<<<<<<< HEAD
 - {gh}`653` Adding Soli to Lohnsteuer test cases ({ghuser}`JakobWegmann`).
-=======
 - {gh}`636`, {gh}`637` Reduced contribution rate for retirees for long-term care
   insurance until 2004 ({ghuser}`MImmesberger`).
-- {gh}`653` Adding Soli to Lohnsteuer test cases ({ghuser}`JakobWegmann`).
 - {gh}`643` Fix bug in Midijobfaktor calculation in 2004. ({ghuser}`MImmesberger`).
->>>>>>> e87596fd
 - {gh}`590` Add allowance for child income for Kinderzuschlag.
   ({ghuser}`ChristianZimpelmann`).
 - {gh}`624` Don't create functions for other time units if this leads to a cycle in the
