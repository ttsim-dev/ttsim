--- conflicted
+++ resolved
@@ -22,13 +22,8 @@
 - {gh}`393` normal retirement age adjustment aligned with the rules.
   ({ghuser}`TeBackh`).
 
-<<<<<<< HEAD
-- {gh}`396` Implement pension for (very) long term insured, including eligibility
-  criteria, i.e. "Wartezeiten". Implement pension for women ({ghuser}`TeBackh`).
-=======
 - {gh}`396` Implement pension for (very) long term insured, including eligibility criteria,
   i.e. "Wartezeiten". Implement pension for women ({ghuser}`TeBackh`).
->>>>>>> fd026bec
 
 - {gh}`403` Replace <span class="title-ref">Bokeh</span> with <span
   class="title-ref">plotly</span> for visualization.
@@ -62,13 +57,10 @@
 
 - {gh}`450` Update CI, use modern package structure ({ghuser}`hmgaudecker`)
 
-<<<<<<< HEAD
 - {gh}`405` Fixed calculation of voluntary contribution by self-employed to the GKV.
   ({ghuser}`JHermann99`)
-=======
 - {gh}`470` Execute notebooks as part of the documentation build on readthedocs
   ({ghuser}`hmgaudecker`)
->>>>>>> fd026bec
 
 ## 0.5.1 — 2022-04-21
 
