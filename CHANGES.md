--- conflicted
+++ resolved
@@ -5,11 +5,8 @@
 releases are available on [Anaconda.org](https://anaconda.org/conda-forge/gettsim).
 
 ## Unpublished
-<<<<<<< HEAD
+
 - {gh}`634` Implement pension for unemployed ({ghuser}`TeBackh`)
-- {gh}`624` Don't create functions for other time units if this leads to a cycle in the graph ({ghuser}`lars-reimann`).
-=======
-
 - {gh}`630` Fixes bug in `piecewise_polynomial` that ignored jumps in intercepts
   ({ghuser}`nafetsk`).
 - {gh}`639` Infer `columns_overriding_functions` for `compute_taxes_and_transfers` from
@@ -20,7 +17,6 @@
   Minijobs, Pflegeversicherung. ({ghuser}`hmgaudecker`).
 - {gh}`624` Don't create functions for other time units if this leads to a cycle in the
   graph ({ghuser}`lars-reimann`).
->>>>>>> ef68b266
 - {gh}`603` Add anz_eig_kind_bis_24 to synthetic ({ghuser}`ChristianZimpelmann`).
 - {gh}`593` Implement reform of gesetzliche Pflegepflegeversicherung effective as of
   2023-07-01 ({ghuser}`paulinaschroeder`).
