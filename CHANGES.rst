--- conflicted
+++ resolved
@@ -28,13 +28,10 @@
 * Fix Soli 1991 calculation, improve Soli 1995 calculation, add 2021 Soli
   parameters and add Soli tests (:ghuser:`mjbloemer`, :ghuser:`MaxBlesch`)
 * Implement pre-2010 ruling on *Vorsorgeaufwendungen* (:ghuser:`Eric-Sommer`)
-<<<<<<< HEAD
+* ``gettsim`` is released as a conda noarch package (:ghuser:`tobiasraabe`)
 * Implement 2020 reform increasing housing benefit (*Wohngeldstärkungsgesetz*)
   (:ghuser:`Eric-Sommer`)
 * Regroup wohngeld parameters according to GEP-3 (:ghuser:`MaxBlesch`)
-=======
-* ``gettsim`` is released as a conda noarch package (:ghuser:`tobiasraabe`)
->>>>>>> dc7825a3
 
 
 0.2.1 - 2019-11-20
