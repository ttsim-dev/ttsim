(gep-3)=

# GEP 3 — Parameters of the taxes and transfers system

```{list-table}
- * Author
  * [Hans-Martin von Gaudecker](https://github.com/hmgaudecker)
- * Status
  * Provisional
- * Type
  * Standards Track
- * Created
  * 2022-03-28
- * Updated
  * 2024-11-21
- * Resolution
  * [Accepted](https://gettsim.zulipchat.com/#narrow/stream/309998-GEPs/topic/GEP.2003)
```

## Abstract

This GEP describes the structure of the parameters of the taxes and transfers system.
This includes the format of the yaml files (initial input) and storage of the processed
parameters.

## Motivation and Scope

The parameters of the taxes and transfers system are among the core elements of GETTSIM.
Along with the functions operating on them and the input data, they determine all
quantities of interest. Sensibly structuring and cleanly documenting the meaning and
sources of these parameters requires particular care.

## Usage and Impact

GETTSIM developers should closely look at the Section {ref}`gep-3-structure-yaml-files`
before adding new parameters.

(gep-3-structure-yaml-files)=

## Structure of the YAML files

Each YAML file contains a number of parameters at the outermost level of indentation.
Each of these parameters in turn is a dictionary with at least three keys: `name`,
`description`, and the `YYYY-MM-DD`-formatted date on which it first took effect. Values
usually change over time; each time a value is changed, another `YYYY-MM-DD` entry is
added.

1. The `name` key has two sub-keys `de` and `en`, which are

   - short names without re-stating the realm of the parameter (e.g. "Arbeitslosengeld
     II" or "Kinderzuschlag");
   - not sentences;
   - correctly capitalised.

   Example (from `arbeitslosengeld_2`):

   ```yaml
   parameter_anrechnungsfreies_einkommen_ohne_kinder_in_bg:
     name:
       de: Anrechnungsfreies Einkommen
       en: Income shares not subject to transfer withdrawal
   ```

1. The `description` key has two sub-keys `de` and `en`, which

   - are exhaustive explanations of the parameter;

   - show the § and Gesetzbuch of that parameter (including its entire history if the
     location has changed);

   - mention bigger amendments / Neufassungen and be as helpful as possible to make
     sense of that parameter.

     Example:

     ```yaml
     parameter_anrechnungsfreies_einkommen_ohne_kinder_in_bg:

       description:
         de: >-
           Einkommensanteile, die anrechnungsfrei bleiben. § 30 SGB II. Seit 01.10.2005 zudem
           definiert durch Freibetrag in § 11 SGB II, siehe auch § 67 SGB II. Seit 01.04.2011
           § 11b (2) SGB II (neugefasst durch B. v. 13.05.2011 BGBl. I S. 850. Artikel 2
           G. v. 24.03.2011 BGBl. I S. 453).
         en: >-
           Income shares which do not lead to tapering of benefits.
     ```

1. The `unit` key informs on the unit of the values (Euro or DM if monetary, share of
   some other value, ...).

   - In some cases (e.g., factor for the calculation of the marginal employment
     threshold), there is no unit.
   - It should be capitalised.
   - Some values used at this point: `Euro`, `DM`, `Share`, `Percent`, `Factor`, `Year`,
     `Month`, `Hour`, `Square Meter`, `Euro / Square Meter`.
   - The `unit` key may be overridden at lower levels. For example, the unit will
     typically be `Euro` for monetary quantities. For the years prior to its
     introduction, it may be specified as `DM`.

   Example:

   ```yaml
   kindergeld:
     name:
       de: Kindergeld, Betrag je nach Reihenfolge der Kinder.
     unit: Euros
   ```

1. The (optional) `type` key may contain a reference to a particular function that is
   implemented. Examples are `piecewise_linear` or `piecewise_quadratic`

1. The (optional) `reference_period` key informs on the reference period of the values,
   if applicable

   Possible values: - `Year` - `Quarter` - `Month` - `Week` - `Day`

   Example:

   ```yaml
   kindergeld_stundengrenze:
     name:
       de: Wochenstundengrenze für Kindergeldanspruch
       [...]
     reference_period: Week
   ```

(gep-3-access_different_date)=

1. The (optional) `access_different_date` can be used to make the parameter of a
   previous point in time (relative to the date specified in
   {func}`set_up_policy_environment <ttsim.policy_environment.set_up_policy_environment>`)
   available within GETTSIM functions.

   Possible values: `vorjahr` or `jahresanfang`.

   Example:

   ```yaml
   rentenwert:
     name:
       de: Rentenwerte alte und neue Bundesländer.
         [...]
      access_different_date: vorjahr
   ```

1. The YYYY-MM-DD key(s)

   - hold all historical values for a specific parameter or set of parameters in the
     `value` subkey;
   - is present with `value: null` if a parameter ceases to exist starting on a
     particular date;
   - contain a precise reference to the law in the `reference` subkey;
   - may add additional descriptions in the `note` key;
   - may give hints towards the type of function they refer to via the `type` subkey;
   - may include formulas if the law does;
   - may reference other parameters as described below.
   - may contain a `unit` subkey, which overrides the `unit` key mentioned in 3. (mostly
     relevant for DM / Euro)

   The remainder of this section explains this element in much more detail.

### The `reference` key of [YYYY-MM-DD]

- cites the law (Gesetz "G. v."), decree (Verordnung "V. v.") or proclamation
  (Bekanntmachung "B. v.") that changes the law
- uses German language
- follows the style
  - `Artikel [n] [G./V./B.] v. [DD.MM.YYYY] BGBl. I S. [SSSS].` for references published
    until 2022 (the page should be the first page of the law/decree/proclamation, not
    the exact page of the parameter)
  - `Artikel [n] [G./V./B.] v. [DD.MM.YYYY] BGBl. [YYYY] I Nr. [NNN].` for references
    from 2023 on
- does not add information "geändert durch" (it is always a change) or the date the law
  comes into force (this would just repeat the date key one level above)

Example:

```yaml
parameter_anrechnungsfreies_einkommen_ohne_kinder_in_bg:
  name:
    de: Anrechnungsfreie Einkommensanteile
  2005-01-01:
    reference: Artikel 1. G. v. 24.12.2003 BGBl. I S. 2954.
```

### The `note` key of [YYYY-MM-DD]

This optional key may contain a free-form note holding any information that may be
relevant for the interpretation of the parameter, the implementer, user, ...

(gep-3-deviation_from)=

### The `deviation_from` key of [YYYY-MM-DD]

Often laws change only part of a parameter. To avoid error-prone code duplication, we
allow for such cases via the `deviation_from` key. This is the reason why lists are to
be avoided in the value key (see the `piecewise_linear` function above).

The key could either reference another value explicitly:

```yaml
parameter_anrechnungsfreies_einkommen_mit_kindern_in_bg:
  name:
    de: Abweichende anrechnungsfreie Einkommensanteile falls Kinder im Haushalt
  2005-10-01:
<<<<<<< HEAD
    deviation_from: arbeitslosengeld_2.eink_anr_frei
=======
    deviation_from: arbeitsl_geld_2.parameter_anrechnungsfreies_einkommen_ohne_kinder_in_bg
>>>>>>> 8877ff8a
    3:
      upper_threshold: 1500
```

A special keyword is `previous`, which just refers to the set of values in the previous
law change.

```yaml
parameter_anrechnungsfreies_einkommen_ohne_kinder_in_bg:
  name:
    de: Anrechnungsfreie Einkommensanteile
  2011-04-01:
    deviation_from: previous
    2:
      upper_threshold: 1000
```

### The values of [YYYY-MM-DD]

The general idea is to make the replication of the laws very obvious. If the law
includes a table, we will have a dictionary with keys 0, 1, 2, .... If the law includes
a formula, the formula should be included and its parameters referenced. Etc..

The following walks through several cases.

- The simplest case is a single parameter, which should be specified as:

  ```yaml
  kindergeld_stundengrenze:
    name:
      de: Wochenstundengrenze für Kindergeldanspruch
    2012-01-01:
      value: 20
  ```

- There could be a dictionary, potentially nested:

  ```yaml
  exmin:
    name:
      de: Höhen des Existenzminimums, festgelegt im Existenzminimumsbericht der Bundesregierung.
    2005-01-01:
      regelsatz:
        single: 4164
        paare: 7488
        kinder: 2688
      kosten_der_unterkunft:
        single: 2592
        paare: 3984
        kinder: 804
      heizkosten:
        single: 600
        paare: 768
        kinder: 156
  ```

- In some cases, a dictionary with numbered keys makes sense. It is important to use
  these, not lists!

  ```yaml
  kindergeld:
    name:
      de: Kindergeld, Betrag je nach Reihenfolge der Kinder.
    1975-01-01:
      1: 26
      2: 36
      3: 61
      4: 61
  ```

- Another example would be referring to the parameters of a piecewise linear function:

  > ```yaml
  > parameter_anrechnungsfreies_einkommen_ohne_kinder_in_bg:
  >   name:
  >     de: Anrechnungsfreie Einkommensanteile
  >     en: Income shares not subject to transfer withdrawal
  >   type: piecewise_linear
  >   2005-01-01:
  >     0:
  >       lower_threshold: -inf
  >       upper_threshold: 0
  >       rate: 0
  >       intercept_at_lower_threshold: 0
  > ```

- In general, a parameter should appear for the first time that it is mentioned in a
  law, becomes relevant, etc..

  Only in exceptional cases it might be useful to set a parameter to some value
  (typically zero) even if it does not exist yet.

- If a parameter ceases to be relevant, is superseded by something else, etc., there
  must be a `YYYY-MM-DD` key with a note on this.

  Generally, this `YYYY-MM-DD` key will have an entry `value: null` regardless of the
  previous structure. Ideally, there would be a `reference` and potentially a `note`
  key. Example:

  ```yaml
  value: null
  note: arbeitslosenhilfe is superseded by arbeitslosengeld_2
  ```

  Only in exceptional cases it might be useful to set a parameter to some value
  (typically zero) even if it is not relevant any more.

  In any case, it **must** be the case that it is obvious from the `YYYY-MM-DD` entry
  that the (set of) parameter(s) is not relevant any more, else the previous ones will
  linger on.

(gep-3-handling-of-parameters-in-the-codebase)=

## Handling of parameters in the codebase

The contents of the YAML files become part of the `policy_params` dictionary. Its keys
correspond to the names of the YAML files. Each value will be a dictionary that follows
the structure of the YAML file. These values can be used in policy functions as
`[key]_params`.

The contents mostly follow the content of the YAML files. The main difference is that
all parameters are present in their required format; no further parsing shall be
necessary inside the functions. The important changes include:

- In the YAML files, parameters may be specified as deviations from other values,
  {ref}`see above <gep-3-deviation_from>`. All these are converted so that the relevant
  values are part of the dictionary.
- Similarly, values from the beginning of the year (via `access_different_date`,
  {ref}`see above <gep-3-access_different_date>`) of `[param]` will be available as:
  `[param]_[access_different_date]`.
- Parameters for piecewise polynomials are parsed.
- Parameters that are derived from other parameters are calculated (examples include
  `kinderzuschlag_max` starting in 2021 or calculating the phasing in of
  `vorsorgeaufwendungen_alter` over the 2005-2025 period).

These functions will be avaiable to users en bloque or one-by-one so they can specify
parameters as in the YAML file for their own policy parameters.

## Discussion

- <https://github.com/iza-institute-of-labor-economics/gettsim/pull/148>
- <https://gettsim.zulipchat.com/#narrow/stream/309998-GEPs/topic/GEP.2003>
- GitHub PR for update (changes because of `GEP-6 <gep-6>`):
  <https://github.com/iza-institute-of-labor-economics/gettsim/pull/855>

## Copyright

This document has been placed in the public domain.<|MERGE_RESOLUTION|>--- conflicted
+++ resolved
@@ -12,7 +12,7 @@
 - * Created
   * 2022-03-28
 - * Updated
-  * 2024-11-21
+  * 2025-06-xx
 - * Resolution
   * [Accepted](https://gettsim.zulipchat.com/#narrow/stream/309998-GEPs/topic/GEP.2003)
 ```
@@ -52,13 +52,13 @@
    - not sentences;
    - correctly capitalised.
 
-   Example (from `arbeitslosengeld_2`):
+   Example (from `kindergeld`):
 
    ```yaml
-   parameter_anrechnungsfreies_einkommen_ohne_kinder_in_bg:
+   altersgrenze:
      name:
-       de: Anrechnungsfreies Einkommen
-       en: Income shares not subject to transfer withdrawal
+       de: Alter, ab dem Kindergeld nicht mehr gezahlt wird.
+       en: Age at which child benefit is no longer paid.
    ```
 
 1. The `description` key has two sub-keys `de` and `en`, which
@@ -74,17 +74,23 @@
      Example:
 
      ```yaml
-     parameter_anrechnungsfreies_einkommen_ohne_kinder_in_bg:
-
+     altersgrenze:
        description:
          de: >-
-           Einkommensanteile, die anrechnungsfrei bleiben. § 30 SGB II. Seit 01.10.2005 zudem
-           definiert durch Freibetrag in § 11 SGB II, siehe auch § 67 SGB II. Seit 01.04.2011
-           § 11b (2) SGB II (neugefasst durch B. v. 13.05.2011 BGBl. I S. 850. Artikel 2
-           G. v. 24.03.2011 BGBl. I S. 453).
+           § 32 Art. 2-4 EStG.
+           Für minderjährige Kinder besteht ohne Bedingungen ein Anspruch auf Kindergeld.
+           Auch für erwachsene Kinder kann bis zu einer Altersgrenze unter bestimmten
+           Bedingungen ein Anspruch auf Kindergeld bestehen.
          en: >-
-           Income shares which do not lead to tapering of benefits.
+           § 32 Art. 2-4 EStG.
+           Underage children are entitled to child benefit without any conditions. Also adult
+           children up to a specified age are entitled to child benefit under certain
+           conditions.
      ```
+
+   ```
+
+   ```
 
 1. The `unit` key informs on the unit of the values (Euro or DM if monetary, share of
    some other value, ...).
@@ -92,11 +98,8 @@
    - In some cases (e.g., factor for the calculation of the marginal employment
      threshold), there is no unit.
    - It should be capitalised.
-   - Some values used at this point: `Euro`, `DM`, `Share`, `Percent`, `Factor`, `Year`,
+   - Allowed values at this point: `Euro`, `DM`, `Share`, `Percent`, `Factor`, `Year`,
      `Month`, `Hour`, `Square Meter`, `Euro / Square Meter`.
-   - The `unit` key may be overridden at lower levels. For example, the unit will
-     typically be `Euro` for monetary quantities. For the years prior to its
-     introduction, it may be specified as `DM`.
 
    Example:
 
@@ -104,7 +107,7 @@
    kindergeld:
      name:
        de: Kindergeld, Betrag je nach Reihenfolge der Kinder.
-     unit: Euros
+     unit: Euro
    ```
 
 1. The (optional) `type` key may contain a reference to a particular function that is
@@ -177,7 +180,7 @@
 Example:
 
 ```yaml
-parameter_anrechnungsfreies_einkommen_ohne_kinder_in_bg:
+eink_anr_frei:
   name:
     de: Anrechnungsfreie Einkommensanteile
   2005-01-01:
@@ -200,15 +203,11 @@
 The key could either reference another value explicitly:
 
 ```yaml
-parameter_anrechnungsfreies_einkommen_mit_kindern_in_bg:
+eink_anr_frei_kinder:
   name:
     de: Abweichende anrechnungsfreie Einkommensanteile falls Kinder im Haushalt
   2005-10-01:
-<<<<<<< HEAD
     deviation_from: arbeitslosengeld_2.eink_anr_frei
-=======
-    deviation_from: arbeitsl_geld_2.parameter_anrechnungsfreies_einkommen_ohne_kinder_in_bg
->>>>>>> 8877ff8a
     3:
       upper_threshold: 1500
 ```
@@ -217,7 +216,7 @@
 law change.
 
 ```yaml
-parameter_anrechnungsfreies_einkommen_ohne_kinder_in_bg:
+eink_anr_frei:
   name:
     de: Anrechnungsfreie Einkommensanteile
   2011-04-01:
@@ -241,7 +240,7 @@
     name:
       de: Wochenstundengrenze für Kindergeldanspruch
     2012-01-01:
-      value: 20
+      scalar: 20
   ```
 
 - There could be a dictionary, potentially nested:
@@ -282,7 +281,7 @@
 - Another example would be referring to the parameters of a piecewise linear function:
 
   > ```yaml
-  > parameter_anrechnungsfreies_einkommen_ohne_kinder_in_bg:
+  > eink_anr_frei:
   >   name:
   >     de: Anrechnungsfreie Einkommensanteile
   >     en: Income shares not subject to transfer withdrawal
@@ -304,7 +303,7 @@
 - If a parameter ceases to be relevant, is superseded by something else, etc., there
   must be a `YYYY-MM-DD` key with a note on this.
 
-  Generally, this `YYYY-MM-DD` key will have an entry `value: null` regardless of the
+  Generally, this `YYYY-MM-DD` key will have an entry `scalar: null` regardless of the
   previous structure. Ideally, there would be a `reference` and potentially a `note`
   key. Example:
 
