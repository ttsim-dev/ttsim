{
 "cells": [
  {
   "cell_type": "markdown",
   "metadata": {},
   "source": [
    "# Basic Usage"
   ]
  },
  {
   "cell_type": "markdown",
   "metadata": {},
   "source": [
    "This tutorial covers the basics of GETTSIM's interface to get you started with the package. GETTSIM enables an almost complete simulation of the German taxes and transfers system which makes it interesting for both students and researchers. Its extensive coverage of taxes and social policies in Germany makes it a valuable educational tool to learn about the current and past German policy environment. Simultaneously, GETTSIM's capabilities to process household data and compute according taxes and transfers make it a powerful tool that can be used for advanced microsimulations.\n",
    "\n",
    "The interface consists of two central functions:\n",
    "\n",
    "1. `set_up_policy_environment` which loads a policy environment for a specified date.\n",
    "\n",
    "2. `compute_taxes_and_transfers` which allows you to compute taxes and transfers given a specified policy environment for household or individual observations.\n",
    "\n",
    "The following sections give a brief introduction to these two functions using a minimal working example. The necessary packages and GETTSIM functions can be imported into your notebook as follows."
   ]
  },
  {
   "cell_type": "code",
   "execution_count": 1,
   "metadata": {
    "ExecuteTime": {
     "end_time": "2020-10-02T09:05:19.643558Z",
     "start_time": "2020-10-02T09:05:19.639743Z"
    }
   },
   "outputs": [],
   "source": [
    "import pandas as pd\n",
    "from gettsim import set_up_policy_environment\n",
    "from gettsim import compute_taxes_and_transfers\n",
    "\n",
    "from gettsim.synthetic_data.synthetic import create_synthetic_data"
   ]
  },
  {
   "cell_type": "markdown",
   "metadata": {},
   "source": [
    "## Loading Policies with `set_up_policy_environment`"
   ]
  },
  {
   "cell_type": "markdown",
   "metadata": {},
   "source": [
    "The function `set_up_policy_environment` allows you to load the policy environment in Germany for a given date. The function returns two objects: \n",
    "\n",
    "- `policy_params` which is a dictionary containing date-specific parameters for the policy environment.\n",
    "\n",
    "- `policy_functions` which is a dictionary containing functions that are necessary to compute quantities in the taxes and transfers system on the provided date and data.\n",
    "\n",
    "Below, we load the policy environment for the year 2020. The exact date for this input will be January 1st, 2020. An exact date would be accepted as an input, too."
   ]
  },
  {
   "cell_type": "code",
   "execution_count": 2,
   "metadata": {},
   "outputs": [],
   "source": [
    "policy_params, policy_functions = set_up_policy_environment(2020)"
   ]
  },
  {
   "cell_type": "markdown",
   "metadata": {},
   "source": [
    "The two objects can be passed on to `compute_taxes_and_transfers` with a number of further inputs to compute outputs for a set of data. Both objects are Python dictionaries that hold information required to set up the  policy environment for the specified date.\n",
    "\n",
    "\n",
    "**Policy Parameters**\n",
    "\n",
    "`policy_params` is a nested dictionary of parameters grouped by different policy types they capture. The output below shows the keys of the main dictionary. The names indicate the policy group."
   ]
  },
  {
   "cell_type": "code",
   "execution_count": 3,
   "metadata": {},
   "outputs": [
    {
     "name": "stdout",
     "output_type": "stream",
     "text": [
      "eink_st\n",
      "eink_st_abzüge\n",
      "soli_st\n",
      "arbeitsl_geld\n",
      "soz_vers_beitr\n",
      "unterhalt\n",
      "abgelt_st\n",
      "wohngeld\n",
      "kinderzuschl\n",
      "kindergeld\n",
      "elterngeld\n",
      "ges_rente\n",
      "arbeitsl_geld_2\n",
      "grunds_im_alter\n"
     ]
    }
   ],
   "source": [
    "print(*policy_params.keys(), sep=\"\\n\")"
   ]
  },
  {
   "cell_type": "markdown",
   "metadata": {},
   "source": [
    "These keys can be used to extract the exact parametrizations for a given policy group. The example below for instance shows the parameters that concern social insurance saved under the key `soz_vers_beitr`."
   ]
  },
  {
   "cell_type": "code",
   "execution_count": 4,
   "metadata": {},
   "outputs": [
    {
     "data": {
      "text/plain": [
       "{'beitr_satz': {'ges_krankenv': {'ag': 0.0785, 'an': 0.0785},\n",
       "  'ges_pflegev': {'standard': 0.01525, 'zusatz_kinderlos': 0.0025},\n",
       "  'arbeitsl_v': 0.012,\n",
       "  'ges_rentenv': 0.093},\n",
       " 'beitr_bemess_grenze_m': {'ges_krankenv': {'west': 4687.5, 'ost': 4687.5},\n",
       "  'ges_rentenv': {'west': 6900, 'ost': 6450}},\n",
       " 'bezugsgröße_selbst_m': {'west': 3185, 'ost': 3010},\n",
       " 'bezugsgröße_selbst_anteil': 0.75,\n",
       " 'geringfügige_eink_grenzen_m': {'mini_job': {'west': 450, 'ost': 450},\n",
       "  'midi_job': 1300},\n",
       " 'ag_abgaben_geringf': {'ges_krankenv': 0.13, 'ges_rentenv': 0.15, 'st': 0.02},\n",
       " 'ges_pflegev_zusatz_kinderlos_altersgrenze': 23,\n",
       " 'datum': numpy.datetime64('2020-01-01')}"
      ]
     },
     "execution_count": 4,
     "metadata": {},
     "output_type": "execute_result"
    }
   ],
   "source": [
    "policy_params[\"soz_vers_beitr\"]"
   ]
  },
  {
   "cell_type": "markdown",
   "metadata": {},
   "source": [
    "**Policy Functions**\n",
    "\n",
    "The dictionary `policy_functions` contains functions of policy reforms that correspond to the chosen date. The dictionary keys correspond to the variables they help compute for input data."
   ]
  },
  {
   "cell_type": "code",
   "execution_count": 5,
   "metadata": {},
   "outputs": [
    {
     "name": "stdout",
     "output_type": "stream",
     "text": [
      "sum_eink\n",
      "alleinerz_freib_tu\n",
      "eink_st_tu\n",
      "kindergeld_m\n",
      "kindergeld_anspruch\n",
      "sonderausgaben\n",
      "vorsorge\n",
      "wohngeld_eink_abzüge_m\n",
      "wohngeld_miete_m\n",
      "kinderzuschl_eink_regel_m_hh\n",
<<<<<<< HEAD
      "kinderzuschl_vorläufig_m_hh\n",
=======
      "_kinderzuschl_vor_vermög_check_m_hh\n",
>>>>>>> 62f43f20
      "arbeitsl_geld_2_kindersatz_m_hh\n",
      "arbeitsl_geld_2_regelsatz_m_hh\n",
      "arbeitsl_geld_2_eink_anr_frei_m\n",
      "ges_rente_m\n",
      "grunds_im_alter_ges_rente_m\n"
     ]
    }
   ],
   "source": [
    "print(*policy_functions.keys(), sep=\"\\n\")"
   ]
  },
  {
   "cell_type": "markdown",
   "metadata": {},
   "source": [
    "Both parameters and policy functions are mutable, meaning that GETTSIM not only provides the actual policy environments in Germany for a large range of dates, but also supports changing policies. An extended tutorial on parameters can be found [here](parameters.ipynb) and a tutorial on policy functions is provided [here](policy_functions.ipynb)."
   ]
  },
  {
   "cell_type": "markdown",
   "metadata": {},
   "source": [
    "### Specifying the Date\n",
    "\n",
    "Dates can be specified in various ways. The function `set_up_policy_environment` accepts objects of type str, int, and [datetime](https://docs.python.org/3/library/datetime.html) as inputs to specify a date. If only a year is specified, the policy date will be set to the first day of the year i.e. the inputs `\"2020\"` and `2020` will both return the policy environment for January 1st, 2020. The input `\"2020/03\"` on the other hand will set up the policy environment for March 1st, 2020 since a month and year are specified. Lastly, it is also possible to use a specific day such as `\"2020/03/21\"`, which will return the policy environment for March 21st, 2020."
   ]
  },
  {
   "cell_type": "markdown",
   "metadata": {},
   "source": [
    "## Computing Outputs with `compute_taxes_and_transfers`\n",
    "\n",
    "The policy environment specified by `policy_params` and `policy_functions` can then be applied to simulated or empirical data to compute taxes and transfers for individuals, tax units, and households. This is done via the function `compute_taxes_and_transfers`. The function requires input data and some further arguments to be specified."
   ]
  },
  {
   "cell_type": "markdown",
   "metadata": {},
   "source": [
    "### Data Requirements, Input Columns, and Targets\n",
    "\n",
    "The data has to fulfill certain requirements in order for GETTSIM to be able to process it properly. Specifically, GETTSIM requires data to be specified as a [pandas.DataFrame](https://pandas.pydata.org/pandas-docs/stable/reference/api/pandas.DataFrame.html) with  columns marking different input variables. GETTSIM parses the column names, which means that the data columns must be named in a specific way for GETTSIM to recognize them as input variables.\n",
    "\n",
    "There are a total of 41 input names that GETTSIM recognizes, as especially transfers in the German system depend on many different variables. There is a detailed list of them [here](https://gettsim.readthedocs.io/en/latest/gettsim_objects/variables.html). The information specified in these inputs can be used to compute taxes and transfers for the selected household, tax unit, or individual data. The required inputs depend on the desired outputs i.e. the data set does not necessarily have to contain all 41 input variables. A small example is illustrated below. \n",
    "\n",
    "#### Exemplary Data Set\n",
    "\n",
    "For exemplary purposes, we now create a data set with only a single observation."
   ]
  },
  {
   "cell_type": "code",
   "execution_count": 6,
   "metadata": {},
   "outputs": [
    {
     "data": {
      "text/html": [
       "<div>\n",
       "<style scoped>\n",
       "    .dataframe tbody tr th:only-of-type {\n",
       "        vertical-align: middle;\n",
       "    }\n",
       "\n",
       "    .dataframe tbody tr th {\n",
       "        vertical-align: top;\n",
       "    }\n",
       "\n",
       "    .dataframe thead th {\n",
       "        text-align: right;\n",
       "    }\n",
       "</style>\n",
       "<table border=\"1\" class=\"dataframe\">\n",
       "  <thead>\n",
       "    <tr style=\"text-align: right;\">\n",
       "      <th></th>\n",
       "      <th>0</th>\n",
       "    </tr>\n",
       "  </thead>\n",
       "  <tbody>\n",
       "    <tr>\n",
       "      <th>index</th>\n",
       "      <td>0</td>\n",
       "    </tr>\n",
       "    <tr>\n",
       "      <th>hh_id</th>\n",
       "      <td>100</td>\n",
       "    </tr>\n",
       "    <tr>\n",
       "      <th>tu_id</th>\n",
       "      <td>100</td>\n",
       "    </tr>\n",
       "    <tr>\n",
       "      <th>p_id</th>\n",
       "      <td>0</td>\n",
       "    </tr>\n",
       "    <tr>\n",
       "      <th>hh_typ</th>\n",
       "      <td>single_0_children</td>\n",
       "    </tr>\n",
       "    <tr>\n",
       "      <th>kind</th>\n",
       "      <td>False</td>\n",
       "    </tr>\n",
       "    <tr>\n",
       "      <th>bruttolohn_m</th>\n",
       "      <td>2000</td>\n",
       "    </tr>\n",
       "    <tr>\n",
       "      <th>alter</th>\n",
       "      <td>35</td>\n",
       "    </tr>\n",
       "    <tr>\n",
       "      <th>rentner</th>\n",
       "      <td>False</td>\n",
       "    </tr>\n",
       "    <tr>\n",
       "      <th>alleinerz</th>\n",
       "      <td>False</td>\n",
       "    </tr>\n",
       "    <tr>\n",
       "      <th>wohnort_ost</th>\n",
       "      <td>False</td>\n",
       "    </tr>\n",
       "    <tr>\n",
       "      <th>in_priv_krankenv</th>\n",
       "      <td>False</td>\n",
       "    </tr>\n",
       "    <tr>\n",
       "      <th>priv_rentenv_beitr_m</th>\n",
       "      <td>0.0</td>\n",
       "    </tr>\n",
       "    <tr>\n",
       "      <th>in_ausbildung</th>\n",
       "      <td>False</td>\n",
       "    </tr>\n",
       "    <tr>\n",
       "      <th>selbstständig</th>\n",
       "      <td>False</td>\n",
       "    </tr>\n",
       "    <tr>\n",
       "      <th>hat_kinder</th>\n",
       "      <td>False</td>\n",
       "    </tr>\n",
       "    <tr>\n",
       "      <th>betreuungskost_m</th>\n",
       "      <td>0.0</td>\n",
       "    </tr>\n",
       "    <tr>\n",
       "      <th>sonstig_eink_m</th>\n",
       "      <td>0.0</td>\n",
       "    </tr>\n",
       "    <tr>\n",
       "      <th>eink_selbst_m</th>\n",
       "      <td>0</td>\n",
       "    </tr>\n",
       "    <tr>\n",
       "      <th>eink_vermietung_m</th>\n",
       "      <td>0.0</td>\n",
       "    </tr>\n",
       "    <tr>\n",
       "      <th>kapitaleink_brutto_m</th>\n",
       "      <td>0</td>\n",
       "    </tr>\n",
       "    <tr>\n",
       "      <th>bruttokaltmiete_m_hh</th>\n",
       "      <td>335</td>\n",
       "    </tr>\n",
       "    <tr>\n",
       "      <th>heizkosten_m_hh</th>\n",
       "      <td>46</td>\n",
       "    </tr>\n",
       "    <tr>\n",
       "      <th>wohnfläche_hh</th>\n",
       "      <td>45</td>\n",
       "    </tr>\n",
       "    <tr>\n",
       "      <th>bewohnt_eigentum_hh</th>\n",
       "      <td>False</td>\n",
       "    </tr>\n",
       "    <tr>\n",
       "      <th>arbeitsl_monate_lfdj</th>\n",
       "      <td>0</td>\n",
       "    </tr>\n",
       "    <tr>\n",
       "      <th>arbeitsl_monate_vorj</th>\n",
       "      <td>0</td>\n",
       "    </tr>\n",
       "    <tr>\n",
       "      <th>arbeitsl_monate_v2j</th>\n",
       "      <td>0</td>\n",
       "    </tr>\n",
       "    <tr>\n",
       "      <th>arbeitsstunden_w</th>\n",
       "      <td>38.0</td>\n",
       "    </tr>\n",
       "    <tr>\n",
       "      <th>bruttolohn_vorj_m</th>\n",
       "      <td>0.0</td>\n",
       "    </tr>\n",
       "    <tr>\n",
       "      <th>geburtstag</th>\n",
       "      <td>1</td>\n",
       "    </tr>\n",
       "    <tr>\n",
       "      <th>geburtsmonat</th>\n",
       "      <td>1</td>\n",
       "    </tr>\n",
       "    <tr>\n",
       "      <th>geburtsjahr</th>\n",
       "      <td>1987</td>\n",
       "    </tr>\n",
       "    <tr>\n",
       "      <th>jahr_renteneintr</th>\n",
       "      <td>2054</td>\n",
       "    </tr>\n",
       "    <tr>\n",
       "      <th>m_elterngeld</th>\n",
       "      <td>0</td>\n",
       "    </tr>\n",
       "    <tr>\n",
       "      <th>m_elterngeld_mut_hh</th>\n",
       "      <td>0</td>\n",
       "    </tr>\n",
       "    <tr>\n",
       "      <th>m_elterngeld_vat_hh</th>\n",
       "      <td>0</td>\n",
       "    </tr>\n",
       "    <tr>\n",
       "      <th>behinderungsgrad</th>\n",
       "      <td>0</td>\n",
       "    </tr>\n",
       "    <tr>\n",
       "      <th>mietstufe</th>\n",
       "      <td>3</td>\n",
       "    </tr>\n",
       "    <tr>\n",
       "      <th>immobilie_baujahr</th>\n",
       "      <td>1980</td>\n",
       "    </tr>\n",
       "    <tr>\n",
       "      <th>vermögen_hh</th>\n",
       "      <td>0</td>\n",
       "    </tr>\n",
       "    <tr>\n",
       "      <th>entgeltp</th>\n",
       "      <td>15.0</td>\n",
       "    </tr>\n",
       "    <tr>\n",
       "      <th>grundr_bew_zeiten</th>\n",
       "      <td>180</td>\n",
       "    </tr>\n",
       "    <tr>\n",
       "      <th>grundr_entgeltp</th>\n",
       "      <td>15.0</td>\n",
       "    </tr>\n",
       "    <tr>\n",
       "      <th>grundr_zeiten</th>\n",
       "      <td>180</td>\n",
       "    </tr>\n",
       "    <tr>\n",
       "      <th>priv_rente_m</th>\n",
       "      <td>0.0</td>\n",
       "    </tr>\n",
       "    <tr>\n",
       "      <th>schwerbeh_g</th>\n",
       "      <td>False</td>\n",
       "    </tr>\n",
       "  </tbody>\n",
       "</table>\n",
       "</div>"
      ],
      "text/plain": [
       "                                      0\n",
       "index                                 0\n",
       "hh_id                               100\n",
       "tu_id                               100\n",
       "p_id                                  0\n",
       "hh_typ                single_0_children\n",
       "kind                              False\n",
       "bruttolohn_m                       2000\n",
       "alter                                35\n",
       "rentner                           False\n",
       "alleinerz                         False\n",
       "wohnort_ost                       False\n",
       "in_priv_krankenv                  False\n",
       "priv_rentenv_beitr_m                0.0\n",
       "in_ausbildung                     False\n",
       "selbstständig                     False\n",
       "hat_kinder                        False\n",
       "betreuungskost_m                    0.0\n",
       "sonstig_eink_m                      0.0\n",
       "eink_selbst_m                         0\n",
       "eink_vermietung_m                   0.0\n",
       "kapitaleink_brutto_m                  0\n",
       "bruttokaltmiete_m_hh                335\n",
       "heizkosten_m_hh                      46\n",
       "wohnfläche_hh                        45\n",
       "bewohnt_eigentum_hh               False\n",
       "arbeitsl_monate_lfdj                  0\n",
       "arbeitsl_monate_vorj                  0\n",
       "arbeitsl_monate_v2j                   0\n",
       "arbeitsstunden_w                   38.0\n",
       "bruttolohn_vorj_m                   0.0\n",
       "geburtstag                            1\n",
       "geburtsmonat                          1\n",
       "geburtsjahr                        1987\n",
       "jahr_renteneintr                   2054\n",
       "m_elterngeld                          0\n",
<<<<<<< HEAD
       "m_elterngeld_mut_hh                      0\n",
       "m_elterngeld_vat_hh                      0\n",
=======
       "m_elterngeld_mut_hh                   0\n",
       "m_elterngeld_vat_hh                   0\n",
>>>>>>> 62f43f20
       "behinderungsgrad                      0\n",
       "mietstufe                             3\n",
       "immobilie_baujahr                  1980\n",
       "vermögen_hh                           0\n",
       "entgeltp                           15.0\n",
       "grundr_bew_zeiten                   180\n",
       "grundr_entgeltp                    15.0\n",
       "grundr_zeiten                       180\n",
       "priv_rente_m                        0.0\n",
       "schwerbeh_g                       False"
      ]
     },
     "execution_count": 6,
     "metadata": {},
     "output_type": "execute_result"
    }
   ],
   "source": [
    "data = create_synthetic_data(hh_typen=[\"single\"], n_children=[0], bruttolohn=2000)\n",
    "# Transpose data for better readability\n",
    "data.T"
   ]
  },
  {
   "cell_type": "markdown",
   "metadata": {},
   "source": [
    "This minimal example illustrates some of the naming conventions of input columns:\n",
    "\n",
    "* There are three identifiers: `p_id` identifies a person, `tu_id` a transfer unit, and `hh_id` a household. In this case all three identifiers are the same, since we only generated one observation.\n",
    "\n",
    "* `_m` means, that the variable labeled with this suffix is a monthly variable. Variables without this suffix are always on a yearly basis.\n",
    "\n",
    "* `_tu` and `_hh` mean, that the variable is to be interpreted on transfer unit level, or on household level, respectively. Variables without these suffixes are always on individual level."
   ]
  },
  {
   "cell_type": "markdown",
   "metadata": {},
   "source": [
    "#### Defining Targets\n",
    "\n",
    "Since we did not specify all possible inputs, we first have to select targets i.e. output variables that should be computed for our exemplary observation. In this case we select the four types of social insurance contributions the individual will have to pay based on their specified information."
   ]
  },
  {
   "cell_type": "code",
   "execution_count": 7,
   "metadata": {},
   "outputs": [],
   "source": [
    "# Create list of target variables.\n",
    "targets = [\n",
    "    \"ges_krankenv_beitr_m\",\n",
    "    \"ges_rentenv_beitr_m\",\n",
    "    \"arbeitsl_v_beitr_m\",\n",
    "    \"ges_pflegev_beitr_m\",\n",
    "]"
   ]
  },
  {
   "cell_type": "markdown",
   "metadata": {},
   "source": [
    "### Applying `compute_taxes_and_transfers` to Calculate Outputs\n",
    "\n",
    "Given the information specified above, we now use `compute_taxes_and_transfers` to compute the variables of interest given by `targets` for our `data` in the selected policy environment given by `policy_params` and `policy_functions`. The function returns a pandas.DataFrame where the columns contain the target variables."
   ]
  },
  {
   "cell_type": "code",
   "execution_count": 8,
   "metadata": {},
   "outputs": [
    {
     "data": {
      "text/html": [
       "<div>\n",
       "<style scoped>\n",
       "    .dataframe tbody tr th:only-of-type {\n",
       "        vertical-align: middle;\n",
       "    }\n",
       "\n",
       "    .dataframe tbody tr th {\n",
       "        vertical-align: top;\n",
       "    }\n",
       "\n",
       "    .dataframe thead th {\n",
       "        text-align: right;\n",
       "    }\n",
       "</style>\n",
       "<table border=\"1\" class=\"dataframe\">\n",
       "  <thead>\n",
       "    <tr style=\"text-align: right;\">\n",
       "      <th></th>\n",
       "      <th>ges_rentenv_beitr_m</th>\n",
       "      <th>arbeitsl_v_beitr_m</th>\n",
       "      <th>ges_pflegev_beitr_m</th>\n",
       "      <th>ges_krankenv_beitr_m</th>\n",
       "    </tr>\n",
       "  </thead>\n",
       "  <tbody>\n",
       "    <tr>\n",
       "      <th>0</th>\n",
       "      <td>186.0</td>\n",
       "      <td>24.0</td>\n",
       "      <td>35.5</td>\n",
       "      <td>157.0</td>\n",
       "    </tr>\n",
       "  </tbody>\n",
       "</table>\n",
       "</div>"
      ],
      "text/plain": [
       "   ges_rentenv_beitr_m  arbeitsl_v_beitr_m  ges_pflegev_beitr_m  \\\n",
       "0                186.0                24.0                 35.5   \n",
       "\n",
       "   ges_krankenv_beitr_m  \n",
       "0                 157.0  "
      ]
     },
     "execution_count": 8,
     "metadata": {},
     "output_type": "execute_result"
    }
   ],
   "source": [
    "result = compute_taxes_and_transfers(\n",
    "    data=data, functions=policy_functions, params=policy_params, targets=targets,\n",
    ")\n",
    "result.round(2)"
   ]
  },
  {
   "cell_type": "markdown",
   "metadata": {},
   "source": [
    "Lastly, we can join the results with the input data to save everything in a single pandas.DataFrame."
   ]
  },
  {
   "cell_type": "code",
   "execution_count": 9,
   "metadata": {},
   "outputs": [
    {
     "data": {
      "text/html": [
       "<div>\n",
       "<style scoped>\n",
       "    .dataframe tbody tr th:only-of-type {\n",
       "        vertical-align: middle;\n",
       "    }\n",
       "\n",
       "    .dataframe tbody tr th {\n",
       "        vertical-align: top;\n",
       "    }\n",
       "\n",
       "    .dataframe thead th {\n",
       "        text-align: right;\n",
       "    }\n",
       "</style>\n",
       "<table border=\"1\" class=\"dataframe\">\n",
       "  <thead>\n",
       "    <tr style=\"text-align: right;\">\n",
       "      <th></th>\n",
       "      <th>0</th>\n",
       "    </tr>\n",
       "  </thead>\n",
       "  <tbody>\n",
       "    <tr>\n",
       "      <th>index</th>\n",
       "      <td>0</td>\n",
       "    </tr>\n",
       "    <tr>\n",
       "      <th>hh_id</th>\n",
       "      <td>100</td>\n",
       "    </tr>\n",
       "    <tr>\n",
       "      <th>tu_id</th>\n",
       "      <td>100</td>\n",
       "    </tr>\n",
       "    <tr>\n",
       "      <th>p_id</th>\n",
       "      <td>0</td>\n",
       "    </tr>\n",
       "    <tr>\n",
       "      <th>hh_typ</th>\n",
       "      <td>single_0_children</td>\n",
       "    </tr>\n",
       "    <tr>\n",
       "      <th>kind</th>\n",
       "      <td>False</td>\n",
       "    </tr>\n",
       "    <tr>\n",
       "      <th>bruttolohn_m</th>\n",
       "      <td>2000</td>\n",
       "    </tr>\n",
       "    <tr>\n",
       "      <th>alter</th>\n",
       "      <td>35</td>\n",
       "    </tr>\n",
       "    <tr>\n",
       "      <th>rentner</th>\n",
       "      <td>False</td>\n",
       "    </tr>\n",
       "    <tr>\n",
       "      <th>alleinerz</th>\n",
       "      <td>False</td>\n",
       "    </tr>\n",
       "    <tr>\n",
       "      <th>wohnort_ost</th>\n",
       "      <td>False</td>\n",
       "    </tr>\n",
       "    <tr>\n",
       "      <th>in_priv_krankenv</th>\n",
       "      <td>False</td>\n",
       "    </tr>\n",
       "    <tr>\n",
       "      <th>priv_rentenv_beitr_m</th>\n",
       "      <td>0.0</td>\n",
       "    </tr>\n",
       "    <tr>\n",
       "      <th>in_ausbildung</th>\n",
       "      <td>False</td>\n",
       "    </tr>\n",
       "    <tr>\n",
       "      <th>selbstständig</th>\n",
       "      <td>False</td>\n",
       "    </tr>\n",
       "    <tr>\n",
       "      <th>hat_kinder</th>\n",
       "      <td>False</td>\n",
       "    </tr>\n",
       "    <tr>\n",
       "      <th>betreuungskost_m</th>\n",
       "      <td>0.0</td>\n",
       "    </tr>\n",
       "    <tr>\n",
       "      <th>sonstig_eink_m</th>\n",
       "      <td>0.0</td>\n",
       "    </tr>\n",
       "    <tr>\n",
       "      <th>eink_selbst_m</th>\n",
       "      <td>0</td>\n",
       "    </tr>\n",
       "    <tr>\n",
       "      <th>eink_vermietung_m</th>\n",
       "      <td>0.0</td>\n",
       "    </tr>\n",
       "    <tr>\n",
       "      <th>kapitaleink_brutto_m</th>\n",
       "      <td>0</td>\n",
       "    </tr>\n",
       "    <tr>\n",
       "      <th>bruttokaltmiete_m_hh</th>\n",
       "      <td>335</td>\n",
       "    </tr>\n",
       "    <tr>\n",
       "      <th>heizkosten_m_hh</th>\n",
       "      <td>46</td>\n",
       "    </tr>\n",
       "    <tr>\n",
       "      <th>wohnfläche_hh</th>\n",
       "      <td>45</td>\n",
       "    </tr>\n",
       "    <tr>\n",
       "      <th>bewohnt_eigentum_hh</th>\n",
       "      <td>False</td>\n",
       "    </tr>\n",
       "    <tr>\n",
       "      <th>arbeitsl_monate_lfdj</th>\n",
       "      <td>0</td>\n",
       "    </tr>\n",
       "    <tr>\n",
       "      <th>arbeitsl_monate_vorj</th>\n",
       "      <td>0</td>\n",
       "    </tr>\n",
       "    <tr>\n",
       "      <th>arbeitsl_monate_v2j</th>\n",
       "      <td>0</td>\n",
       "    </tr>\n",
       "    <tr>\n",
       "      <th>arbeitsstunden_w</th>\n",
       "      <td>38.0</td>\n",
       "    </tr>\n",
       "    <tr>\n",
       "      <th>bruttolohn_vorj_m</th>\n",
       "      <td>0.0</td>\n",
       "    </tr>\n",
       "    <tr>\n",
       "      <th>geburtstag</th>\n",
       "      <td>1</td>\n",
       "    </tr>\n",
       "    <tr>\n",
       "      <th>geburtsmonat</th>\n",
       "      <td>1</td>\n",
       "    </tr>\n",
       "    <tr>\n",
       "      <th>geburtsjahr</th>\n",
       "      <td>1987</td>\n",
       "    </tr>\n",
       "    <tr>\n",
       "      <th>jahr_renteneintr</th>\n",
       "      <td>2054</td>\n",
       "    </tr>\n",
       "    <tr>\n",
       "      <th>m_elterngeld</th>\n",
       "      <td>0</td>\n",
       "    </tr>\n",
       "    <tr>\n",
       "      <th>m_elterngeld_mut_hh</th>\n",
       "      <td>0</td>\n",
       "    </tr>\n",
       "    <tr>\n",
       "      <th>m_elterngeld_vat_hh</th>\n",
       "      <td>0</td>\n",
       "    </tr>\n",
       "    <tr>\n",
       "      <th>behinderungsgrad</th>\n",
       "      <td>0</td>\n",
       "    </tr>\n",
       "    <tr>\n",
       "      <th>mietstufe</th>\n",
       "      <td>3</td>\n",
       "    </tr>\n",
       "    <tr>\n",
       "      <th>immobilie_baujahr</th>\n",
       "      <td>1980</td>\n",
       "    </tr>\n",
       "    <tr>\n",
       "      <th>vermögen_hh</th>\n",
       "      <td>0</td>\n",
       "    </tr>\n",
       "    <tr>\n",
       "      <th>entgeltp</th>\n",
       "      <td>15.0</td>\n",
       "    </tr>\n",
       "    <tr>\n",
       "      <th>grundr_bew_zeiten</th>\n",
       "      <td>180</td>\n",
       "    </tr>\n",
       "    <tr>\n",
       "      <th>grundr_entgeltp</th>\n",
       "      <td>15.0</td>\n",
       "    </tr>\n",
       "    <tr>\n",
       "      <th>grundr_zeiten</th>\n",
       "      <td>180</td>\n",
       "    </tr>\n",
       "    <tr>\n",
       "      <th>priv_rente_m</th>\n",
       "      <td>0.0</td>\n",
       "    </tr>\n",
       "    <tr>\n",
       "      <th>schwerbeh_g</th>\n",
       "      <td>False</td>\n",
       "    </tr>\n",
       "    <tr>\n",
       "      <th>ges_rentenv_beitr_m</th>\n",
       "      <td>186.0</td>\n",
       "    </tr>\n",
       "    <tr>\n",
       "      <th>arbeitsl_v_beitr_m</th>\n",
       "      <td>24.0</td>\n",
       "    </tr>\n",
       "    <tr>\n",
       "      <th>ges_pflegev_beitr_m</th>\n",
       "      <td>35.5</td>\n",
       "    </tr>\n",
       "    <tr>\n",
       "      <th>ges_krankenv_beitr_m</th>\n",
       "      <td>157.0</td>\n",
       "    </tr>\n",
       "  </tbody>\n",
       "</table>\n",
       "</div>"
      ],
      "text/plain": [
       "                                      0\n",
       "index                                 0\n",
       "hh_id                               100\n",
       "tu_id                               100\n",
       "p_id                                  0\n",
       "hh_typ                single_0_children\n",
       "kind                              False\n",
       "bruttolohn_m                       2000\n",
       "alter                                35\n",
       "rentner                           False\n",
       "alleinerz                         False\n",
       "wohnort_ost                       False\n",
       "in_priv_krankenv                  False\n",
       "priv_rentenv_beitr_m                0.0\n",
       "in_ausbildung                     False\n",
       "selbstständig                     False\n",
       "hat_kinder                        False\n",
       "betreuungskost_m                    0.0\n",
       "sonstig_eink_m                      0.0\n",
       "eink_selbst_m                         0\n",
       "eink_vermietung_m                   0.0\n",
       "kapitaleink_brutto_m                  0\n",
       "bruttokaltmiete_m_hh                335\n",
       "heizkosten_m_hh                      46\n",
       "wohnfläche_hh                        45\n",
       "bewohnt_eigentum_hh               False\n",
       "arbeitsl_monate_lfdj                  0\n",
       "arbeitsl_monate_vorj                  0\n",
       "arbeitsl_monate_v2j                   0\n",
       "arbeitsstunden_w                   38.0\n",
       "bruttolohn_vorj_m                   0.0\n",
       "geburtstag                            1\n",
       "geburtsmonat                          1\n",
       "geburtsjahr                        1987\n",
       "jahr_renteneintr                   2054\n",
       "m_elterngeld                          0\n",
<<<<<<< HEAD
       "m_elterngeld_mut_hh                      0\n",
       "m_elterngeld_vat_hh                      0\n",
=======
       "m_elterngeld_mut_hh                   0\n",
       "m_elterngeld_vat_hh                   0\n",
>>>>>>> 62f43f20
       "behinderungsgrad                      0\n",
       "mietstufe                             3\n",
       "immobilie_baujahr                  1980\n",
       "vermögen_hh                           0\n",
       "entgeltp                           15.0\n",
       "grundr_bew_zeiten                   180\n",
       "grundr_entgeltp                    15.0\n",
       "grundr_zeiten                       180\n",
       "priv_rente_m                        0.0\n",
       "schwerbeh_g                       False\n",
       "ges_rentenv_beitr_m               186.0\n",
       "arbeitsl_v_beitr_m                 24.0\n",
       "ges_pflegev_beitr_m                35.5\n",
       "ges_krankenv_beitr_m              157.0"
      ]
     },
     "execution_count": 9,
     "metadata": {},
     "output_type": "execute_result"
    }
   ],
   "source": [
    "data.join(result).T"
   ]
  }
 ],
 "metadata": {
  "kernelspec": {
   "display_name": "Python 3",
   "language": "python",
   "name": "python3"
  },
  "language_info": {
   "codemirror_mode": {
    "name": "ipython",
    "version": 3
   },
   "file_extension": ".py",
   "mimetype": "text/x-python",
   "name": "python",
   "nbconvert_exporter": "python",
   "pygments_lexer": "ipython3",
   "version": "3.9.12"
  },
  "toc": {
   "base_numbering": 1,
   "nav_menu": {},
   "number_sections": true,
   "sideBar": true,
   "skip_h1_title": false,
   "title_cell": "Table of Contents",
   "title_sidebar": "Contents",
   "toc_cell": false,
   "toc_position": {},
   "toc_section_display": true,
   "toc_window_display": false
  },
  "varInspector": {
   "cols": {
    "lenName": 16,
    "lenType": 16,
    "lenVar": 40
   },
   "kernels_config": {
    "python": {
     "delete_cmd_postfix": "",
     "delete_cmd_prefix": "del ",
     "library": "var_list.py",
     "varRefreshCmd": "print(var_dic_list())"
    },
    "r": {
     "delete_cmd_postfix": ") ",
     "delete_cmd_prefix": "rm(",
     "library": "var_list.r",
     "varRefreshCmd": "cat(var_dic_list()) "
    }
   },
   "types_to_exclude": [
    "module",
    "function",
    "builtin_function_or_method",
    "instance",
    "_Feature"
   ],
   "window_display": false
  }
 },
 "nbformat": 4,
 "nbformat_minor": 4
}<|MERGE_RESOLUTION|>--- conflicted
+++ resolved
@@ -178,11 +178,7 @@
       "wohngeld_eink_abzüge_m\n",
       "wohngeld_miete_m\n",
       "kinderzuschl_eink_regel_m_hh\n",
-<<<<<<< HEAD
-      "kinderzuschl_vorläufig_m_hh\n",
-=======
       "_kinderzuschl_vor_vermög_check_m_hh\n",
->>>>>>> 62f43f20
       "arbeitsl_geld_2_kindersatz_m_hh\n",
       "arbeitsl_geld_2_regelsatz_m_hh\n",
       "arbeitsl_geld_2_eink_anr_frei_m\n",
@@ -494,13 +490,8 @@
        "geburtsjahr                        1987\n",
        "jahr_renteneintr                   2054\n",
        "m_elterngeld                          0\n",
-<<<<<<< HEAD
-       "m_elterngeld_mut_hh                      0\n",
-       "m_elterngeld_vat_hh                      0\n",
-=======
        "m_elterngeld_mut_hh                   0\n",
        "m_elterngeld_vat_hh                   0\n",
->>>>>>> 62f43f20
        "behinderungsgrad                      0\n",
        "mietstufe                             3\n",
        "immobilie_baujahr                  1980\n",
@@ -916,13 +907,8 @@
        "geburtsjahr                        1987\n",
        "jahr_renteneintr                   2054\n",
        "m_elterngeld                          0\n",
-<<<<<<< HEAD
-       "m_elterngeld_mut_hh                      0\n",
-       "m_elterngeld_vat_hh                      0\n",
-=======
        "m_elterngeld_mut_hh                   0\n",
        "m_elterngeld_vat_hh                   0\n",
->>>>>>> 62f43f20
        "behinderungsgrad                      0\n",
        "mietstufe                             3\n",
        "immobilie_baujahr                  1980\n",
