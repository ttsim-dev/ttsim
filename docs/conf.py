--- conflicted
+++ resolved
@@ -24,22 +24,16 @@
 # Add any Sphinx extension module names here, as strings. They can be extensions coming
 # with Sphinx (named 'sphinx.ext.*') or your custom ones.
 extensions = [
-<<<<<<< HEAD
-=======
     "nbsphinx",
     "sphinx_automodapi.automodapi",
     "sphinx.ext.autodoc",
     "sphinx.ext.autosummary",
->>>>>>> 4be79984
     "sphinx.ext.extlinks",
     "sphinx.ext.mathjax",
     "sphinx.ext.napoleon",
     "sphinx.ext.todo",
-<<<<<<< HEAD
-=======
     "sphinx.ext.viewcode",
     "sphinx_copybutton",
->>>>>>> 4be79984
     "sphinx_rtd_theme",
 ]
 
@@ -56,9 +50,6 @@
 
 # -- Extensions configuration ------------------------------------------------
 
-<<<<<<< HEAD
-extlinks = {"ghuser": ("https://github.com/%s", "@")}
-=======
 add_module_names = False
 
 autodoc_default_options = {
@@ -84,7 +75,6 @@
 
 numpydoc_show_class_members = False
 
->>>>>>> 4be79984
 todo_include_todos = True
 todo_emit_warnings = True
 
