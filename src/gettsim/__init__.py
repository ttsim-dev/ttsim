--- conflicted
+++ resolved
@@ -14,28 +14,21 @@
 import warnings
 
 import pytest
-<<<<<<< HEAD
-from _gettsim_tests import TEST_DIR
-from _gettsim.interface import compute_taxes_and_transfers
-from _gettsim.policy_environment import set_up_policy_environment
-from _gettsim.visualization import plot_dag
-from _gettsim.synthetic import create_synthetic_data
-from _gettsim import config
-from _gettsim import aggregation
-from _gettsim import piecewise_functions
-from _gettsim import shared
-from _gettsim import taxes
-from _gettsim import transfers
-from _gettsim import gettsim_typing
-from _gettsim import visualization
-=======
-from _gettsim.config import RESOURCE_DIR
+from _gettsim import (
+    aggregation,
+    config,
+    gettsim_typing,
+    piecewise_functions,
+    shared,
+    taxes,
+    transfers,
+    visualization,
+)
 from _gettsim.interface import compute_taxes_and_transfers
 from _gettsim.policy_environment import set_up_policy_environment
 from _gettsim.synthetic import create_synthetic_data
 from _gettsim.visualization import plot_dag
 from _gettsim_tests import TEST_DIR
->>>>>>> 8109a87a
 
 COUNTER_TEST_EXECUTIONS = itertools.count()
 
