import pandas as pd
<<<<<<< HEAD
from _gettsim.config import numpy_or_jax as np
from pandas.api.types import is_bool_dtype
from pandas.api.types import is_datetime64_any_dtype
from pandas.api.types import is_float_dtype
from pandas.api.types import is_integer_dtype
from pandas.api.types import is_object_dtype
=======
from pandas.api.types import (
    is_bool_dtype,
    is_datetime64_any_dtype,
    is_float_dtype,
    is_integer_dtype,
    is_object_dtype,
)
>>>>>>> 57b79d80


def check_series_has_expected_type(series: pd.Series, internal_type: np.dtype) -> bool:
    """Checks whether used series has already expected internal type.

    Parameters
    ----------
    series : pandas.Series or pandas.DataFrame or dict of pandas.Series
        Data provided by the user.
    internal_type : TypeVar
        One of the internal gettsim types.

    Returns
    -------
    Bool

    """

    if (internal_type == float) & (is_float_dtype(series)):
        out = True
    elif (internal_type == int) & (is_integer_dtype(series)):
        out = True
    elif (internal_type == bool) & (is_bool_dtype(series)):
        out = True
    elif (internal_type == np.datetime64) & (is_datetime64_any_dtype(series)):
        out = True
    else:
        out = False

    return out


def convert_series_to_internal_type(
    series: pd.Series, internal_type: np.dtype
) -> pd.Series:
    """Check if data type of series fits to the internal type of gettsim and otherwise
    convert data type of series to the internal type of gettsim.

    Parameters
    ----------
    series : pd.Series
        Some data series.
    internal_type : TypeVar
        One of the internal gettsim types.

    Returns
    -------
    out : adjusted pd.Series

    """
    # Copy input series in out
    out = series.copy()

    basic_error_msg = (
        f"Conversion from input type {out.dtype} to {internal_type.__name__} failed."
    )
    if is_object_dtype(out):
        raise ValueError(basic_error_msg + " Object type is not supported as input.")
    else:

        # Conversion to float
        if internal_type == float:
            # Conversion from boolean to float fails
            if is_bool_dtype(out):
                raise ValueError(basic_error_msg + " This conversion is not supported.")
            else:
                try:
                    out = out.astype(float)
                except ValueError as e:
                    raise ValueError(basic_error_msg) from e

        # Conversion to int
        elif internal_type == int:
            if is_float_dtype(out):

                # checking if decimal places are equal to 0, if not return error
                if np.array_equal(out, out.astype(np.int64)):
                    out = out.astype(np.int64)
                else:
                    raise ValueError(
                        basic_error_msg + " This conversion is only supported if all"
                        " decimal places of input data are equal to 0."
                    )
            else:
                try:
                    out = out.astype(np.int64)
                except ValueError as e:
                    raise ValueError(basic_error_msg) from e

        # Conversion to boolean
        elif internal_type == bool:

            # if input data type is integer
            if is_integer_dtype(out):

                # check if series consists only of 1 or 0
                if len([v for v in out.unique() if v not in [1, 0]]) == 0:
                    out = out.astype(bool)
                else:
                    raise ValueError(
                        basic_error_msg + " This conversion is only supported if"
                        " input data exclusively contains the values 1 and 0."
                    )
            # if input data type is float
            elif is_float_dtype(out):

                # check if series consists only of 1.0 or 0.0
                if len([v for v in out.unique() if v not in [1, 0]]) == 0:
                    out = out.astype(bool)
                else:
                    raise ValueError(
                        basic_error_msg + " This conversion is only supported if"
                        " input data exclusively contains the values 1.0 and 0.0."
                    )

            else:
                raise ValueError(
                    basic_error_msg + " Conversion to boolean is only supported for"
                    " int and float columns."
                )

        # Conversion to DateTime
        elif internal_type == np.datetime64:
            if not is_datetime64_any_dtype(out):
                try:
                    out = out.astype(np.datetime64)
                except ValueError as e:
                    raise ValueError(basic_error_msg) from e
        else:
            raise ValueError(f"The internal type {internal_type} is not yet supported.")

    return out<|MERGE_RESOLUTION|>--- conflicted
+++ resolved
@@ -1,12 +1,4 @@
 import pandas as pd
-<<<<<<< HEAD
-from _gettsim.config import numpy_or_jax as np
-from pandas.api.types import is_bool_dtype
-from pandas.api.types import is_datetime64_any_dtype
-from pandas.api.types import is_float_dtype
-from pandas.api.types import is_integer_dtype
-from pandas.api.types import is_object_dtype
-=======
 from pandas.api.types import (
     is_bool_dtype,
     is_datetime64_any_dtype,
@@ -14,7 +6,8 @@
     is_integer_dtype,
     is_object_dtype,
 )
->>>>>>> 57b79d80
+
+from _gettsim.config import numpy_or_jax as np
 
 
 def check_series_has_expected_type(series: pd.Series, internal_type: np.dtype) -> bool:
