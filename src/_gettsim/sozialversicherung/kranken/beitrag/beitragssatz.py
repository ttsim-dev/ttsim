--- conflicted
+++ resolved
@@ -2,11 +2,7 @@
 
 from __future__ import annotations
 
-<<<<<<< HEAD
-from ttsim import param_function, policy_function
-=======
 from ttsim import param_function
->>>>>>> 7408977a
 
 
 @param_function(end_date="2005-06-30")
@@ -138,7 +134,6 @@
     parameter_beitragssatz_jahresanfang: dict[str, float],
 ) -> float:
     """Employee's health insurance contribution rate at the beginning of the year.
-<<<<<<< HEAD
 
     From January 2015 until December 2018. The contribution rates consists of a general
     rate (split equally between employers and employees, same for all sickness funds)
@@ -148,22 +143,8 @@
         parameter_beitragssatz_jahresanfang["allgemein"] / 2
         + parameter_beitragssatz_jahresanfang["mean_zusatzbeitrag"]
     )
-=======
->>>>>>> 7408977a
-
-    From January 2015 until December 2018. The contribution rates consists of a general
-    rate (split equally between employers and employees, same for all sickness funds)
-    and a top-up rate, which is fully paid by employees.
-    """
-    return (
-        parameter_beitragssatz_jahresanfang["allgemein"] / 2
-        + parameter_beitragssatz_jahresanfang["mean_zusatzbeitrag"]
-    )
-
-<<<<<<< HEAD
-=======
-
->>>>>>> 7408977a
+
+
 @param_function(
     start_date="2019-01-01",
     leaf_name="beitragssatz_arbeitnehmer",
@@ -222,7 +203,6 @@
 
     Until 2008, the top-up contribution rate (Zusatzbeitrag) was not considered.
     """
-<<<<<<< HEAD
 
     return beitragssatz_jahresanfang / 2
 
@@ -237,22 +217,6 @@
 ) -> float:
     """Employer's health insurance contribution rate.
 
-=======
-
-    return beitragssatz_jahresanfang / 2
-
-
-@param_function(
-    start_date="2005-07-01",
-    end_date="2008-12-31",
-    leaf_name="beitragssatz_arbeitgeber",
-)
-def beitragssatz_arbeitgeber_mittlerer_kassenspezifischer(
-    parameter_beitragssatz: dict[str, float],
-) -> float:
-    """Employer's health insurance contribution rate.
-
->>>>>>> 7408977a
     Until 2008, the top-up contribution rate (Zusatzbeitrag) was not considered.
     """
 
@@ -343,40 +307,22 @@
     start_date="2005-07-01",
     end_date="2014-12-31",
     leaf_name="zusatzbeitragssatz",
-    vectorization_strategy="not_required",
 )
 def zusatzbeitragssatz_von_sonderbeitrag(
     parameter_beitragssatz: dict[str, float],
 ) -> float:
-<<<<<<< HEAD
-    """Health insurance top-up (Zusatzbeitrag) rate until December 2014.
-
-    Note: Leave as policy function because it is overridden by Lohnsteuer tests.
-    """
+    """Health insurance top-up (Zusatzbeitrag) rate until December 2014."""
 
     return parameter_beitragssatz["sonderbeitrag"]
-=======
-    """Health insurance top-up (Zusatzbeitrag) rate until December 2014."""
-
-    return parameter_beitragssatz["sonderbeitrag"]
-
->>>>>>> 7408977a
+
 
 @param_function(
     start_date="2015-01-01",
     leaf_name="zusatzbeitragssatz",
-    vectorization_strategy="not_required",
 )
 def zusatzbeitragssatz_von_mean_zusatzbeitrag(
     parameter_beitragssatz: dict[str, float],
 ) -> float:
-<<<<<<< HEAD
-    """Health insurance top-up rate (Zusatzbeitrag) since January 2015.
-
-    Note: Leave as policy function because it is overridden by Lohnsteuer tests.
-    """
-=======
     """Health insurance top-up rate (Zusatzbeitrag) since January 2015."""
->>>>>>> 7408977a
 
     return parameter_beitragssatz["mean_zusatzbeitrag"]