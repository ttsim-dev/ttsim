--- conflicted
+++ resolved
@@ -336,10 +336,6 @@
     return out
 
 
-<<<<<<< HEAD
-@policy_function(params_key_for_rounding="ges_rente", start_date="2021-01-01")
-def proxy_rente_vorjahr_m(
-=======
 @policy_function(
     rounding_spec=RoundingSpec(
         base=0.0001,
@@ -349,7 +345,6 @@
     start_date="2021-01-01",
 )
 def proxy_rente_vorjahr_m(  # noqa: PLR0913
->>>>>>> c6ef8633
     sozialversicherung__rente__bezieht_rente: bool,
     sozialversicherung__rente__private_rente_betrag_m: float,
     sozialversicherung__rente__jahr_renteneintritt: int,
