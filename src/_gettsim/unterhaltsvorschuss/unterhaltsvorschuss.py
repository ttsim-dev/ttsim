--- conflicted
+++ resolved
@@ -3,10 +3,6 @@
 import numpy
 
 from ttsim import (
-<<<<<<< HEAD
-    AggregateByPIDSpec,
-=======
->>>>>>> 70f0964c
     AggType,
     RoundingSpec,
     agg_by_p_id_function,
@@ -14,23 +10,12 @@
     policy_function,
 )
 
-<<<<<<< HEAD
-aggregation_specs = (
-    AggregateByPIDSpec(
-        target="an_elternteil_auszuzahlender_betrag_m",
-        p_id_to_aggregate_by="kindergeld__p_id_empfänger",
-        source="betrag_m",
-        agg=AggType.SUM,
-    ),
-)
-=======
 
 @agg_by_p_id_function(agg_type=AggType.SUM)
 def an_elternteil_auszuzahlender_betrag_m(
     betrag_m: float, kindergeld__p_id_empfänger: int, p_id: int
 ) -> float:
     pass
->>>>>>> 70f0964c
 
 
 @policy_function(
