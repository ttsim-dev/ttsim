"""Advance alimony payments (Unterhaltsvorschuss)."""

from __future__ import annotations

from typing import TYPE_CHECKING

from _gettsim.param_types import Altersgrenzen, SatzMitAltersgrenzen
from ttsim import (
    AggType,
    RoundingSpec,
    agg_by_p_id_function,
    join,
    param_function,
    policy_function,
)

if TYPE_CHECKING:
    from ttsim import ConsecutiveInt1dLookupTableParamValue, RawParam
    from ttsim.typing import TTSIMArray


@agg_by_p_id_function(agg_type=AggType.SUM)
def an_elternteil_auszuzahlender_betrag_m(
    betrag_m: float, kindergeld__p_id_empfänger: int, p_id: int
) -> float:
    pass


@policy_function(
    start_date="2009-01-01",
    rounding_spec=RoundingSpec(
        base=1, direction="up", reference="§ 9 Abs. 3 UhVorschG"
    ),
)
def betrag_m(
    unterhalt__tatsächlich_erhaltener_betrag_m: float,
    anspruchshöhe_m: float,
    elternteil_alleinerziehend: bool,
) -> float:
    """Advance alimony payments (Unterhaltsvorschuss) on child level after deducting
    alimonies.

    Single Parents get alimony payments for themselves and for their child from the ex
    partner. If the ex partner is not able to pay the child alimony, the government pays
    the child alimony to the mother (or the father, if he has the kids).

    According to §1 Abs.1 Nr.3 UhVorschG those single parents are entitled to
    advance alimony payments, who do not or not regularly receive child alimony
    payments or orphans' benefits (Waisenbezüge) in at least the amount specified in
    §2 Abs.1 and 2 UhVorschG. The child alimonay payment paid by the other parent
    is credited against the amount of the advance alimony payments
    (§2 Abs.3 Nr.1 UhVorschG).

    The amount is specified in §1612a BGB and, ultimately, in
    Mindestunterhaltsverordnung.
    """
    if elternteil_alleinerziehend:
        out = max(anspruchshöhe_m - unterhalt__tatsächlich_erhaltener_betrag_m, 0.0)
    else:
        out = 0.0

    return out


@policy_function(vectorization_strategy="not_required")
def elternteil_alleinerziehend(
    kindergeld__p_id_empfänger: TTSIMArray,  # int
    p_id: TTSIMArray,  # int
    familie__alleinerziehend: TTSIMArray,  # bool
) -> TTSIMArray:  # bool
    """Check if parent that receives Kindergeld is a single parent.

    Only single parents receive Kindergeld.
    """
    return join(
        foreign_key=kindergeld__p_id_empfänger,
        primary_key=p_id,
        target=familie__alleinerziehend,
        value_if_foreign_key_is_missing=False,
    )


@policy_function(
    end_date="2008-12-31",
    leaf_name="betrag_m",
    rounding_spec=RoundingSpec(
        base=1, direction="down", reference="§ 9 Abs. 3 UhVorschG"
    ),
)
def not_implemented_m() -> float:
    raise NotImplementedError(
        """
        Unterhaltsvorschuss is not implemented prior to 2009.
    """
    )


@param_function(start_date="2023-01-01", leaf_name="kindergeld_erstes_kind_m")
def kindergeld_erstes_kind_ohne_staffelung_m(
    kindergeld__satz: float,
) -> float:
    """Kindergeld for first child when Kindergeld does not depend on number of children."""
    return kindergeld__satz


@param_function(end_date="2022-12-31", leaf_name="kindergeld_erstes_kind_m")
def kindergeld_erstes_kind_gestaffelt_m(
<<<<<<< HEAD
    kindergeld__satz_gestaffelt: dict[int, float],
) -> float:
    """Kindergeld for first child when Kindergeld depends on number of children."""
    return kindergeld__satz_gestaffelt[1]
=======
    kindergeld__satz_nach_anzahl_kinder: ConsecutiveInt1dLookupTableParamValue,
) -> float:
    """Kindergeld for first child when Kindergeld depends on number of children."""
    return kindergeld__satz_nach_anzahl_kinder.values_to_look_up[
        1 - kindergeld__satz_nach_anzahl_kinder.base_to_subtract
    ]
>>>>>>> 7408977a


@policy_function(
    start_date="2009-01-01",
    end_date="2014-12-31",
    leaf_name="anspruchshöhe_m",
    vectorization_strategy="loop",
)
def unterhaltsvorschuss_anspruch_m_2009_bis_2014(
    alter: int,
    kindergeld_erstes_kind_m: float,
<<<<<<< HEAD
    unterhaltsvors_params: dict,
=======
    berechtigte_altersgruppen: dict[str, Altersgrenzen],
    faktor_jüngste_altersgruppe: float,
>>>>>>> 7408977a
    einkommensteuer__parameter_kinderfreibetrag: dict[str, float],
) -> float:
    """Claim for advance on alimony payment (Unterhaltsvorschuss) on child level.

    Relevant parameter is directly 'steuerfrei zu stellenden sächlichen Existenzminimum
    des minderjährigen Kindes' § 1612a (1). Modeling relative to the child allowance for
    this. The amout for the lower age group is defined relative to the middle age group
    with a factor of 0.87.

    Rule was in priciple also active for 2015 but has been overwritten by an
    Anwendungsvorschrift as Kinderfreibetrag and Kindergeld changed on July 2015.

    """
    # TODO(@MImmesberger): Remove explicit parameter conversion.
    # https://github.com/iza-institute-of-labor-economics/gettsim/issues/575
<<<<<<< HEAD
    altersgrenzen = unterhaltsvors_params["altersgrenzen_bezug"]

    kinderfreibetrag_sächl_existenzmin = einkommensteuer__parameter_kinderfreibetrag[
        "sächliches_existenzminimum"
    ]

    if altersgrenzen[1]["min_alter"] <= alter <= altersgrenzen[1]["max_alter"]:
=======
    sächliches_existenzmininmum = einkommensteuer__parameter_kinderfreibetrag[
        "sächliches_existenzminimum"
    ]

    if (
        berechtigte_altersgruppen["kleinkind"].min_alter
        <= alter
        <= berechtigte_altersgruppen["kleinkind"].max_alter
    ):
>>>>>>> 7408977a
        out = (
            faktor_jüngste_altersgruppe * (2 * sächliches_existenzmininmum / 12)
            - kindergeld_erstes_kind_m
        )
    elif (
        berechtigte_altersgruppen["schulkind"].min_alter
        <= alter
        <= berechtigte_altersgruppen["schulkind"].max_alter
    ):
        out = 2 * sächliches_existenzmininmum / 12 - kindergeld_erstes_kind_m
    else:
        out = 0.0

    return out


@policy_function(
    start_date="2015-01-01",
    end_date="2015-12-31",
    leaf_name="anspruchshöhe_m",
    vectorization_strategy="loop",
)
def anspruchshöhe_m_anwendungsvors(
    alter: int,
    berechtigte_altersgruppen: dict[str, Altersgrenzen],
    unterhaltsvorschuss_nach_anwendungsvorschrift: dict[str, float],
) -> float:
    """Claim for advance on alimony payment (Unterhaltsvorschuss) on child level.

    Rule anspruchshöhe_m_2009_bis_2014 was in priciple also active for
    2015 but has been overwritten by an Anwendungsvorschrift as Kinderfreibetrag and
    Kindergeld changed in July 2015.
    """
    if (
        berechtigte_altersgruppen["kleinkind"].min_alter
        <= alter
        <= berechtigte_altersgruppen["kleinkind"].max_alter
    ):
        out = unterhaltsvorschuss_nach_anwendungsvorschrift["kleinkind"]
    elif (
        berechtigte_altersgruppen["schulkind"].min_alter
        <= alter
        <= berechtigte_altersgruppen["schulkind"].max_alter
    ):
        out = unterhaltsvorschuss_nach_anwendungsvorschrift["schulkind"]
    else:
        out = 0.0

    return out


@policy_function(
    start_date="2016-01-01",
    end_date="2017-06-30",
    leaf_name="anspruchshöhe_m",
    vectorization_strategy="loop",
)
def anspruchshöhe_m_2016_bis_2017_06(
    alter: int,
    kindergeld_erstes_kind_m: float,
    mindestunterhalt_nach_alter: dict[str, SatzMitAltersgrenzen],
) -> float:
    """Claim for advance on alimony payment (Unterhaltsvorschuss) on child level.

    § 2 Unterhaltsvorschussgesetz refers to Section § 1612a BGB. There still is the
    reference to 'steuerfrei zu stellenden sächlichen Existenzminimum des minderjährigen
    Kindes' (§ 1612a (1)) as well as a Verordnungsermächtigung (§ 1612a (4)). The § 1
    Mindesunterhaltsverordnung applies fixed amounts and no relative definition as
    before.
    """
    if (
        mindestunterhalt_nach_alter["kleinkind"].altersgrenzen.min_alter
        <= alter
        <= mindestunterhalt_nach_alter["kleinkind"].altersgrenzen.max_alter
    ):
        out = mindestunterhalt_nach_alter["kleinkind"].satz - kindergeld_erstes_kind_m
    elif (
        mindestunterhalt_nach_alter["schulkind"].altersgrenzen.min_alter
        <= alter
        <= mindestunterhalt_nach_alter["schulkind"].altersgrenzen.max_alter
    ):
        out = mindestunterhalt_nach_alter["schulkind"].satz - kindergeld_erstes_kind_m
    else:
        out = 0.0

    return out


@policy_function(
    start_date="2017-07-01", leaf_name="anspruchshöhe_m", vectorization_strategy="loop"
)
def anspruchshöhe_m_ab_2017_07(
    alter: int,
    elternteil_mindesteinkommen_erreicht: bool,
    kindergeld_erstes_kind_m: float,
    mindestunterhalt_nach_alter: dict[str, SatzMitAltersgrenzen],
) -> float:
    """Claim for advance on alimony payment (Unterhaltsvorschuss) on child level.

    Introduction of a minimum income threshold if child is older than some threshold and
    third age group (12-17) via Artikel 23 G. v. 14.08.2017 BGBl. I S. 3122.
    """
    if (
        mindestunterhalt_nach_alter["kleinkind"].altersgrenzen.min_alter
        <= alter
        <= mindestunterhalt_nach_alter["kleinkind"].altersgrenzen.max_alter
    ):
        out = mindestunterhalt_nach_alter["kleinkind"].satz - kindergeld_erstes_kind_m
    elif (
        mindestunterhalt_nach_alter["schulkind"].altersgrenzen.min_alter
        <= alter
        <= mindestunterhalt_nach_alter["schulkind"].altersgrenzen.max_alter
    ):
        out = mindestunterhalt_nach_alter["schulkind"].satz - kindergeld_erstes_kind_m
    elif (
        mindestunterhalt_nach_alter["jugendliche"].altersgrenzen.min_alter
        <= alter
        <= mindestunterhalt_nach_alter["jugendliche"].altersgrenzen.max_alter
        and elternteil_mindesteinkommen_erreicht
    ):
        out = mindestunterhalt_nach_alter["jugendliche"].satz - kindergeld_erstes_kind_m
    else:
        out = 0.0

    return out


@policy_function(start_date="2017-07-01", vectorization_strategy="not_required")
def elternteil_mindesteinkommen_erreicht(
    kindergeld__p_id_empfänger: TTSIMArray,  # int
    p_id: TTSIMArray,  # int
    mindesteinkommen_erreicht: TTSIMArray,  # bool
) -> TTSIMArray:  # bool
    """Income of Unterhaltsvorschuss recipient above threshold (this variable is
    defined on child level)."""
    return join(
        kindergeld__p_id_empfänger,
        p_id,
        mindesteinkommen_erreicht,
        value_if_foreign_key_is_missing=False,
    )


@policy_function(start_date="2017-07-01")
def mindesteinkommen_erreicht(
    einkommen_m: float,
    mindesteinkommen: float,
) -> bool:
    """Check if income is above the threshold for advance alimony payments."""
    return einkommen_m >= mindesteinkommen


@policy_function(start_date="2017-07-01")
def einkommen_m(
    einkommensteuer__einkünfte__aus_nichtselbstständiger_arbeit__bruttolohn_m: float,
    einkommensteuer__einkünfte__sonstige__ohne_renten_m: float,
    einkommensteuer__einkünfte__aus_selbstständiger_arbeit__betrag_m: float,
    einkommensteuer__einkünfte__aus_vermietung_und_verpachtung__betrag_m: float,
    einkommensteuer__einkünfte__aus_kapitalvermögen__kapitalerträge_m: float,
    sozialversicherung__rente__altersrente__betrag_m: float,
    sozialversicherung__rente__private_rente_betrag_m: float,
    sozialversicherung__arbeitslosen__betrag_m: float,
) -> float:
<<<<<<< HEAD
    """Calculate relevant income for advance on alimony payment.

    Parameters
    ----------
    einkommensteuer__einkünfte__aus_nichtselbstständiger_arbeit__bruttolohn_m
        See :func:`einkommensteuer__einkünfte__aus_nichtselbstständiger_arbeit__bruttolohn_m`.
    einkommensteuer__einkünfte__sonstige__ohne_renten_m
        See :func:`einkommensteuer__einkünfte__sonstige__ohne_renten_m`.
    einkommensteuer__einkünfte__aus_selbstständiger_arbeit__betrag_m
        See :func:`einkommensteuer__einkünfte__aus_selbstständiger_arbeit__betrag_m`.
    einkommensteuer__einkünfte__aus_vermietung_und_verpachtung__betrag_m
        See :func:`einkommensteuer__einkünfte__aus_vermietung_und_verpachtung__betrag_m`.
    einkommensteuer__einkünfte__aus_kapitalvermögen__kapitalerträge_m
        See :func:`einkommensteuer__einkünfte__aus_kapitalvermögen__kapitalerträge_m`.
    sozialversicherung__rente__altersrente__betrag_m
        See :func:`sozialversicherung__rente__altersrente__betrag_m`.
    sozialversicherung__rente__private_rente_betrag_m
        See :func:`sozialversicherung__rente__private_rente_betrag_m`.
    sozialversicherung__arbeitslosen__betrag_m
        See :func:`sozialversicherung__arbeitslosen__betrag_m`.

    Returns
    -------

    """
=======
    """Calculate relevant income for advance on alimony payment."""
>>>>>>> 7408977a
    return (
        einkommensteuer__einkünfte__aus_nichtselbstständiger_arbeit__bruttolohn_m
        + einkommensteuer__einkünfte__sonstige__ohne_renten_m
        + einkommensteuer__einkünfte__aus_selbstständiger_arbeit__betrag_m
        + einkommensteuer__einkünfte__aus_vermietung_und_verpachtung__betrag_m
        + einkommensteuer__einkünfte__aus_kapitalvermögen__kapitalerträge_m
        + sozialversicherung__rente__altersrente__betrag_m
        + sozialversicherung__rente__private_rente_betrag_m
        + sozialversicherung__arbeitslosen__betrag_m
    )


@agg_by_p_id_function(agg_type=AggType.SUM)
def unterhaltsvorschuss_spec_target(
    unterhaltsvorschuss_source_field: bool, p_id_field: int, p_id: int
) -> int:
    pass


@param_function(start_date="2008-01-01", end_date="2017-06-30")
def berechtigte_altersgruppen(
    raw_berechtigte_altersgruppen: RawParam,
) -> dict[str, Altersgrenzen]:
    return {
        "kleinkind": Altersgrenzen(
            min_alter=raw_berechtigte_altersgruppen["kleinkind"]["min_alter"],
            max_alter=raw_berechtigte_altersgruppen["kleinkind"]["max_alter"],
        ),
        "schulkind": Altersgrenzen(
            min_alter=raw_berechtigte_altersgruppen["schulkind"]["min_alter"],
            max_alter=raw_berechtigte_altersgruppen["schulkind"]["max_alter"],
        ),
    }


@param_function(start_date="2016-01-01")
def mindestunterhalt_nach_alter(
    raw_mindestunterhalt: RawParam,
) -> dict[str, SatzMitAltersgrenzen]:
    kleinkind = SatzMitAltersgrenzen(
        satz=raw_mindestunterhalt["kleinkind"]["satz"],
        altersgrenzen=Altersgrenzen(
            min_alter=raw_mindestunterhalt["kleinkind"]["min_alter"],
            max_alter=raw_mindestunterhalt["kleinkind"]["max_alter"],
        ),
    )
    schulkind = SatzMitAltersgrenzen(
        satz=raw_mindestunterhalt["schulkind"]["satz"],
        altersgrenzen=Altersgrenzen(
            min_alter=raw_mindestunterhalt["schulkind"]["min_alter"],
            max_alter=raw_mindestunterhalt["schulkind"]["max_alter"],
        ),
    )
    jugendliche = SatzMitAltersgrenzen(
        satz=raw_mindestunterhalt["jugendliche"]["satz"],
        altersgrenzen=Altersgrenzen(
            min_alter=raw_mindestunterhalt["jugendliche"]["min_alter"],
            max_alter=raw_mindestunterhalt["jugendliche"]["max_alter"],
        ),
    )
    return {
        "kleinkind": kleinkind,
        "schulkind": schulkind,
        "jugendliche": jugendliche,
    }<|MERGE_RESOLUTION|>--- conflicted
+++ resolved
@@ -105,19 +105,12 @@
 
 @param_function(end_date="2022-12-31", leaf_name="kindergeld_erstes_kind_m")
 def kindergeld_erstes_kind_gestaffelt_m(
-<<<<<<< HEAD
-    kindergeld__satz_gestaffelt: dict[int, float],
-) -> float:
-    """Kindergeld for first child when Kindergeld depends on number of children."""
-    return kindergeld__satz_gestaffelt[1]
-=======
     kindergeld__satz_nach_anzahl_kinder: ConsecutiveInt1dLookupTableParamValue,
 ) -> float:
     """Kindergeld for first child when Kindergeld depends on number of children."""
     return kindergeld__satz_nach_anzahl_kinder.values_to_look_up[
         1 - kindergeld__satz_nach_anzahl_kinder.base_to_subtract
     ]
->>>>>>> 7408977a
 
 
 @policy_function(
@@ -129,12 +122,8 @@
 def unterhaltsvorschuss_anspruch_m_2009_bis_2014(
     alter: int,
     kindergeld_erstes_kind_m: float,
-<<<<<<< HEAD
-    unterhaltsvors_params: dict,
-=======
     berechtigte_altersgruppen: dict[str, Altersgrenzen],
     faktor_jüngste_altersgruppe: float,
->>>>>>> 7408977a
     einkommensteuer__parameter_kinderfreibetrag: dict[str, float],
 ) -> float:
     """Claim for advance on alimony payment (Unterhaltsvorschuss) on child level.
@@ -150,15 +139,6 @@
     """
     # TODO(@MImmesberger): Remove explicit parameter conversion.
     # https://github.com/iza-institute-of-labor-economics/gettsim/issues/575
-<<<<<<< HEAD
-    altersgrenzen = unterhaltsvors_params["altersgrenzen_bezug"]
-
-    kinderfreibetrag_sächl_existenzmin = einkommensteuer__parameter_kinderfreibetrag[
-        "sächliches_existenzminimum"
-    ]
-
-    if altersgrenzen[1]["min_alter"] <= alter <= altersgrenzen[1]["max_alter"]:
-=======
     sächliches_existenzmininmum = einkommensteuer__parameter_kinderfreibetrag[
         "sächliches_existenzminimum"
     ]
@@ -168,7 +148,6 @@
         <= alter
         <= berechtigte_altersgruppen["kleinkind"].max_alter
     ):
->>>>>>> 7408977a
         out = (
             faktor_jüngste_altersgruppe * (2 * sächliches_existenzmininmum / 12)
             - kindergeld_erstes_kind_m
@@ -332,35 +311,7 @@
     sozialversicherung__rente__private_rente_betrag_m: float,
     sozialversicherung__arbeitslosen__betrag_m: float,
 ) -> float:
-<<<<<<< HEAD
-    """Calculate relevant income for advance on alimony payment.
-
-    Parameters
-    ----------
-    einkommensteuer__einkünfte__aus_nichtselbstständiger_arbeit__bruttolohn_m
-        See :func:`einkommensteuer__einkünfte__aus_nichtselbstständiger_arbeit__bruttolohn_m`.
-    einkommensteuer__einkünfte__sonstige__ohne_renten_m
-        See :func:`einkommensteuer__einkünfte__sonstige__ohne_renten_m`.
-    einkommensteuer__einkünfte__aus_selbstständiger_arbeit__betrag_m
-        See :func:`einkommensteuer__einkünfte__aus_selbstständiger_arbeit__betrag_m`.
-    einkommensteuer__einkünfte__aus_vermietung_und_verpachtung__betrag_m
-        See :func:`einkommensteuer__einkünfte__aus_vermietung_und_verpachtung__betrag_m`.
-    einkommensteuer__einkünfte__aus_kapitalvermögen__kapitalerträge_m
-        See :func:`einkommensteuer__einkünfte__aus_kapitalvermögen__kapitalerträge_m`.
-    sozialversicherung__rente__altersrente__betrag_m
-        See :func:`sozialversicherung__rente__altersrente__betrag_m`.
-    sozialversicherung__rente__private_rente_betrag_m
-        See :func:`sozialversicherung__rente__private_rente_betrag_m`.
-    sozialversicherung__arbeitslosen__betrag_m
-        See :func:`sozialversicherung__arbeitslosen__betrag_m`.
-
-    Returns
-    -------
-
-    """
-=======
     """Calculate relevant income for advance on alimony payment."""
->>>>>>> 7408977a
     return (
         einkommensteuer__einkünfte__aus_nichtselbstständiger_arbeit__bruttolohn_m
         + einkommensteuer__einkünfte__sonstige__ohne_renten_m
