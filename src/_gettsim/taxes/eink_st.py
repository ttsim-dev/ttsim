from _gettsim.piecewise_functions import piecewise_polynomial
from _gettsim.shared import add_rounding_spec


def eink_st_ohne_kinderfreib_tu(
    _zu_verst_eink_ohne_kinderfreib_tu: float,
    anz_erwachsene_tu: int,
    eink_st_params: dict,
) -> float:
    """Taxes without child allowance on tax unit level. Also referred to as "tarifliche
    ESt II".

    Parameters
    ----------
    _zu_verst_eink_ohne_kinderfreib_tu
        See :func:`_zu_verst_eink_ohne_kinderfreib_tu`.
    anz_erwachsene_tu
        See :func:`anz_erwachsene_tu`.
    eink_st_params
        See params documentation :ref:`eink_st_params <eink_st_params>`.

    Returns
    -------

    """
    zu_verst_eink_per_indiv = _zu_verst_eink_ohne_kinderfreib_tu / anz_erwachsene_tu
    out = anz_erwachsene_tu * _eink_st_tarif(
        zu_verst_eink_per_indiv, params=eink_st_params
    )

    return out


def eink_st_mit_kinderfreib_tu(
    zu_verst_eink_mit_kinderfreib_tu: float,
    anz_erwachsene_tu: int,
    eink_st_params: dict,
) -> float:
    """Taxes with child allowance on tax unit level. Also referred to as "tarifliche ESt
    I".

    Parameters
    ----------
    zu_verst_eink_mit_kinderfreib_tu
        See :func:`zu_verst_eink_mit_kinderfreib_tu`.
    anz_erwachsene_tu
        See :func:`anz_erwachsene_tu`.
    eink_st_params
        See params documentation :ref:`eink_st_params <eink_st_params>`.

    Returns
    -------

    """
    zu_verst_eink_per_indiv = zu_verst_eink_mit_kinderfreib_tu / anz_erwachsene_tu
    out = anz_erwachsene_tu * _eink_st_tarif(
        zu_verst_eink_per_indiv, params=eink_st_params
    )

    return out


def _eink_st_tarif(x: float, params: dict) -> float:
    """The German income tax tariff.

    Parameters
    ----------
    x : float
        The series of floats which the income tax schedule is applied to.
    params : dict
        Dictionary created in respy.piecewise_functions.

    Returns
    -------

    """
    out = piecewise_polynomial(
        x=x,
        thresholds=params["eink_st_tarif"]["thresholds"],
        rates=params["eink_st_tarif"]["rates"],
        intercepts_at_lower_thresholds=params["eink_st_tarif"][
            "intercepts_at_lower_thresholds"
        ],
    )
    return out


@add_rounding_spec(params_key="eink_st")
def eink_st_tu_bis_1996(eink_st_mit_kinderfreib_tu: float) -> float:
    """Income tax calculation on tax unit level until 1996.

    Until 1996 individuals could claim Kinderfreibetrag and receive Kindergeld
    at the same time.

    Therefore the tax burden is allways smaller.

    Parameters
    ----------
    eink_st_mit_kinderfreib_tu
        See :func:`eink_st_mit_kinderfreib_tu`.

    Returns
    -------

    """
    return eink_st_mit_kinderfreib_tu


@add_rounding_spec(params_key="eink_st")
def eink_st_tu_ab_1997(
    eink_st_ohne_kinderfreib_tu: float,
    eink_st_mit_kinderfreib_tu: float,
    kinderfreib_günstiger_tu: bool,
    eink_st_rel_kindergeld_tu: float,
) -> float:
    """Income tax calculation on tax unit level since 1997.

    Parameters
    ----------
    eink_st_ohne_kinderfreib_tu
        See :func:`eink_st_ohne_kinderfreib_tu`.
    eink_st_mit_kinderfreib_tu
        See :func:`eink_st_mit_kinderfreib_tu`.
    kinderfreib_günstiger_tu
        See :func:`kinderfreib_günstiger_tu`.
    eink_st_rel_kindergeld_tu
        See :func:`eink_st_rel_kindergeld_tu`.

    Returns
    -------

    """
    if kinderfreib_günstiger_tu:
        out = eink_st_mit_kinderfreib_tu + eink_st_rel_kindergeld_tu
    else:
        out = eink_st_ohne_kinderfreib_tu

    return out


def kinderfreib_günstiger_tu(
    eink_st_ohne_kinderfreib_tu: float,
    eink_st_mit_kinderfreib_tu: float,
    eink_st_rel_kindergeld_tu: float,
) -> bool:
    """Return whether Kinderfreibetrag is more favorable than Kindergeld.

    Parameters
    ----------
    eink_st_ohne_kinderfreib_tu
        See :func:`eink_st_ohne_kinderfreib_tu`.
    eink_st_mit_kinderfreib_tu
        See :func:`eink_st_mit_kinderfreib_tu`.
    eink_st_rel_kindergeld_tu
        See :func:`eink_st_rel_kindergeld_tu`.
    Returns
    -------

    """
    unterschiedsbeitrag = eink_st_ohne_kinderfreib_tu - eink_st_mit_kinderfreib_tu

    out = unterschiedsbeitrag > eink_st_rel_kindergeld_tu
    return out


def eink_st_rel_kindergeld_tu(
<<<<<<< HEAD
    kindergeld_basis_m_tu: float,
    kinderbonus_basis_m_tu: float,
=======
    kindergeld_m_tu: float,
    kinderbonus_m_tu: float,
>>>>>>> 1a729434
    anz_erwachsene_tu: int,
) -> float:
    """Return Kindergeld relevant for income tax of the tax unit. For parents which do
    not file taxes together, only half of Kindergeld is considered.

    Source: § 31 Satz 4 EStG: "Bei nicht zusammenveranlagten Eltern wird der
    Kindergeldanspruch im Umfang des Kinderfreibetrags angesetzt."

    # ToDo: This factor need to be refactored once children are put in separate tax
    # ToDo: units and are linked to their parents (one or two)


    Parameters
    ----------
<<<<<<< HEAD
    kindergeld_basis_m_tu
        See :func:`kindergeld_basis_m_tu`.
    kinderbonus_basis_m_tu
        See :func:`kinderbonus_basis_m_tu`.
=======
    kindergeld_m_tu
        See :func:`kindergeld_m_tu`.
    kinderbonus_m_tu
        See :func:`kinderbonus_m_tu`.
>>>>>>> 1a729434
    anz_erwachsene_tu
        See :func:`anz_erwachsene_tu`.
    Returns
    -------

    """
<<<<<<< HEAD
    out = (
        12 * (kindergeld_basis_m_tu + kinderbonus_basis_m_tu) * (anz_erwachsene_tu / 2)
    )
=======
    out = 12 * (kindergeld_m_tu + kinderbonus_m_tu) * (anz_erwachsene_tu / 2)
>>>>>>> 1a729434
    return out<|MERGE_RESOLUTION|>--- conflicted
+++ resolved
@@ -164,13 +164,8 @@
 
 
 def eink_st_rel_kindergeld_tu(
-<<<<<<< HEAD
-    kindergeld_basis_m_tu: float,
-    kinderbonus_basis_m_tu: float,
-=======
     kindergeld_m_tu: float,
     kinderbonus_m_tu: float,
->>>>>>> 1a729434
     anz_erwachsene_tu: int,
 ) -> float:
     """Return Kindergeld relevant for income tax of the tax unit. For parents which do
@@ -185,28 +180,15 @@
 
     Parameters
     ----------
-<<<<<<< HEAD
-    kindergeld_basis_m_tu
-        See :func:`kindergeld_basis_m_tu`.
-    kinderbonus_basis_m_tu
-        See :func:`kinderbonus_basis_m_tu`.
-=======
     kindergeld_m_tu
         See :func:`kindergeld_m_tu`.
     kinderbonus_m_tu
         See :func:`kinderbonus_m_tu`.
->>>>>>> 1a729434
     anz_erwachsene_tu
         See :func:`anz_erwachsene_tu`.
     Returns
     -------
 
     """
-<<<<<<< HEAD
-    out = (
-        12 * (kindergeld_basis_m_tu + kinderbonus_basis_m_tu) * (anz_erwachsene_tu / 2)
-    )
-=======
     out = 12 * (kindergeld_m_tu + kinderbonus_m_tu) * (anz_erwachsene_tu / 2)
->>>>>>> 1a729434
     return out