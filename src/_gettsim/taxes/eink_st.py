from _gettsim.piecewise_functions import piecewise_polynomial
from _gettsim.shared import add_rounding_spec, dates_active


<<<<<<< HEAD
def eink_st_ohne_kinderfreib_tu(
    _zu_verst_eink_ohne_kinderfreib_tu: float,
    anz_personen_tu: int,
=======
def eink_st_ohne_kinderfreib_y_tu(
    _zu_verst_eink_ohne_kinderfreib_y_tu: float,
    anz_erwachsene_tu: int,
>>>>>>> c11fe7e1
    eink_st_params: dict,
) -> float:
    """Taxes without child allowance on tax unit level. Also referred to as "tarifliche
    ESt II".

    Parameters
    ----------
<<<<<<< HEAD
    _zu_verst_eink_ohne_kinderfreib_tu
        See :func:`_zu_verst_eink_ohne_kinderfreib_tu`.
    anz_personen_tu
        See :func:`anz_personen_tu`.
=======
    _zu_verst_eink_ohne_kinderfreib_y_tu
        See :func:`_zu_verst_eink_ohne_kinderfreib_y_tu`.
    anz_erwachsene_tu
        See :func:`anz_erwachsene_tu`.
>>>>>>> c11fe7e1
    eink_st_params
        See params documentation :ref:`eink_st_params <eink_st_params>`.

    Returns
    -------

    """
<<<<<<< HEAD
    zu_verst_eink_per_indiv = _zu_verst_eink_ohne_kinderfreib_tu / anz_personen_tu
    out = anz_personen_tu * _eink_st_tarif(
=======
    zu_verst_eink_per_indiv = _zu_verst_eink_ohne_kinderfreib_y_tu / anz_erwachsene_tu
    out = anz_erwachsene_tu * _eink_st_tarif(
>>>>>>> c11fe7e1
        zu_verst_eink_per_indiv, params=eink_st_params
    )

    return out


<<<<<<< HEAD
def eink_st_mit_kinderfreib_tu(
    zu_verst_eink_mit_kinderfreib_tu: float,
    anz_personen_tu: int,
=======
def eink_st_mit_kinderfreib_y_tu(
    _zu_verst_eink_mit_kinderfreib_y_tu: float,
    anz_erwachsene_tu: int,
>>>>>>> c11fe7e1
    eink_st_params: dict,
) -> float:
    """Taxes with child allowance on tax unit level. Also referred to as "tarifliche ESt
    I".

    Parameters
    ----------
<<<<<<< HEAD
    zu_verst_eink_mit_kinderfreib_tu
        See :func:`zu_verst_eink_mit_kinderfreib_tu`.
    anz_personen_tu
        See :func:`anz_personen_tu`.
=======
    _zu_verst_eink_mit_kinderfreib_y_tu
        See :func:`_zu_verst_eink_mit_kinderfreib_y_tu`.
    anz_erwachsene_tu
        See :func:`anz_erwachsene_tu`.
>>>>>>> c11fe7e1
    eink_st_params
        See params documentation :ref:`eink_st_params <eink_st_params>`.

    Returns
    -------

    """
<<<<<<< HEAD
    zu_verst_eink_per_indiv = zu_verst_eink_mit_kinderfreib_tu / anz_personen_tu
    out = anz_personen_tu * _eink_st_tarif(
=======
    zu_verst_eink_per_indiv = _zu_verst_eink_mit_kinderfreib_y_tu / anz_erwachsene_tu
    out = anz_erwachsene_tu * _eink_st_tarif(
>>>>>>> c11fe7e1
        zu_verst_eink_per_indiv, params=eink_st_params
    )

    return out


def _eink_st_tarif(x: float, params: dict) -> float:
    """The German income tax tariff.

    Parameters
    ----------
    x : float
        The series of floats which the income tax schedule is applied to.
    params : dict
        Dictionary created in respy.piecewise_functions.

    Returns
    -------

    """
    out = piecewise_polynomial(
        x=x,
        thresholds=params["eink_st_tarif"]["thresholds"],
        rates=params["eink_st_tarif"]["rates"],
        intercepts_at_lower_thresholds=params["eink_st_tarif"][
            "intercepts_at_lower_thresholds"
        ],
    )
    return out


@dates_active(end="1996-12-31", change_name="eink_st_y_tu")
@add_rounding_spec(params_key="eink_st")
def eink_st_y_tu_kindergeld_kinderfreib_parallel(
    eink_st_mit_kinderfreib_y_tu: float,
) -> float:
    """Income tax calculation on tax unit level allowing for claiming Kinderfreibetrag
    and receiving Kindergeld at the same time.

    Parameters
    ----------
    eink_st_mit_kinderfreib_y_tu
        See :func:`eink_st_mit_kinderfreib_y_tu`.

    Returns
    -------

    """
    return eink_st_mit_kinderfreib_y_tu


@dates_active(start="1997-01-01", change_name="eink_st_y_tu")
@add_rounding_spec(params_key="eink_st")
def eink_st_y_tu_kindergeld_oder_kinderfreib(
    eink_st_ohne_kinderfreib_y_tu: float,
    eink_st_mit_kinderfreib_y_tu: float,
    kinderfreib_günstiger_tu: bool,
    eink_st_rel_kindergeld_y_tu: float,
) -> float:
    """Income tax calculation on tax unit level since 1997.

    Parameters
    ----------
    eink_st_ohne_kinderfreib_y_tu
        See :func:`eink_st_ohne_kinderfreib_y_tu`.
    eink_st_mit_kinderfreib_y_tu
        See :func:`eink_st_mit_kinderfreib_y_tu`.
    kinderfreib_günstiger_tu
        See :func:`kinderfreib_günstiger_tu`.
    eink_st_rel_kindergeld_y_tu
        See :func:`eink_st_rel_kindergeld_y_tu`.

    Returns
    -------

    """
    if kinderfreib_günstiger_tu:
        out = eink_st_mit_kinderfreib_y_tu + eink_st_rel_kindergeld_y_tu
    else:
        out = eink_st_ohne_kinderfreib_y_tu

    return out


def kinderfreib_günstiger_tu(
    eink_st_ohne_kinderfreib_y_tu: float,
    eink_st_mit_kinderfreib_y_tu: float,
    eink_st_rel_kindergeld_y_tu: float,
) -> bool:
    """Return whether Kinderfreibetrag is more favorable than Kindergeld.

    Parameters
    ----------
    eink_st_ohne_kinderfreib_y_tu
        See :func:`eink_st_ohne_kinderfreib_y_tu`.
    eink_st_mit_kinderfreib_y_tu
        See :func:`eink_st_mit_kinderfreib_y_tu`.
    eink_st_rel_kindergeld_y_tu
        See :func:`eink_st_rel_kindergeld_y_tu`.
    Returns
    -------

    """
    unterschiedsbeitrag = eink_st_ohne_kinderfreib_y_tu - eink_st_mit_kinderfreib_y_tu

    out = unterschiedsbeitrag > eink_st_rel_kindergeld_y_tu
    return out


<<<<<<< HEAD
def eink_st_rel_kindergeld_tu(
    kindergeld_m_bg: float,
    kinderbonus_m_bg: float,
=======
def eink_st_rel_kindergeld_y_tu(
    kindergeld_m_tu: float,
    kinderbonus_m_tu: float,
>>>>>>> c11fe7e1
    anz_erwachsene_tu: int,
) -> float:
    """Return Kindergeld relevant for income tax of the tax unit. For parents which do
    not file taxes together, only half of Kindergeld is considered.

    Source: § 31 Satz 4 EStG: "Bei nicht zusammenveranlagten Eltern wird der
    Kindergeldanspruch im Umfang des Kinderfreibetrags angesetzt."

    # ToDo: This functions needs to be refactored once children are linked to their
    # ToDo: parents via id variables.


    Parameters
    ----------
    kindergeld_m_bg
        See :func:`kindergeld_m_bg`.
    kinderbonus_m_bg
        See :func:`kinderbonus_m_bg`.
    anz_erwachsene_tu
        See :func:`anz_erwachsene_tu`.
    Returns
    -------

    """
    if anz_erwachsene_tu > 0:
        out = 12 * (kindergeld_m_bg + kinderbonus_m_bg) * (anz_erwachsene_tu / 2)
    else:
        out = 0
    return out<|MERGE_RESOLUTION|>--- conflicted
+++ resolved
@@ -2,15 +2,9 @@
 from _gettsim.shared import add_rounding_spec, dates_active
 
 
-<<<<<<< HEAD
-def eink_st_ohne_kinderfreib_tu(
-    _zu_verst_eink_ohne_kinderfreib_tu: float,
-    anz_personen_tu: int,
-=======
 def eink_st_ohne_kinderfreib_y_tu(
     _zu_verst_eink_ohne_kinderfreib_y_tu: float,
-    anz_erwachsene_tu: int,
->>>>>>> c11fe7e1
+    anz_personen_tu: int,
     eink_st_params: dict,
 ) -> float:
     """Taxes without child allowance on tax unit level. Also referred to as "tarifliche
@@ -18,17 +12,10 @@
 
     Parameters
     ----------
-<<<<<<< HEAD
-    _zu_verst_eink_ohne_kinderfreib_tu
-        See :func:`_zu_verst_eink_ohne_kinderfreib_tu`.
+    _zu_verst_eink_ohne_kinderfreib_y_tu
+        See :func:`_zu_verst_eink_ohne_kinderfreib_y_tu`.
     anz_personen_tu
         See :func:`anz_personen_tu`.
-=======
-    _zu_verst_eink_ohne_kinderfreib_y_tu
-        See :func:`_zu_verst_eink_ohne_kinderfreib_y_tu`.
-    anz_erwachsene_tu
-        See :func:`anz_erwachsene_tu`.
->>>>>>> c11fe7e1
     eink_st_params
         See params documentation :ref:`eink_st_params <eink_st_params>`.
 
@@ -36,28 +23,17 @@
     -------
 
     """
-<<<<<<< HEAD
-    zu_verst_eink_per_indiv = _zu_verst_eink_ohne_kinderfreib_tu / anz_personen_tu
+    zu_verst_eink_per_indiv = _zu_verst_eink_ohne_kinderfreib_y_tu / anz_personen_tu
     out = anz_personen_tu * _eink_st_tarif(
-=======
-    zu_verst_eink_per_indiv = _zu_verst_eink_ohne_kinderfreib_y_tu / anz_erwachsene_tu
-    out = anz_erwachsene_tu * _eink_st_tarif(
->>>>>>> c11fe7e1
         zu_verst_eink_per_indiv, params=eink_st_params
     )
 
     return out
 
 
-<<<<<<< HEAD
-def eink_st_mit_kinderfreib_tu(
-    zu_verst_eink_mit_kinderfreib_tu: float,
-    anz_personen_tu: int,
-=======
 def eink_st_mit_kinderfreib_y_tu(
     _zu_verst_eink_mit_kinderfreib_y_tu: float,
-    anz_erwachsene_tu: int,
->>>>>>> c11fe7e1
+    anz_personen_tu: int,
     eink_st_params: dict,
 ) -> float:
     """Taxes with child allowance on tax unit level. Also referred to as "tarifliche ESt
@@ -65,17 +41,10 @@
 
     Parameters
     ----------
-<<<<<<< HEAD
-    zu_verst_eink_mit_kinderfreib_tu
-        See :func:`zu_verst_eink_mit_kinderfreib_tu`.
+    _zu_verst_eink_mit_kinderfreib_y_tu
+        See :func:`_zu_verst_eink_mit_kinderfreib_y_tu`.
     anz_personen_tu
         See :func:`anz_personen_tu`.
-=======
-    _zu_verst_eink_mit_kinderfreib_y_tu
-        See :func:`_zu_verst_eink_mit_kinderfreib_y_tu`.
-    anz_erwachsene_tu
-        See :func:`anz_erwachsene_tu`.
->>>>>>> c11fe7e1
     eink_st_params
         See params documentation :ref:`eink_st_params <eink_st_params>`.
 
@@ -83,13 +52,8 @@
     -------
 
     """
-<<<<<<< HEAD
-    zu_verst_eink_per_indiv = zu_verst_eink_mit_kinderfreib_tu / anz_personen_tu
+    zu_verst_eink_per_indiv = _zu_verst_eink_mit_kinderfreib_y_tu / anz_personen_tu
     out = anz_personen_tu * _eink_st_tarif(
-=======
-    zu_verst_eink_per_indiv = _zu_verst_eink_mit_kinderfreib_y_tu / anz_erwachsene_tu
-    out = anz_erwachsene_tu * _eink_st_tarif(
->>>>>>> c11fe7e1
         zu_verst_eink_per_indiv, params=eink_st_params
     )
 
@@ -199,15 +163,9 @@
     return out
 
 
-<<<<<<< HEAD
-def eink_st_rel_kindergeld_tu(
+def eink_st_rel_kindergeld_y_tu(
     kindergeld_m_bg: float,
     kinderbonus_m_bg: float,
-=======
-def eink_st_rel_kindergeld_y_tu(
-    kindergeld_m_tu: float,
-    kinderbonus_m_tu: float,
->>>>>>> c11fe7e1
     anz_erwachsene_tu: int,
 ) -> float:
     """Return Kindergeld relevant for income tax of the tax unit. For parents which do
