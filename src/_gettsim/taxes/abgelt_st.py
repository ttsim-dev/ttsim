--- conflicted
+++ resolved
@@ -15,32 +15,19 @@
     return abgelt_st_params["satz"] * zu_verst_kapitaleink_y_tu
 
 
-<<<<<<< HEAD
-def zu_verst_kapitaleink_tu(
-    kapitaleink_brutto_tu: float,
-    anz_personen_tu: int,
-=======
 def zu_verst_kapitaleink_y_tu(
     kapitaleink_brutto_y_tu: float,
-    anz_erwachsene_tu: int,
->>>>>>> c11fe7e1
+    anz_personen_tu: int,
     eink_st_abzuege_params: dict,
 ) -> float:
     """Calculate taxable income on tax unit level.
 
     Parameters
     ----------
-<<<<<<< HEAD
-    kapitaleink_brutto_tu
-        See :func:`kapitaleink_brutto_tu`.
+    kapitaleink_brutto_y_tu
+        See :func:`kapitaleink_brutto_y_tu`.
     anz_personen_tu
         See :func:`anz_personen_tu`.
-=======
-    kapitaleink_brutto_y_tu
-        See :func:`kapitaleink_brutto_y_tu`.
-    anz_erwachsene_tu
-        See :func:`anz_erwachsene_tu`.
->>>>>>> c11fe7e1
     eink_st_abzuege_params
         See params documentation :ref:`eink_st_abzuege_params <eink_st_abzuege_params>`.
 
@@ -48,11 +35,7 @@
     -------
 
     """
-<<<<<<< HEAD
-    out = kapitaleink_brutto_tu - anz_personen_tu * (
-=======
-    out = kapitaleink_brutto_y_tu - anz_erwachsene_tu * (
->>>>>>> c11fe7e1
+    out = kapitaleink_brutto_y_tu - anz_personen_tu * (
         eink_st_abzuege_params["sparerpauschbetrag"]
         + eink_st_abzuege_params["sparer_werbungskosten_pauschbetrag"]
     )
