--- conflicted
+++ resolved
@@ -8,11 +8,7 @@
 from ttsim import param_function, policy_function
 
 if TYPE_CHECKING:
-<<<<<<< HEAD
-    from ttsim.typing import RawParam
-=======
     from ttsim import RawParam
->>>>>>> be711476
 
 
 @policy_function(start_date="2005-01-01")
