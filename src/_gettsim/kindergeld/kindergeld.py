--- conflicted
+++ resolved
@@ -43,11 +43,7 @@
 @policy_function(end_date="2022-12-31", leaf_name="betrag_m")
 def betrag_gestaffelt_m(
     anzahl_ansprüche: int,
-<<<<<<< HEAD
-    satz_gestaffelt: dict[int, float],
-=======
     satz_nach_anzahl_kinder: ConsecutiveInt1dLookupTableParamValue,
->>>>>>> 7408977a
 ) -> float:
     """Sum of Kindergeld that parents receive for their children.
 
@@ -55,22 +51,9 @@
     being claimed for.
 
     """
-<<<<<<< HEAD
-
-    if anzahl_ansprüche == 0:
-        sum_kindergeld = 0.0
-    else:
-        sum_kindergeld = sum(
-            satz_gestaffelt[(min(i, max(satz_gestaffelt)))]
-            for i in range(1, anzahl_ansprüche + 1)
-        )
-
-    return sum_kindergeld
-=======
     return satz_nach_anzahl_kinder.values_to_look_up[
         anzahl_ansprüche - satz_nach_anzahl_kinder.base_to_subtract
     ]
->>>>>>> 7408977a
 
 
 @policy_function(
@@ -131,23 +114,7 @@
     alter: int,
     grundsätzlich_anspruchsberechtigt: bool,
 ) -> bool:
-<<<<<<< HEAD
-    """Child under the age of 11 and eligible for Kindergeld.
-
-    Parameters
-    ----------
-    alter
-        See basic input variable :ref:`alter <alter>`.
-    grundsätzlich_anspruchsberechtigt
-        See :func:`grundsätzlich_anspruchsberechtigt_nach_stunden`.
-
-    Returns
-    -------
-
-    """
-=======
     """Child under the age of 11 and eligible for Kindergeld."""
->>>>>>> 7408977a
     return grundsätzlich_anspruchsberechtigt and (alter <= 10)
 
 
