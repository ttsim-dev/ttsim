--- conflicted
+++ resolved
@@ -12,25 +12,15 @@
 if TYPE_CHECKING:
     import pandas as pd
 
-<<<<<<< HEAD
-    from ttsim.typing import NestedDataDict, NestedStringDict
-=======
     from ttsim.typing import NestedInputs, NestedStrings
->>>>>>> db4a80c9
 
 
 def oss(
     date: str,
     df: pd.DataFrame,
-<<<<<<< HEAD
-    inputs_tree_to_df_columns: NestedStringDict,
-    targets_tree: NestedTargetDict,
-) -> NestedDataDict:
-=======
     inputs_tree_to_df_columns: NestedInputs,
     targets_tree_to_df_columns: NestedStrings,
 ) -> pd.DataFrame:
->>>>>>> db4a80c9
     """One-stop-shop for computing taxes and transfers.
 
     Args:
