from __future__ import annotations

from typing import TYPE_CHECKING

from _gettsim.config import GETTSIM_ROOT
from ttsim import (
    compute_taxes_and_transfers,
    dataframe_to_nested_data,
    nested_data_to_dataframe,
    policy_environment,
)

if TYPE_CHECKING:
    import pandas as pd

    from ttsim.typing import NestedInputs, NestedStrings


def oss(
    date: str,
    inputs_df: pd.DataFrame,
    inputs_tree_to_inputs_df_columns: NestedInputs,
    targets_tree_to_outputs_df_columns: NestedStrings,
) -> pd.DataFrame:
    """One-stop-shop for computing taxes and transfers.

    Args:
        date:
            The date to compute taxes and transfers for. The date determines the policy
            environment for which the taxes and transfers are computed.
        inputs_df:
            The DataFrame containing the data.
        inputs_tree_to_inputs_df_columns:
            A tree that has the inputs required by GETTSIM as the path (sequence of
            keys) and maps them to the data provided by the user. The leaves of the tree
            are strings that reference column names in *inputs_df* or constants.
        targets_tree_to_outputs_df_columns:
            A tree that has the desired targets as the path (sequence of keys) and maps
            them to the data columns the user would like to have.

    Returns:
        A DataFrame with the results.

    Examples:
    --------
    >>> inputs_df = pd.DataFrame(
    ...     {
    ...         "age": [25, 45, 3, 65],
    ...         "wage": [950, 950, 0, 950],
    ...         "id": [0, 1, 2, 3],
    ...         "hh_id": [0, 1, 1, 2],
    ...         "mother_id": [-1, -1, 1, -1],
    ...         "has_kids": [False, True, False, True],
    ...     }
    ... )
    >>> inputs_map = {
    ...     "p_id": "id",
    ...     "hh_id": "hh_id",
    ...     "alter": "age",
    ...     "familie":{
    ...         "p_id_elternteil_1": "mother_id",
    ...         "p_id_elternteil_2": -1,
    ...     },
    ...     "einkommensteuer": {
    ...         "einkünfte": {
    ...             "aus_nichtselbstständiger_arbeit": {"bruttolohn_m": "wage"},
    ...             "ist_selbstständig": False,
    ...             "aus_selbstständiger_arbeit": {"betrag_m": 0.0},
    ...         }
    ...     },
    ...     "sozialversicherung": {
    ...         "pflege": {
    ...             "beitrag": {
    ...                 "hat_kinder": "has_kids",
    ...             }
    ...         },
    ...         "kranken": {
    ...             "beitrag":{
    ...                 "bemessungsgrundlage_rente_m": 0.0,
    ...                 "privat_versichert": False
    ...             }
    ...         }
    ...     },
    ... }
    >>> targets_map={
    ...        "sozialversicherung": {
    ...            "pflege": {
    ...                "beitrag": {
    ...                    "betrag_versicherter_m": "ltci_contrib",
    ...                }
    ...            }
    ...        }
    ...    }
    >>> oss(
    ...     date="2025-01-01",
    ...     inputs_df=inputs_df,
    ...     inputs_tree_to_inputs_df_columns=inputs_map,
    ...     targets_tree_to_outputs_df_columns=targets_map,
    ... )
       ltci_contrib
    0         14.72
    1          9.82
    2          0.00
    3          9.82
    """
<<<<<<< HEAD
    data_tree = create_data_tree_from_df(
=======
    data_tree = dataframe_to_nested_data(
>>>>>>> 7408977a
        inputs_tree_to_df_columns=inputs_tree_to_inputs_df_columns,
        df=inputs_df,
    )
    environment = policy_environment(
        date=date,
        root=GETTSIM_ROOT,
    )
    taxes_and_transfers_result = compute_taxes_and_transfers(
        data_tree=data_tree,
<<<<<<< HEAD
        environment=policy_environment,
=======
        policy_environment=environment,
>>>>>>> 7408977a
        targets_tree=targets_tree_to_outputs_df_columns,
        rounding=True,
        debug=False,
        jit=False,
    )
    return nested_data_to_dataframe(
        nested_data=taxes_and_transfers_result,
        targets_tree_to_outputs_df_columns=targets_tree_to_outputs_df_columns,
        index_column=data_tree["p_id"],
    )<|MERGE_RESOLUTION|>--- conflicted
+++ resolved
@@ -103,11 +103,7 @@
     2          0.00
     3          9.82
     """
-<<<<<<< HEAD
-    data_tree = create_data_tree_from_df(
-=======
     data_tree = dataframe_to_nested_data(
->>>>>>> 7408977a
         inputs_tree_to_df_columns=inputs_tree_to_inputs_df_columns,
         df=inputs_df,
     )
@@ -117,11 +113,7 @@
     )
     taxes_and_transfers_result = compute_taxes_and_transfers(
         data_tree=data_tree,
-<<<<<<< HEAD
-        environment=policy_environment,
-=======
         policy_environment=environment,
->>>>>>> 7408977a
         targets_tree=targets_tree_to_outputs_df_columns,
         rounding=True,
         debug=False,
