--- conflicted
+++ resolved
@@ -7,12 +7,8 @@
 from ttsim import piecewise_polynomial, policy_function
 
 if TYPE_CHECKING:
-<<<<<<< HEAD
-    from _gettsim.arbeitslosengeld_2.regelbedarf import RegelsatzNachRegelbedarfsstufen
-=======
     from _gettsim.grundsicherung.bedarfe import Regelbedarfsstufen
     from ttsim import PiecewisePolynomialParam
->>>>>>> 7408977a
 
 
 @policy_function()
@@ -58,13 +54,8 @@
 def erwerbseinkommen_m(
     einkommensteuer__einkünfte__aus_nichtselbstständiger_arbeit__bruttolohn_m: float,
     einkommensteuer__einkünfte__aus_selbstständiger_arbeit__betrag_m: float,
-<<<<<<< HEAD
-    grunds_im_alter_params: dict,
-    arbeitslosengeld_2__regelsatz_nach_regelbedarfsstufen: RegelsatzNachRegelbedarfsstufen,
-=======
     anrechnungsfreier_anteil_erwerbseinkünfte: float,
     grundsicherung__regelbedarfsstufen: Regelbedarfsstufen,
->>>>>>> 7408977a
 ) -> float:
     """Calculate individual earnings considered in the calculation of Grundsicherung im
     Alter.
@@ -85,20 +76,12 @@
     )
 
     earnings_after_max_deduction = (
-<<<<<<< HEAD
-        earnings
-        - arbeitslosengeld_2__regelsatz_nach_regelbedarfsstufen.rbs_1.regelsatz / 2
-=======
         earnings - grundsicherung__regelbedarfsstufen.rbs_1 / 2
->>>>>>> 7408977a
     )
     earnings = (1 - anrechnungsfreier_anteil_erwerbseinkünfte) * earnings
 
     return max(earnings, earnings_after_max_deduction)
-<<<<<<< HEAD
-=======
 
->>>>>>> 7408977a
 
 @policy_function(end_date="2015-12-31", leaf_name="kapitaleinkommen_brutto_m")
 def kapitaleinkommen_brutto_m_ohne_freibetrag(
@@ -107,9 +90,6 @@
     """Capital income."""
     return max(0.0, einkommensteuer__einkünfte__aus_kapitalvermögen__kapitalerträge_m)
 
-<<<<<<< HEAD
-    Legal reference: § 82 SGB XII Abs. 2
-=======
 
 @policy_function(start_date="2016-01-01", leaf_name="kapitaleinkommen_brutto_m")
 def kapitaleinkommen_brutto_m_mit_freibetrag(
@@ -119,30 +99,20 @@
     """Capital income minus the capital income exemption.
 
     Legal reference: § 43 SGB XII Abs. 2
->>>>>>> 7408977a
     """
     capital_income_y = (
         einkommensteuer__einkünfte__aus_kapitalvermögen__kapitalerträge_y
         - freibetrag_kapitaleinkünfte
     )
 
-<<<<<<< HEAD
-    # Calculate and return monthly capital income (after deduction)
-=======
->>>>>>> 7408977a
     return max(0.0, capital_income_y / 12)
 
 
 @policy_function(start_date="2011-01-01")
 def private_rente_betrag_m(
     sozialversicherung__rente__private_rente_betrag_m: float,
-<<<<<<< HEAD
-    grunds_im_alter_params: dict,
-    arbeitslosengeld_2__regelsatz_nach_regelbedarfsstufen: RegelsatzNachRegelbedarfsstufen,
-=======
     anrechnungsfreier_anteil_private_renteneinkünfte: PiecewisePolynomialParam,
     grundsicherung__regelbedarfsstufen: Regelbedarfsstufen,
->>>>>>> 7408977a
 ) -> float:
     """Calculate individual private pension benefits considered in the calculation of
     Grundsicherung im Alter.
@@ -155,11 +125,7 @@
             parameters=anrechnungsfreier_anteil_private_renteneinkünfte,
         )
     )
-<<<<<<< HEAD
-    upper = arbeitslosengeld_2__regelsatz_nach_regelbedarfsstufen.rbs_1.regelsatz / 2
-=======
     upper = grundsicherung__regelbedarfsstufen.rbs_1 / 2
->>>>>>> 7408977a
 
     return sozialversicherung__rente__private_rente_betrag_m - min(
         sozialversicherung__rente__private_rente_betrag_m_amount_exempt, upper
@@ -182,13 +148,8 @@
 def gesetzliche_rente_m_ab_2021(
     sozialversicherung__rente__altersrente__betrag_m: float,
     sozialversicherung__rente__grundrente__grundsätzlich_anspruchsberechtigt: bool,
-<<<<<<< HEAD
-    arbeitslosengeld_2__regelsatz_nach_regelbedarfsstufen: RegelsatzNachRegelbedarfsstufen,
-    grunds_im_alter_params: dict,
-=======
     grundsicherung__regelbedarfsstufen: Regelbedarfsstufen,
     anrechnungsfreier_anteil_gesetzliche_rente: PiecewisePolynomialParam,
->>>>>>> 7408977a
 ) -> float:
     """Calculate individual public pension benefits which are considered in the
     calculation of Grundsicherung im Alter since 2021.
@@ -202,11 +163,7 @@
         parameters=anrechnungsfreier_anteil_gesetzliche_rente,
     )
 
-<<<<<<< HEAD
-    upper = arbeitslosengeld_2__regelsatz_nach_regelbedarfsstufen.rbs_1.regelsatz / 2
-=======
     upper = grundsicherung__regelbedarfsstufen.rbs_1 / 2
->>>>>>> 7408977a
     if sozialversicherung__rente__grundrente__grundsätzlich_anspruchsberechtigt:
         angerechnete_rente = min(angerechnete_rente, upper)
     else:
