---
kinderfreibetrag:
  name:
    de: Kinderfreibetrag
    en: Basic Income Tax Allowance for children
  description:
    de: >-
      sächliches Existenzminimum des Kindes, seit 2000 auch der Freibetrag für
      Betreuungs-, Erziehungs- und Ausbildungskosten. Wird verdoppelt für gemeinsam
      veranlagte Paare. §32 (6) EStG, seit 2000.
    en: null
  unit: Euro
  reference_period: Year
  1983-01-01:
    sächl_existenzmin: 110
    reference: Art. 1 G. v. 23.12.1982 BGBl. I S. 1857.
    note: Der Betrag laut Gesetz ist 216 DM.
  1986-01-01:
    sächl_existenzmin: 635
    reference: Art. 1 G. v. 26.06.1985 BGBl. I S. 1153.
    note: Der Betrag im Gesetz lautet 1242 DM.
  1990-01-01:
    sächl_existenzmin: 773
    reference: Artikel 1 G. v. 25.07.1988 BGBl. I S. 1093.
    note: Der Betrag im Gesetz lautet 1512 DM.
  1992-01-01:
    sächl_existenzmin: 1049
    reference: Art. 1 G. v. 25.02.1992 BGBl. I S. 297.
    note: Wert laut Gesetz 2052 DM.
  1996-01-01:
    sächl_existenzmin: 1601
    reference: Art. 1. G. v. 11.10.1995 BGBl. I S. 1250.
    note: Laut Gesetz 261 DM pro Monat.
  1997-01-01:
    sächl_existenzmin: 1767
    reference: null
    note: Laut Gesetz 288 DM pro Monat (ab 2000 3456 DM pro Jahr)
  2000-01-01:
    beitr_erz_ausb: 774
    sächl_existenzmin: 1767
    reference: Art. 1 G. v. 28.12.1999 BGBl. I. S. 2552.
    note: Wert für beitr_erz_ausb laut Gesetz 1512 DM.
  2002-01-01:
    beitr_erz_ausb: 1080
    sächl_existenzmin: 1824
    reference: Art. 1 G. v. 16.08.2001 BGBl. I S. 2074
  2009-01-01:
    deviation_from: previous
    sächl_existenzmin: 1932
    reference: Art. 1 G. v. 22.12.2008 BGBl. I S. 2955
  2010-01-01:
    beitr_erz_ausb: 1320
    sächl_existenzmin: 2184
    reference: Art. 1 G. v. 22.12.2009 BGBl. I S. 3950
  2015-01-01:
    deviation_from: previous
    sächl_existenzmin: 2256
    reference: Art. 1 G. v. 16.07.2015 BGBl. I S. 1202
  2016-01-01:
    deviation_from: previous
    sächl_existenzmin: 2304
    reference: Art. 2 G. v. 16.07.2015 BGBl. I S. 1202
  2017-01-01:
    deviation_from: previous
    sächl_existenzmin: 2358
    reference: Art. 8 G. v. 20.12.2016 BGBl. I. S. 3000
  2018-01-01:
    deviation_from: previous
    sächl_existenzmin: 2394
    reference: Art. 9 G. v. 20.12.2016 BGBl. I. S. 3000
  2019-01-01:
    deviation_from: previous
    sächl_existenzmin: 2490
    reference: Art. 1 G. v. 29.11.2018 BGBl. I S. 2210
  2020-01-01:
    deviation_from: previous
    sächl_existenzmin: 2586
    reference: Art. 3 G. v. 29.11.2018 BGBl. I S. 2210
  2021-01-01:
    sächl_existenzmin: 2730
    beitr_erz_ausb: 1464
    reference: Art. 1 G. v. 01.12.2020 BGBl. I S. 2616
  2022-01-01:
    deviation_from: previous
    sächl_existenzmin: 2810
    reference: Art. 1 G. v. 08.12.2022 BGBl. I S. 2230.
  2023-01-01:
    deviation_from: previous
    sächl_existenzmin: 3012
    reference: Art. 2 G. v. 08.12.2022 BGBl. I S. 2230.
  2024-01-01:
    deviation_from: previous
    sächl_existenzmin: 3192
    reference: Art. 3 G. v. 08.12.2022 BGBl. I S. 2230.

vorsorge2004_vorwegabzug:
  name:
    de: Vorwegabzug der Vorsorgeaufwendungen der Rechtslage vor 2004.
    en: Lump sum deduction for precautionary expenses, before 2004.
  description:
    de: >-
      § 10 (4a) EStG. Früher §10 (3) EStG. Hier steht jeweils der Wert für den
      Steuerpflichtigen. Wird verdoppelt für gemeinsam veranlagte Ehegatten. Der gesamte
      Zeitverlauf wurde bereits 2005 festgelegt.
    en: null
  unit: Euro
  reference_period: Year
  1985-01-01:
    scalar: 1534
    reference: null
  1989-01-01:
    scalar: 2045
    reference: null
  1993-01-01:
    scalar: 3068
    reference: .
  2011-01-01:
    scalar: 2700
    reference: null
  2012-01-01:
    scalar: 2400
    reference: null
  2013-01-01:
    scalar: 2100
    reference: null
  2014-01-01:
    scalar: 1800
    reference: null
  2015-01-01:
    scalar: 1500
    reference: null
  2016-01-01:
    scalar: 1200
    reference: null
  2017-01-01:
    scalar: 900
    reference: null
  2018-01-01:
    scalar: 600
    reference: null
  2019-01-01:
    scalar: 300
    reference: null

werbungskostenpauschale:
  name:
    de: Werbungskostenpauschbetrag bei nichtselbstständiger Arbeit.
    en: Lump-sum deduction for employment income.
  description:
    de: § 9a Nr. 1a) EStG
    en: This is the minimum amount deducted from any employment income.
  unit: Euro
  reference_period: Year
  1975-01-01:
    scalar: 288
    note: 564 DM
  1990-01-01:
    scalar: 1044
    reference: null
    note: 2000 DM.
  2004-01-01:
    scalar: 920
    reference: null
  2012-01-01:
    scalar: 1000
    reference: Art. 1 G. v. 01.11.2011 BGBl. I S. 2131.
    note: Für Lohnsteuerabzug gültig ab 2011-11-05.
  2022-01-01:
    scalar: 1200
    reference: Art. 2 G. v. 23.05.2022 BGBl. I S. 749
  2023-01-01:
    scalar: 1230
    reference: G. v. 20.12.2022 BGBl. I S. 2294.

sonderausgabenpauschbetrag:
  name:
    de: Sonderausgaben-Pauschbetrag
    en: Lump-sum deduction for other expenses
  description:
    de: § 10c EStG
    en: null
  unit: Euro
  reference_period: Year
  1984-01-01:
    single: 138
    reference: null
  1988-01-01:
    single: 55
    reference: Art. 1 G. v. 25.07.1988, BGBl. I S. 1093
    note: 108 DM. Rückdatiert auf das gesamte Jahr.
  2002-01-01:
    single: 36
    note: Art. 1 G. v. 19.12.2000, BGBl. I S. 1790

sparerpauschbetrag:
  name:
    de: Sparerpauschbetrag
    en: Allowance for Capital Gains
  description:
    de: >-
      § 20 (9) EStG. Früher § 20 (4) EStG. Wert für Singles. Wird verdoppelt für
      gemeinsam veranlagte. seit 2009. vor 2008 Sparerfreibetrag.
    en: null
  unit: Euro
  reference_period: Year
  1975-01-01:
    scalar: 153
    note: 300 DM.
  1990-01-01:
    scalar: 307
    note: 600 DM.
  1993-01-01:
    scalar: 3068
    note: 6000 DM.
  2000-01-01:
    scalar: 1534
    note: 3000 DM
  2002-01-01:
    scalar: 1550
    reference: Art. 1 G. v. 19.12.2000 BGBl I S. 1790.
  2004-01-01:
    scalar: 1370
    note: null
  2007-01-01:
    scalar: 750
    note: null
  2009-01-01:
    scalar: 801
    reference: Art. 1 G. v. 14.08.2007 BGBl. I S. 1912
    note: >-
      Integration von Werbungskostenpauschbetrag für Zinseinkünfte in
      Sparerpauschbetrag.
  2023-01-01:
    scalar: 1000
    reference: G. v. 20.12.2022 BGBl. I S. 2294.

sparer_werbungskosten_pauschbetrag:
  name:
    de: Werbungskostenpauschbetrag bei Zinseinkünften
    en: null
  description:
    de: § 9a EStG, bis 2009
    en: null
  unit: Euro
  reference_period: Year
  1975-01-01:
    scalar: 51
    note: 100 DM.
  2009-01-01:
    scalar: 0
    note: null

vorsorge_2004_grundhöchstbetrag:
  name:
    de: Allgemeine Vorsorgepauschale Grundhöchstbetrag, Grundtabelle
    en: null
  description:
    de: §10 (3) EStG bis 2004.
    en: null
  unit: Euro
  reference_period: Year
  1985-01-01:
    scalar: 1196
    reference: null
  1992-01-01:
    scalar: 1334
    reference: .

altersentlastungsbetrag_max:
  name:
    de: Höchstbetrag des Altersentlastungsbetrags
    en: Maximum Amount of Tax Credit for older employees.
  description:
    de: >-
      24a EStG S. 5. Tabelle legt die Werte bis 2040 fest. Bis 2004 erhalten alle
      Steuerpflichtigen, die im voherigen Kalenderjahr das 64. Lebensjahr vollendet
      haben, maximal den gleichen Altersentlastungsbetrag. Ab 2005 hängt dieser Betrag,
      den diese Steuerpflichtigen erhalten, vom Geburtsjahr ab.
    en: >-
      If someone receives employment income above the age of 64, a share up to this
      amount is deducted. Since 2005, this amount additionally depends on the birth
      year.
  unit: Euro
  reference_period: Year
  1984-01-01:
    scalar: 1534
    reference: null
  1989-01-01:
    scalar: 1902
    reference: null
  2002-01-01:
    scalar: 1908
    reference: null
  2005-01-01:
    reference: Artikel 1 G. v. 05.07.2004 BGBl. I S. 1427.
    1940: 1900
    1941: 1824
    1942: 1748
    1943: 1672
    1944: 1596
    1945: 1520
    1946: 1444
    1947: 1368
    1948: 1292
    1949: 1216
    1950: 1140
    1951: 1064
    1952: 988
    1953: 912
    1954: 836
    1955: 760
    1956: 722
    1957: 684
    1958: 646
    1959: 608
    1960: 570
    1961: 532
    1962: 494
    1963: 456
    1964: 418
    1965: 380
    1966: 342
    1967: 304
    1968: 266
    1969: 228
    1970: 190
    1971: 152
    1972: 114
    1973: 76
    1974: 38
    1975: 0

altersentlastung_quote:
  name:
    de: Anteil des Altersentlastungsbetrags
    en: Income share deducted for older employees.
  description:
    de: >-
      §24a EStG S.5. Tabelle legt alle Werte bis 2040 fest. Bis 2004 wird bei allen
      Steuerpflichtigen, die im voherigen Kalenderjahr das 64. Lebensjahr vollendet
      haben, die gleiche Altersentlastungsquote abgezogen. Ab 2005 hängt diese Quote,
      den diese Steuerpflichtigen erhalten, vom Geburtsjahr ab.
    en: >-
      If someone receives employment income above the age of 64, this share of income is
      deducted. Since 2005, this share additionally depends on the birth year.
  unit: Share
  1984-01-01:
    scalar: 0.4
    reference: null
  2005-01-01:
    reference: Artikel 1 G. v. 05.07.2004 BGBl. I S. 1427.
    1940: 0.4
    1941: 0.384
    1942: 0.368
    1943: 0.352
    1944: 0.336
    1945: 0.32
    1946: 0.304
    1947: 0.288
    1948: 0.272
    1949: 0.256
    1950: 0.24
    1951: 0.224
    1952: 0.208
    1953: 0.192
    1954: 0.176
    1955: 0.16
    1956: 0.152
    1957: 0.144
    1958: 0.136
    1959: 0.128
    1960: 0.12
    1961: 0.112
    1962: 0.104
    1963: 0.096
    1964: 0.088
    1965: 0.08
    1966: 0.072
    1967: 0.064
    1968: 0.056
    1969: 0.048
    1970: 0.04
    1971: 0.032
    1972: 0.024
    1973: 0.016
    1974: 0.008
    1975: 0

altersentlastungsbetrag_altersgrenze:
  name:
    de: Altersgrenze für Altersentlastungsbetrag
    en: Age limit for old-age relief amount
  description:
    de: >-
      Der Altersentlastungsbetrag wird einem Steuerpflichtigen gewährt, der vor dem
      Beginn des Kalenderjahres, in dem er sein Einkommen bezogen hat, das 64.
      Lebensjahr vollendet hatte.
    en: >-
      The old-age relief amount is granted to a taxpayer who, before the start of the
      calendar year in which he received his income, had reached the age of 64.
  reference: § 24a Art. 3 EStG
  1984-01-01:
    scalar: 64

einführungsfaktor:
  name:
    de: Einführungsfaktor für Altersvorsorge Aufwendung
    en: Introductory factor for pension expense
  description:
    de: >-
      In den Jahren 2005-2025 steigt der Anteil der abzugsfähigen Beiträge von 60% in
      2005 jährlich um 2 Prozentpunkte an, bis 100% in 2025 erreicht werden.
    en: >-
      In the years 2005-2025 the share of deductible contributions increases by 2
      percentage points each year from 60% in 2005 to 100% in 2025.
  reference: § 10 Abs. 1 Nr. 2 Buchst. a und b EStG
  type: piecewise_linear
  2005-01-01:
    0:
      lower_threshold: -inf
      rate_linear: 0
      intercept_at_lower_threshold: 0.6
    1:
      lower_threshold: 2005
      upper_threshold: 2025
      rate_linear: 0.02
    2:
      upper_threshold: inf
      rate_linear: 0

alleinerz_freibetrag:
  name:
    de: Entlastungsbetrag für Alleinerziehende
    en: Income Tax Allowance for Single Parents
  description:
    de: § 24b (1) EStG. vor 2004 "Haushaltsfreibetrag", § 32 (7) EStG
    en: null
  unit: Euro
  reference_period: Year
  1984-01-01:
    scalar: 2154
    reference: null
  1986-01-01:
    scalar: 2319
    reference: null
  1989-01-01:
    scalar: 2871
    reference: null
  2001-01-01:
    scalar: 2916
    reference: .
  2002-01-01:
    scalar: 2340
    reference: null
  2004-01-01:
    scalar: 1308
    reference: null
  2015-01-01:
    scalar: 1908
    reference: Art. 1 G. v. 16.07.2015 BGBl. I S.1202
  2020-01-01:
    scalar: 4008
    reference: Art. 3 Nr. 2 G. v. 29.12.2020 BGBl. I S.3096
  2023-01-01:
    scalar: 4260
    reference: G. v. 20.12.2022 BGBl. I S. 2294.

alleinerz_freibetrag_zusatz:
  name:
    de: Entlastungsbetrag für Alleinerziehende, Zusatzbetrag
    en: Income Tax Allowance for Single Parents; additional amount
  description:
    de: >-
      §24b (2) S. 2 EStG. Alleinerziehenden-Entlastungsbetrag, Zusatzbetrag pro Kind ab
      dem 2. Kind.
    en: null
  unit: Euro
  reference_period: Year
  2015-01-01:
    scalar: 240
    reference: Art. 1 G. vs. 16.07.2015 BGBl. I S.1202

vorsorge2004_kürzung_vorwegabzug:
  name:
    de: Kürzung des Vorwegabzugs für Vorsorgeaufwendungen vor 2004.
    en: null
  description:
    de: >-
      §10 (3) S. 2 EStG (vor 2004). Der Vorwegabzug wird pauschal um einen Anteil
      gekürzt bei abhängig Beschäftigten (vereinfacht).
    en: null
  unit: Share
  1985-01-01:
    scalar: 0.0935
    note: entspricht Beitrag zur RV
  1986-01-01:
    scalar: 0.096
    note: null
  1987-01-01:
    scalar: 0.0935
    note: .
  1989-01-01:
    scalar: 0.12
    reference: Art. 1 G. v. 25.07.1988 BGBl. I S. 1093
    note: 9% für GRV-Versicherte und 3% für GKV-Versicherte
  1994-01-01:
    scalar: 0.16
    reference: Art. 1 G. v. 21.12.1993 BGBl. I S. 2310.

vorsorge_sonstige_aufw_max:
  name:
    de: >-
      Regulärer Maximalbetrag für sonstige Vorsorgeaufwendungen (Kranken-, Pflege,
      AL-V), der für sozialverspfl. Beschäftigte gilt.
    en: null
  description:
<<<<<<< HEAD
    de: §10 Abs. 4 S.1 EStG.
    en:
=======
    de: §10 Abs. 4 S.1 EStG
    en: null
>>>>>>> fd026bec
  unit: Euro
  reference_period: Year
  2005-01-01:
    scalar: 1500
    reference: Art. 1 G. v. 05.07.2004 BGBl. I S.1427
  2010-01-01:
    scalar: 1900
    reference: Art. 1 G. v. 23.07.2009 BGBl. I S.1959.

vorsorge_altersaufw_max:
  name:
    de: Maximalbetrag der Altersvorsorgeaufwendungen, 2005er Rechtsstand
    en: null
  description:
    de: §10 (3) EStG, Anlage 2 SGB VI
    en: null
  unit: Euro
  reference_period: Year
  2005-01-01:
    scalar: 20000
    note: Art. 1 G. v. 05.07.2004 BGBl. I S.1427
  2015-01-01:
    scalar: 22170
    note: >-
      Ab 2015 knappschaftlicher Höchstbetrag, d.h. knappschaftlicher Beitragssatz *
      knappschaftliche Beitragsbemessungsgrenze
  2016-01-01:
    scalar: 22766
    note: .248 * 91800
  2017-01-01:
    scalar: 23362
    note: .248 * 94200
  2018-01-01:
    scalar: 23712
    note: .247 * 96000
  2019-01-01:
    scalar: 24305
    note: .247 * 98400
  2020-01-01:
    scalar: 25046
    reference: Art. 3 V. v. 17.12.2019 BGBl I S. 2848.
    note: .247 * 101400
  2021-01-01:
    scalar: 25787
    reference: §3 V. v. 30.11.2020 BGBl. I S. 2612.
    note: .247 * 104400
  2022-01-01:
    scalar: 25640
    reference: §3 V. v. 30.11.2021, BGBl. I S. 5044.
    note: .247 * 103800

vorsorge_kranken_minderung:
  name:
    de: >-
      Anteil, um den Krankenversicherungsbeiträge gemindert werden bei abhängig
      Beschäftigten.
    en: null
  description:
    de: §10 (3) a) S.4 EStG
    en: null
  unit: Share
  2009-07-23:
    scalar: 0.04
    reference: Art. 1 G. v. 16.07.2009 BGBl. I S. 1959

behinderten_pauschbetrag:
  name:
    de: Behinderten-Pauschbetrag, in Abhängigkeit des Behinderungsgrads.
    en: Tax Credit for disabled, depending on degree of disability.
  description:
    de: § 33b (3) EStG.
    en: null
  unit: Euro
  reference_period: Year
  1975-01-01:
    reference: G. v. 05.08.1974 BGBl. I S. 1769.
    0: 0
    25: 307
    35: 429
    45: 568
    55: 721
    65: 890
    75: 1058
    85: 1227
    95: 1411
    note: DM converted to Euro. First entry (0-0) is required internally.
  2002-01-01:
    reference: Art. 1 G. v. 19.12.2000 BGBl. I S. 1790.
    note: First entry (0-0) is required internally.
    0: 0
    25: 310
    35: 430
    45: 570
    55: 720
    65: 890
    75: 1060
    85: 1230
    95: 1420
  2021-01-01:
    reference: Art. 1 G. v. 09.12.2020 BGBL. I  S. 2770.
    note: First entry (0-0) is required internally.
    0: 0
    20: 384
    30: 620
    40: 860
    50: 1140
    60: 1440
    70: 1780
    80: 2120
    90: 2460
    100: 2840

kinderbetreuungskosten_abz_anteil:
  name:
    de: >-
      Anteil der Betreuungsaufwendungen, der auf das zu versteuernde Einkommen
      anrechenbar ist
    en: Share of child care expenses which can be deducted
  description:
    de: §10 (1) Nr. 5 EStG
    en: null
  unit: Share
  2012-01-01:
    scalar: 0.6666666
    reference: Art. 1 G. v. 01.11.2011 BGBl. I S.2131

kinderbetreuungskosten_abz_maximum:
  name:
    de: Maximal abziehbare Betreuungsaufwendungen pro Kind
    en: Maximum amount of deductable child care expenses per child
  description:
    de: §10 (1) Nr. 5 EStG
    en: null
  unit: Euro
  reference_period: Year
  2012-01-01:
    scalar: 4000
    reference: Art. 1 G. v. 01.11.2011 BGBl. I S.2131

vorsorge_pauschale_rv_anteil:
  name:
    de: Anteil abgezogene Rentenversicherungsbeiträge
    en: Share of deducted pension insurance contributions
  description:
    de: Funktion für den Anteil der Rentenversicherungsbeiträge, die bei der Lohnsteuerberechnung abgezogen werden
    en: Function for the share of pension insurance contributions deducted in the payroll tax calculation
  unit: share
  reference: § 39 (4) EStG
  note:
    de: Funktion erst ab 2005 vorhanden. Steigt zwischen 2005 und 2025 jährlich um 4 Prozentpunkte.
    en: rises between 2005 and 2025 by 4 percentage points annually.
  type: piecewise_linear
  2005-01-01:
    0:
      lower_threshold: -inf
      upper_threshold: 2005
      rate_linear: 0
      intercept_at_lower_threshold: 0.2
    1:
      lower_threshold: 2005
      upper_threshold: 2025
      rate_linear: 0.04
      intercept_at_lower_threshold: 0.2
    2:
      lower_threshold: 2025
      upper_threshold: inf
      rate_linear: 0
      intercept_at_lower_threshold: 1


vorsorgepauschale_mindestanteil:
  name:
    de: Mindestanteil für Mindestvorsorgepauschale
    en: Minimum share for Mindestvorsorgepauschale
  description:
    de: Mindestanteil an Beiträgen zu GKV und GPV, der abgesetzt wird bei Mindestvorsorgepauschale
    en: Minimum share of minimum contributions to health care and care insurance deducted from Mindestvorsorgepauschale
  reference: 39b (2) Nr.3 EStG
  unit: share
  2009-07-23:
    scalar: 0.12
    reference: Art. 1 G. v. 16.07.2009 BGBl. I S. 1959

vorsorgepauschale_kv_max:
  name:
    de: Höchstbetrag Mindestvorsorgepauschale
    en: Maximum amount Mindestvorsorgepauschale
  description:
    de: Höchsbetrag für Mindestvorsorgepauschale der Beiträge zu GKV und PKV, die von der Lohnsteuer abgesetzt werden können.
    en: Maximum amount considered for Mindestvorsorgepauschale of contributions to health care and care insurance that can be deducted from withholding tax
  reference: 39b (2) Nr.3 EStG. Depends on Steuerklasse.
  unit: Euro
  time: year
  2009-07-23:
    stkl3: 3000
    stkl_nicht3: 1900
    reference: Art. 1 G. v. 16.07.2009 BGBl. I S. 1959
rounding:
  vorsorgeaufw:
    note:
      en: Starting date unclear
    1984-01-01:
      base: 0.01
      direction: nearest
  vorsorgeaufw_ab_2010_bis_2019:
    note:
      en: Starting date unclear
    1984-01-01:
      base: 0.01
      direction: nearest
  vorsorgeaufw_ab_2020:
    note:
      en: Starting date unclear
    1984-01-01:
      base: 0.01
      direction: nearest
  vorsorgeaufw_bis_2004:
    note:
      en: Starting date unclear
    1984-01-01:
      base: 0.01
      direction: nearest
  vorsorgeaufw_ab_2005_bis_2009:
    note:
      en: Starting date unclear
    1984-01-01:
      base: 0.01
      direction: nearest
  sonderausgaben_betreuung_tu:
    note:
      en: Starting date unclear
    1984-01-01:
      base: 1
      direction: up<|MERGE_RESOLUTION|>--- conflicted
+++ resolved
@@ -514,13 +514,8 @@
       AL-V), der für sozialverspfl. Beschäftigte gilt.
     en: null
   description:
-<<<<<<< HEAD
-    de: §10 Abs. 4 S.1 EStG.
-    en:
-=======
     de: §10 Abs. 4 S.1 EStG
     en: null
->>>>>>> fd026bec
   unit: Euro
   reference_period: Year
   2005-01-01:
@@ -665,12 +660,18 @@
     de: Anteil abgezogene Rentenversicherungsbeiträge
     en: Share of deducted pension insurance contributions
   description:
-    de: Funktion für den Anteil der Rentenversicherungsbeiträge, die bei der Lohnsteuerberechnung abgezogen werden
-    en: Function for the share of pension insurance contributions deducted in the payroll tax calculation
+    de: >-
+      Funktion für den Anteil der Rentenversicherungsbeiträge, die bei der
+      Lohnsteuerberechnung abgezogen werden
+    en: >-
+      Function for the share of pension insurance contributions deducted in the payroll
+      tax calculation
   unit: share
   reference: § 39 (4) EStG
   note:
-    de: Funktion erst ab 2005 vorhanden. Steigt zwischen 2005 und 2025 jährlich um 4 Prozentpunkte.
+    de: >-
+      Funktion erst ab 2005 vorhanden. Steigt zwischen 2005 und 2025 jährlich um 4
+      Prozentpunkte.
     en: rises between 2005 and 2025 by 4 percentage points annually.
   type: piecewise_linear
   2005-01-01:
@@ -690,14 +691,17 @@
       rate_linear: 0
       intercept_at_lower_threshold: 1
 
-
 vorsorgepauschale_mindestanteil:
   name:
     de: Mindestanteil für Mindestvorsorgepauschale
     en: Minimum share for Mindestvorsorgepauschale
   description:
-    de: Mindestanteil an Beiträgen zu GKV und GPV, der abgesetzt wird bei Mindestvorsorgepauschale
-    en: Minimum share of minimum contributions to health care and care insurance deducted from Mindestvorsorgepauschale
+    de: >-
+      Mindestanteil an Beiträgen zu GKV und GPV, der abgesetzt wird bei
+      Mindestvorsorgepauschale
+    en: >-
+      Minimum share of minimum contributions to health care and care insurance deducted
+      from Mindestvorsorgepauschale
   reference: 39b (2) Nr.3 EStG
   unit: share
   2009-07-23:
@@ -709,8 +713,12 @@
     de: Höchstbetrag Mindestvorsorgepauschale
     en: Maximum amount Mindestvorsorgepauschale
   description:
-    de: Höchsbetrag für Mindestvorsorgepauschale der Beiträge zu GKV und PKV, die von der Lohnsteuer abgesetzt werden können.
-    en: Maximum amount considered for Mindestvorsorgepauschale of contributions to health care and care insurance that can be deducted from withholding tax
+    de: >-
+      Höchsbetrag für Mindestvorsorgepauschale der Beiträge zu GKV und PKV, die von der
+      Lohnsteuer abgesetzt werden können.
+    en: >-
+      Maximum amount considered for Mindestvorsorgepauschale of contributions to health
+      care and care insurance that can be deducted from withholding tax
   reference: 39b (2) Nr.3 EStG. Depends on Steuerklasse.
   unit: Euro
   time: year
