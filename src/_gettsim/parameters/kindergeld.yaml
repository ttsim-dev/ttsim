--- conflicted
+++ resolved
@@ -16,10 +16,7 @@
       conditions.
   unit: Years
   reference_period: null
-<<<<<<< HEAD
-=======
   type: dict
->>>>>>> f3949127
   1984-01-01:
     mit_bedingungen: 27
     ohne_bedingungen: 18
