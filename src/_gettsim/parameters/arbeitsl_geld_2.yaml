--- conflicted
+++ resolved
@@ -95,11 +95,7 @@
   description:
     de: >-
       Obere Einkommensgrenze bei anzurechnendem Einkommen, Intervall 3, Haushalt mit
-<<<<<<< HEAD
-      Kindern. Gilt statt die Parameter in eink_anr_frei für Leistungsbezieher, die mit
-=======
       Kindern. Gilt statt der Parameter in eink_anr_frei für Leistungsbezieher, die mit
->>>>>>> 23422343
       minderjährigem Kind in BG leben oder die ein minderjähriges Kind haben (zweiteres
       wird aktuell noch nicht im Code beachtet). § 30 SGB II. Seit 01.04.2011 § 11b SGB
       II (neugefasst durch B. v. 13.05.2011 BGBl. I S. 850. Artikel 2 G. v. 24.03.2011
