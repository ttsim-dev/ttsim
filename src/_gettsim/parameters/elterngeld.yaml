---
satz:
  name:
    de: Ersatzrate des Elterngelds
    en: Replacement rate of Elterngeld
  description:
    de: >-
      § 2 (1) BEEG
      Faktor bei der ElG-Berechung, 2. Stufe.
    en: null
  unit: Share
  reference_period: null
  type: scalar
  2007-01-01:
    value: 0.67
    reference: Art. 1 G. v. 05.12.2006 BGBl. I S. 2748
höchstbetrag:
  name:
    de: Höchstbetrag des Elterngeldes
    en: Maximum Elterngeld
  description:
    de: § 2 (1) BEEG
    en: null
  unit: Euros
  reference_period: Month
  type: scalar
  2007-01-01:
    value: 1800.0
    reference: Art. 1 G. v. 05.12.2006 BGBl. I S. 2748
max_zu_berücksichtigendes_einkommen:
  name:
    de: Maximal zu berücksichtigendes Einkommen vor Geburt.
    en: Maximum income to be considered before birth.
  description:
    de: § 2 (3) BEEG
    en: null
  unit: Euros
  reference_period: Month
  type: scalar
  2007-01-01:
    value: 2700.0
    reference: BGBl. I S. 2748 Art. 1 G. v. 05.12.2006
  2012-09-18:
    value: 2770.0
    reference: Artikel 1 G. v. 10.09.2012 BGBl. I S. 1878
nettoeinkommensstufen:
  name:
    de: Nettoeinkommen an 1. und 2. Stufe
    en: Net income where the first and second bracket starts
  description:
    de: >-
      § 2 (2) BEEG. Maßgeblich ist das durchschnittlich erzielte monatliche Einkommen
      vor der Geburt
    en: null
  unit: Euros
  reference_period: Month
  type: dict
  2007-01-01:
    lower_threshold: 1000.0
    upper_threshold: 1001.0
    reference: Art. 1 G. v. 05.12.2006 BGBl. I S. 2748
  2011-01-01:
    lower_threshold: 1000.0
    upper_threshold: 1201.0
    reference: Art. 14 G. v. 09.12.2010 BGBl. I S. 1885
mindestbetrag:
  name:
    de: Mindestbetrag des Elterngeldes
    en: Minimum amount of parental benefit
  description:
    de: § 2 (5) BEEG
    en: null
  unit: Euros
  reference_period: Month
  type: scalar
  2007-01-01:
    value: 300
    reference: Art. 1 G. v. 05.12.2006 BGBl. I S. 2748
prozent_korrektur:
  name:
    de: Korrektur des Prozentsatzes für hohe und niedrige Einkommen
    en: Percentage correction for lower or high incomes
  description:
    de: § 2 (2) BEEG
    en: null
  unit: Share
  reference_period: null
  type: scalar
  2007-01-01:
    value: 0.001
    reference: Art. 1 G. v. 05.12.2006 BGBl. I S. 2748
prozent_minimum:
  name:
    de: Minimaler Anteil des Elterngelds am vorherigen Nettoeinkommen
    en: Percentage deduction limit for higher incomes
  description:
    de: § 2 (2) BEEG
    en: null
  unit: Share
  reference_period: null
  type: scalar
  2007-01-01:
    value: 0.67
    note: implizit
  2011-01-01:
    value: 0.65
    reference: Art. 14 G. v. 09.12.2010 BGBl. I S. 1885
einkommensschritte_korrektur:
  name:
    de: Einkommensschritte für die Korrektur
    en: Income steps for percentage correction
  description:
    de: § 2 (2) BEEG
    en: null
  unit: Euros
  reference_period: Month
  type: scalar
  2007-01-01:
    value: 2
    reference: Art. 1 G. v. 05.12.2006 BGBl. I S. 2748
geschwisterbonus_altersgrenzen:
  name:
    de: Altersgrenzen für Geschwisterbonus
    en: Age limit for sibling bonus
  description:
    de: >-
      § 2a BEEG
      § 2a BEEG
      Leben im Haushalt zwei Kinder unter 3 Jahren oder mehr als zwei unter 6 Jahren
      wird das Elterngeld erhöht.
    en: >-
      § 2a BEEG
      § 2a BEEG
      If there are two children under the age of 3 or more than two under the age of 6
      living in the household, Elterngeld increases.
  unit: Years
  reference_period: null
  type: dict
  2007-01-01:
    3: 2
    6: 3
geschwisterbonus_aufschlag:
  name:
    de: Geschwisterbonus als prozentualer Aufschlag
    en: Sibling Bonus, percentage top-up
  description:
    de: § 2a (1) BEEG. Früher § 2 (4) BEEG
    en: null
  unit: Share
  reference_period: null
  type: scalar
  2007-01-01:
    value: 0.1
    reference: Art. 1 G. v. 05.12.2006 BGBl. I S. 2748
geschwisterbonus_minimum:
  name:
    de: Minimaler Geschwisterbonus als Euro-Betrag
    en: Sibling Bonus, minimal amount
  description:
    de: § 2a (1) BEEG. Früher §2 (4)  BEEG
    en: null
  unit: Euros
  reference_period: Month
  type: scalar
  2007-01-01:
    value: 75.0
    reference: Art. 1 G. v. 05.12.2006 BGBl. I S. 2748
mehrlingsbonus:
  name:
    de: Pauschale für jedes weitere Mehrlingskind
    en: Twin, triplet bonus per additional child
  description:
    de: § 2a (4) BEEG, früher §2 (6) BEEG.
    en: null
  unit: Euros
  reference_period: Month
  type: scalar
  2007-01-01:
    value: 300.0
    reference: Art. 1 G. v. 05.12.2006 BGBl. I S. 2748
sozialversicherungspauschale:
  name:
    de: Sozialversicherungspauschale zur Berechnung des Nettoeinkommens
    en: null
  description:
    de: §2f BEEG. Vor 2012 waren es die eigentlichen Pflichtbeiträge.
    en: null
  unit: Share
  reference_period: null
  type: scalar
  2012-09-18:
    value: 0.21
    reference: Art. 1 G. v. 10.09.2012 BGBl. I S. 1878
    note: 0.09 + 0.1 + 0.02
max_bezugsmonate:
  name:
    de: Maximale Anzahl an Elterngeldbezugsmonaten.
    en: Maximum number of months of Elterngeld receipt.
  description:
    de: >-
      § 4 (3) BEEG
      § 4 (3) BEEG
      Basismonate plus "Partnermonate" bei gleichzeitiger Inanspruchnahme von Elterngeld
      bei Paaren. Basismonate bei Alleinerziehenden.
  unit: Months
  reference_period: null
  type: dict
  2007-01-01:
    basismonate: 12
    partnermonate: 2
    reference: Art. 1 G. v. 05.12.2006 BGBl. I S. 2748
max_zu_versteuerndes_einkommen_vorjahr_nach_alleinerziehendenstatus:
  name:
    de: Maximales zu versteuerndes Einkommen im Jahr vor der Geburt des Kindes.
    en: Maximum taxable income in the year before the birth of the child.
  description:
    de: >-
      Maximales zu versteuerndes Einkommen im letzten Veranlagungszeitraum vor Geburt
      des Kindes. Einkommen über dieser Grenze schließt den Bezug von Elterngeld aus (§
      1 (8) BEEG).
    en: >-
      Maximum taxable income in the year before the birth of the child. Income above
      this threshold disqualifies the parent from receiving Elterngeld.
  unit: Euros
  reference_period: null
  type: dict
  2011-01-01:
    alleinerziehend: 250000.0
    paar: 500000.0
    reference: Art. 14 G. v. 09.12.2010 BGBl. I S. 1885
  2021-09-01:
    deviation_from: previous
    paar: 300000.0
    reference: Art. 1 G. v. 15.02.2021 BGBl. I S. 239
  # FixMe: Comment in after moving to new infrastructure
  # 2024-04-01:
  #   note: Pauschalisiert, siehe 'max_zu_versteuerndes_einkommen_vorjahr_pauschal'
max_zu_versteuerndes_einkommen_vorjahr_pauschal:
  name:
    de: Maximales zu versteuerndes Einkommen im Jahr vor der Geburt des Kindes.
    en: Maximum taxable income in the year before the birth of the child.
  description:
    de: >-
      Maximales zu versteuerndes Einkommen im letzten Veranlagungszeitraum vor Geburt
      des Kindes. Einkommen über dieser Grenze schließt den Bezug von Elterngeld aus (§
      1 (8) BEEG).
    en: >-
      Maximum taxable income in the year before the birth of the child. Income above
      this threshold disqualifies the parent from receiving Elterngeld.
  unit: Euros
<<<<<<< HEAD
  reference_period: null
=======
  reference_period: Year
>>>>>>> 8877ff8a
  type: scalar
  2024-04-01:
    value: 200000.0
    reference: >-
      Single: Art. 7 G. v. 27.03.2024 BGBl. 2024 I Nr. 107, Paar: Art. 1 G. v.
      22.12.2023 BGBl. 2023 I Nr. 412
  2025-04-01:
    value: 175000.0
    reference: >-
      Single: Art. 7 G. v. 27.03.2024 BGBl. 2024 I Nr. 107, Paar: Art. 1 G. v.
      22.12.2023 BGBl. 2023 I Nr. 412
max_arbeitsstunden_w:
  name:
    de: >-
      Maximale Wochenstunden die bei Elterngeldbezug gearbeitet werden dürfen
    en: >-
      Maximum amount of weekly hours one is allowed to work while receiving Elterngeld
  description:
    de: §1 (6) BEEG
    en: null
  unit: Hours
  reference_period: Week
  type: scalar
  2007-01-01:
    value: 30.0
    reference: Art. 1 G. v. 05.12.2006 BGBl. I S. 2748
  2021-09-01:
    value: 32.0
    reference: Art. 1 G. v. 15.02.2021 BGBl. I S. 239<|MERGE_RESOLUTION|>--- conflicted
+++ resolved
@@ -248,11 +248,7 @@
       Maximum taxable income in the year before the birth of the child. Income above
       this threshold disqualifies the parent from receiving Elterngeld.
   unit: Euros
-<<<<<<< HEAD
-  reference_period: null
-=======
   reference_period: Year
->>>>>>> 8877ff8a
   type: scalar
   2024-04-01:
     value: 200000.0
