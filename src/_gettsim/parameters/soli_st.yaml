---
parameter_solidaritätszuschlag:
  name:
    de: Solidaritätszuschlag
    en: null
  description:
    de: >-
      Ab 1995, der upper threshold im Intervall 1 ist nach der Formel
      transition_threshold in soli_st.py berechnet.
    en: null
<<<<<<< HEAD
  reference_period: null
  unit: null
=======
  unit: Euros
  reference_period: Year
>>>>>>> f3949127
  type: piecewise_linear
  1991-01-01:
    reference: Artikel 1 G. v. 24.06.1991 BGBl. I S. 1318.
    0:
      lower_threshold: -inf
      rate_linear: 0
      intercept_at_lower_threshold: 0
      upper_threshold: 0
    1:
      lower_threshold: 0
      rate_linear: 0.0375
      upper_threshold: inf
  1993-01-01:
    0:
      lower_threshold: -inf
      rate_linear: 0
      intercept_at_lower_threshold: 0
      upper_threshold: inf
  1995-01-01:
    reference: Artikel 31 G. v. 23.06.1993 BGBl. I S. 944.
    0:
      lower_threshold: -inf
      intercept_at_lower_threshold: 0
      rate_linear: 0
      upper_threshold: 681
    1:
      upper_threshold: 1089.6
      rate_linear: 0.2
    2:
      rate_linear: 0.075
      upper_threshold: inf
  1998-01-01:
    reference: Artikel 1 G. v. 21.11.1997 BGBl. I S. 2743.
    0:
      lower_threshold: -inf
      upper_threshold: 939
      rate_linear: 0
      intercept_at_lower_threshold: 0
    1:
      upper_threshold: 1295.17
      rate_linear: 0.2
    2:
      rate_linear: 0.055
      upper_threshold: inf
  2002-01-01:
    reference: G. v. 15.10.2002 BGBl. I S. 4131.
    0:
      lower_threshold: -inf
      upper_threshold: 972
      rate_linear: 0
      intercept_at_lower_threshold: 0
    1:
      upper_threshold: 1340.69
      rate_linear: 0.2
    2:
      rate_linear: 0.055
      upper_threshold: inf
  2021-01-01:
    reference: Artikel 1 G. v. 10.12.2019 BGBl. I S. 2115.
    0:
      lower_threshold: -inf
      upper_threshold: 16956
      rate_linear: 0
      intercept_at_lower_threshold: 0
    1:
      upper_threshold: 31527.56
      rate_linear: 0.119
    2:
      rate_linear: 0.055
      upper_threshold: inf
  2023-01-01:
    reference: Art. 4 G. v. 08.12.2022 BGBl. I S. 2230.
    deviation_from: previous
    0:
      upper_threshold: 17543
    1:
      upper_threshold: 32619.02
  2024-01-01:
    reference: Art. 5 G. v. 08.12.2022 BGBl. I S. 2230.
    deviation_from: previous
    0:
      upper_threshold: 18130
    1:
      upper_threshold: 33710.47
  2025-01-01:
    deviation_from: previous
    reference: Art. 3 G. v. 30.12.2024 BGBl. 2024 Nr. 449.
    0:
      upper_threshold: 19950
  2026-01-01:
    deviation_from: previous
    reference: Art. 4 G. v. 30.12.2024 BGBl. 2024 Nr. 449.
    0:
      upper_treshold: 20350<|MERGE_RESOLUTION|>--- conflicted
+++ resolved
@@ -8,13 +8,8 @@
       Ab 1995, der upper threshold im Intervall 1 ist nach der Formel
       transition_threshold in soli_st.py berechnet.
     en: null
-<<<<<<< HEAD
-  reference_period: null
-  unit: null
-=======
   unit: Euros
   reference_period: Year
->>>>>>> f3949127
   type: piecewise_linear
   1991-01-01:
     reference: Artikel 1 G. v. 24.06.1991 BGBl. I S. 1318.
