---
mindesteinkommen:
  name:
    de: >-
      Monatliches Mindesteinkommen, um UHV für Kinder ab
      `altersgrenze_mindesteinkommen` Jahren zu erhalten.
    en: >-
      Minimal income necessary to get Unterhaltsvorschuss for children of age at least
      `altersgrenze_mindesteinkommen`.
  description:
    de: § 1 (1a) Nr. 2 Unterhaltsvorschussgesetz
    en: null
  unit: Euros
  reference_period: Month
  type: scalar
  2017-01-01:
    value: 600
    reference: Art. 23 G. v. 14.08.2017 BGBl. I S. 3122.
altersgrenzen_bezug:
  name:
    de: Altersgrenzen für den Bezug von Unterhaltsvorschuss bis Juni 2017.
    en: Age limits for receiving alimony payments until June 2017.
  description:
    de: >-
      § 1 Abs. 1, 1a UhVorschG
      Kinder, die das 12. Lebensjahr noch nicht vollendet haben und bei einem
      alleinerziehenden Elternteil leben haben Anspruch auf Unterhaltszahlungen. Seit
      Juli 2017 gelten die Altersgrenzen des Mindestunterhalts.
    en: >-
      § 1 Abs. 1, 1a UhVorschG
      Children under the age of 12 living with a single parent are entitled to alimony
      payments. Since July 2017, the age limits of the minimum alimony apply.
  unit: Years
  reference_period: null
<<<<<<< HEAD
  type: dict
=======
  type: require_converter
>>>>>>> f3949127
  2008-01-01:
    1:
      min_alter: 0
      max_alter: 5
    2:
      min_alter: 6
      max_alter: 11
    reference: G. v. 21.12.2007 BGBl. I S. 3194
faktor_jüngste_altersgruppe:
  name:
    de: Faktor für den Unterhaltsvorschuss in der jüngsten Altersgruppe
    en: Factor for the advance child alimony of the youngest age group
  description:
    de: >-
      § 1612a Abs. 1 BGB
      Faktor mit dem das sächliche Existenzminimum multipliziert wird um den
      Unterhaltsvorschuss für Kinder der jüngsten Altersgruppe zu berechnen.
    en: >-
      § 1612a Abs. 1 BGB
      Factor by which the sächliche Existenzminimum is multiplied to calculate
      the advance child alimony for children of the youngest age group.
<<<<<<< HEAD
  unit: Euros
=======
  unit: null
>>>>>>> f3949127
  reference_period: null
  type: scalar
  2009-01-01:
    value: 0.87
anwendungsvorschrift:
  name:
    de: Unterhaltsvorschuss für Kinder entsprechend Anwendungsvorschriften
    en: Advance Child Alimony according to application regulations
  description:
    de: >-
      Der Unterhaltsvorschuss wird 2009 bis 2015 prinzipiell berechnet basierend auf den
      Parametern Kinderfreibetrag für das sächliche Existenzminimum und dem Kindergeld
      für das erste Kind. Wird das Kindergeld unterjährig geändert oder der
      Kinderfreibetrag unterjährig rückwirkend geändert, gelten abweichende
      Anwendungsvorschriften, die von unveränderten Werten für Kindergeld bzw.
      Kinderfreibetrag ausgehen können. Hier werden die entsprechenden Werte für den
      Unterhaltsvorschuss (d.h. nach Abzug des unterstellten Kindergeldes) verwendet.
    en: >-
      The advance child alimony is calculated in principle from 2009 to 2015 based on
      the parameters parameters 'child allowance for the material minimum subsistence
      level' (Kinderfreibetrag für das sächliche Existenzminimum) and Kindergeld for the
      first child. If the Kindergeld is changed during the year or the or the child
      allowance is changed retroactively during the year, deviating application rules
      apply, which can be based on unchanged values for Kindergeld or child child
      allowance can be assumed. Here, the corresponding values for the advance child
      alimony (i.e. after deduction of the assumed Kindergeld) are used.
  unit: Euros
  reference_period: Month
  type: dict
  2015-01-01:
    1: 133
    2: 180
    note: >-
      Durch Anpassung des Kinderfreibetrags in der Mitte des Jahres gilt eine vorläufige
      Anwendungsvorschrift, welche den Mindestunterhalt basierend auf dem alten
      Kinderfreibetrag berechnet. § 11a Anwendungsvorschrift: "Im Sinne dieses Gesetzes
      beträgt für die Zeit vom 1. Januar 2015 bis zum 30. Juni 2015 die
      Unterhaltsleistung nach § 2 Absatz 1 Satz 1 monatlich 317 Euro für ein Kind, das
      das sechste Lebensjahr noch nicht vollendet hat, und monatlich 364 Euro für ein
      Kind, das das zwölfte Lebensjahr noch nicht vollendet hat." Der
      Unterhaltsvorschuss berechnet sich aus diesem Mindestunterhalt abzüglich des
      Kindergeldes für das erste Kind vor Anpassung des Kinderfreibetrags (hier: 184
      Euro).
  2015-07-01:
    1: 144
    2: 192
    reference: Artikel 9 Gesetz v. 16.07.2015 BGBl. I S. 1202.
    note: >-
      § 11a Anwendungsvorschrift: "Für die Zeit vom 1. Juli 2015 bis zum 31. Dezember
      2015 beträgt die Unterhaltsleistung nach § 2 Absatz 1 Satz 1 monatlich 328 Euro
      für ein Kind, das das sechste Lebensjahr noch nicht vollendet hat, und monatlich
      376 Euro für ein Kind, das das zwölfte Lebensjahr noch nicht vollendet hat. 3Bis
      zum 31. Dezember 2015 gilt als für ein erstes Kind zu zahlendes Kindergeld im
      Sinne von § 2 Absatz 2 Satz 1 ein Betrag in Höhe von monatlich 184 Euro." Der
      Unterhaltsvorschuss berechnet sich aus diesem Mindestunterhalt abzüglich des
      Kindergeldes für das erste Kind vor Anpassung des Kinderfreibetrags (hier: 184
      Euro). Ab 2016 orientiert sich der Unterhaltsvorschuss wieder an den regulären
      Mindestunterhaltsbeträgen.<|MERGE_RESOLUTION|>--- conflicted
+++ resolved
@@ -32,11 +32,7 @@
       payments. Since July 2017, the age limits of the minimum alimony apply.
   unit: Years
   reference_period: null
-<<<<<<< HEAD
-  type: dict
-=======
   type: require_converter
->>>>>>> f3949127
   2008-01-01:
     1:
       min_alter: 0
@@ -58,11 +54,7 @@
       § 1612a Abs. 1 BGB
       Factor by which the sächliche Existenzminimum is multiplied to calculate
       the advance child alimony for children of the youngest age group.
-<<<<<<< HEAD
-  unit: Euros
-=======
   unit: null
->>>>>>> f3949127
   reference_period: null
   type: scalar
   2009-01-01:
