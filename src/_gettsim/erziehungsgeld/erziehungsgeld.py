"""Functions to compute parental leave benefits (Erziehungsgeld, -2007)."""

from __future__ import annotations

from dataclasses import dataclass
from typing import Any, Literal

from ttsim.tt_dag_elements import (
    AggType,
    RoundingSpec,
    agg_by_p_id_function,
    param_function,
    policy_function,
)

ErziehungsgeldSätze = Literal["regelsatz", "budgetsatz"]


@dataclass(frozen=True)
class Einkommensgrenze:
    regulär_alleinerziehend: dict[ErziehungsgeldSätze, float]
    regulär_paar: dict[ErziehungsgeldSätze, float]
    reduziert_alleinerziehend: dict[ErziehungsgeldSätze, float]
    reduziert_paar: dict[ErziehungsgeldSätze, float]


@param_function(
    start_date="2004-02-09",
    end_date="2008-12-31",
)
def einkommensgrenze(
    parameter_einkommensgrenze: dict[str, Any],
) -> Einkommensgrenze:
    """Parameter der Einkommensgrenze des Erziehungsgelds."""
    return Einkommensgrenze(
        regulär_alleinerziehend=parameter_einkommensgrenze["regulär_alleinerziehend"],
        regulär_paar=parameter_einkommensgrenze["regulär_paar"],
        reduziert_alleinerziehend=parameter_einkommensgrenze[
            "reduziert_alleinerziehend"
        ],
        reduziert_paar=parameter_einkommensgrenze["reduziert_paar"],
    )


@agg_by_p_id_function(end_date="2008-12-31", agg_type=AggType.SUM)
def anspruchshöhe_m(
    anspruchshöhe_kind_m: float,
    p_id_empfänger: int,
    p_id: int,
) -> float:
    pass


@policy_function(start_date="2004-01-01", end_date="2008-12-31")
def betrag_m(
    anspruchshöhe_m: float,
    grundsätzlich_anspruchsberechtigt: bool,
) -> float:
    """Total parental leave benefits (Erziehungsgeld) received by the parent.

    Legal reference: BErzGG (BGBl. I 1985 S. 2154; BGBl. I 2004 S. 206)
    """
    if grundsätzlich_anspruchsberechtigt:
        out = anspruchshöhe_m
    else:
        out = 0.0

    return out


@policy_function(
    end_date="2003-12-31",
    leaf_name="anspruchshöhe_kind_m",
    rounding_spec=RoundingSpec(base=0.01, direction="nearest"),
)
def erziehungsgeld_kind_ohne_budgetsatz_m() -> NotImplementedError:
    raise NotImplementedError(
        """
    Erziehungsgeld is not implemented yet prior to 2004, see
    https://github.com/iza-institute-of-labor-economics/gettsim/issues/673
        """,
    )


@policy_function(
    start_date="2004-01-01",
    end_date="2008-12-31",
    leaf_name="anspruchshöhe_kind_m",
    rounding_spec=RoundingSpec(base=0.01, direction="nearest"),
)
def anspruchshöhe_kind_mit_budgetsatz_m(
    kind_grundsätzlich_anspruchsberechtigt: bool,
    abzug_durch_einkommen_m: float,
    basisbetrag_m: float,
) -> float:
    """Parental leave benefit (Erziehungsgeld) on child level.

    For the calculation, the relevant income, the age of the youngest child, the income
    threshold and the eligibility for erziehungsgeld is needed.

    Legal reference: Bundesgesetzblatt Jahrgang 2004 Teil I Nr. 6
    """
    if kind_grundsätzlich_anspruchsberechtigt:
        out = max(
            basisbetrag_m - abzug_durch_einkommen_m,
            0.0,
        )
    else:
        out = 0.0

    return out


@policy_function(start_date="2004-01-01", end_date="2008-12-31")
def basisbetrag_m(
    budgetsatz: bool,
    anzurechnendes_einkommen_y: float,
    einkommensgrenze_y: float,
    alter_monate: int,
    altersgrenze_für_reduziertes_einkommenslimit_kind_monate: int,
    satz: dict[str, float],
) -> float:
    """Parental leave benefit (Erziehungsgeld) without means-test on child level."""
    # no benefit if income is above threshold and child is younger than threshold
    if (
        anzurechnendes_einkommen_y > einkommensgrenze_y
        and alter_monate < altersgrenze_für_reduziertes_einkommenslimit_kind_monate
    ):
        out = 0.0
    elif budgetsatz:
        out = satz["budgetsatz"]
    else:
        out = satz["regelsatz"]

    return out


@policy_function(start_date="2004-01-01", end_date="2008-12-31")
def abzug_durch_einkommen_m(
    anzurechnendes_einkommen_m: float,
    einkommensgrenze_m: float,
    alter_monate: int,
    altersgrenze_für_reduziertes_einkommenslimit_kind_monate: float,
    abschlagsfaktor: float,
) -> float:
    """Reduction of parental leave benefits (means-test).

    Legal reference: Bundesgesetzblatt Jahrgang 2004 Teil I Nr. 6 (p.209)
    """
    if (
        anzurechnendes_einkommen_m > einkommensgrenze_m
        and alter_monate >= altersgrenze_für_reduziertes_einkommenslimit_kind_monate
    ):
        out = anzurechnendes_einkommen_m * abschlagsfaktor
    else:
        out = 0.0
    return out


@policy_function(
    start_date="2004-01-01",
    end_date="2006-12-10",
    leaf_name="kind_grundsätzlich_anspruchsberechtigt",
)
def _kind_grundsätzlich_anspruchsberechtigt_vor_abschaffung(
    familie__kind: bool,
    alter_monate: int,
    budgetsatz: bool,
    maximales_kindsalter_budgetsatz: float,
    maximales_kindsalter_regelsatz: float,
) -> bool:
    """Eligibility for parental leave benefit (Erziehungsgeld) on child level.

    Legal reference: Bundesgesetzblatt Jahrgang 2004 Teil I Nr. 6 (pp.207)
    """
    if budgetsatz:
        out = familie__kind and alter_monate <= maximales_kindsalter_budgetsatz

    else:
        out = familie__kind and alter_monate <= maximales_kindsalter_regelsatz

    return out


@policy_function(
    start_date="2006-12-11",
    end_date="2008-12-31",
    leaf_name="kind_grundsätzlich_anspruchsberechtigt",
)
def _kind_grundsätzlich_anspruchsberechtigt_nach_abschaffung(
    familie__kind: bool,
    geburtsjahr: int,
    alter_monate: int,
    budgetsatz: bool,
    abolishment_cohort: int,
    maximales_kindsalter_budgetsatz: float,
    maximales_kindsalter_regelsatz: float,
) -> bool:
    """Eligibility for parental leave benefit (Erziehungsgeld) on child level. Abolished
    for children born after the cut-off date.

    Legal reference: Bundesgesetzblatt Jahrgang 2004 Teil I Nr. 6 (pp.207)
    """
    if budgetsatz and geburtsjahr <= abolishment_cohort:
        out = familie__kind and alter_monate <= maximales_kindsalter_budgetsatz

    elif geburtsjahr <= abolishment_cohort:
        out = familie__kind and alter_monate <= maximales_kindsalter_regelsatz

    else:
        out = False

    return out


@policy_function(start_date="2004-01-01", end_date="2008-12-31")
def grundsätzlich_anspruchsberechtigt(
    arbeitsstunden_w: float,
    kind_grundsätzlich_anspruchsberechtigt_fg: bool,
    maximale_wochenarbeitszeit: float,
) -> bool:
    """Eligibility for parental leave benefit (Erziehungsgeld) on parental level.

    Legal reference: Bundesgesetzblatt Jahrgang 2004 Teil I Nr. 6 (p.207)
    """
    return kind_grundsätzlich_anspruchsberechtigt_fg and (
        arbeitsstunden_w <= maximale_wochenarbeitszeit
    )


@policy_function(start_date="2004-01-01", end_date="2008-12-31")
def anzurechnendes_einkommen_y(
    einkommensteuer__einkünfte__aus_nichtselbstständiger_arbeit__bruttolohn_vorjahr_y_fg: float,
    arbeitslosengeld_2__anzahl_erwachsene_fg: int,
    kind_grundsätzlich_anspruchsberechtigt: bool,
    pauschaler_abzug_vom_einkommen: float,
    einkommensteuer__einkünfte__aus_nichtselbstständiger_arbeit__werbungskostenpauschale: float,
) -> float:
    """Income relevant for means testing for parental leave benefit (Erziehungsgeld).

    Legal reference: Bundesgesetzblatt Jahrgang 2004 Teil I Nr. 6 (p.209)

    There is special rule for "Beamte, Soldaten und Richter" which is not
    implemented yet.
    """
    if kind_grundsätzlich_anspruchsberechtigt:
        out = (
            einkommensteuer__einkünfte__aus_nichtselbstständiger_arbeit__bruttolohn_vorjahr_y_fg
            - einkommensteuer__einkünfte__aus_nichtselbstständiger_arbeit__werbungskostenpauschale
            * arbeitslosengeld_2__anzahl_erwachsene_fg
        ) * pauschaler_abzug_vom_einkommen
    else:
        out = 0.0
    return out


@policy_function(start_date="2004-01-01", end_date="2008-12-31")
def einkommensgrenze_y(
    einkommensgrenze_ohne_geschwisterbonus: float,
    arbeitslosengeld_2__anzahl_kinder_fg: float,
    kind_grundsätzlich_anspruchsberechtigt: bool,
    aufschlag_einkommen: float,
) -> float:
    """Income threshold for parental leave benefit (Erziehungsgeld).

    Legal reference: Bundesgesetzblatt Jahrgang 2004 Teil I Nr. 6 (pp.208)
    """
    out = (
        einkommensgrenze_ohne_geschwisterbonus
        + (arbeitslosengeld_2__anzahl_kinder_fg - 1) * aufschlag_einkommen
    )
    if not kind_grundsätzlich_anspruchsberechtigt:
        out = 0.0
    return out


@policy_function(start_date="2004-01-01", end_date="2008-12-31")
def einkommensgrenze_ohne_geschwisterbonus(
    alter_monate: int,
    einkommensgrenze_ohne_geschwisterbonus_kind_jünger_als_reduzierungsgrenze: float,
    einkommensgrenze_ohne_geschwisterbonus_kind_älter_als_reduzierungsgrenze: float,
    altersgrenze_für_reduziertes_einkommenslimit_kind_monate: float,
) -> float:
    """Income threshold for parental leave benefit (Erziehungsgeld) before adding the
    bonus for additional children.

    Legal reference: Bundesgesetzblatt Jahrgang 2004 Teil I Nr. 6 (pp.208)
    """
    if alter_monate < altersgrenze_für_reduziertes_einkommenslimit_kind_monate:
        return einkommensgrenze_ohne_geschwisterbonus_kind_jünger_als_reduzierungsgrenze
    else:
        return einkommensgrenze_ohne_geschwisterbonus_kind_älter_als_reduzierungsgrenze


@policy_function(start_date="2004-01-01", end_date="2008-12-31")
def einkommensgrenze_ohne_geschwisterbonus_kind_jünger_als_reduzierungsgrenze(
    familie__alleinerziehend_fg: bool,
    budgetsatz: bool,
    einkommensgrenze: Einkommensgrenze,
) -> float:
    """Base income threshold for parents of children younger than the age threshold.

    Legal reference: Bundesgesetzblatt Jahrgang 2004 Teil I Nr. 6 (pp.208)
    """
    if budgetsatz and familie__alleinerziehend_fg:
        return einkommensgrenze.regulär_alleinerziehend["budgetsatz"]
    elif budgetsatz and not familie__alleinerziehend_fg:
        return einkommensgrenze.regulär_paar["budgetsatz"]
    elif not budgetsatz and familie__alleinerziehend_fg:
        return einkommensgrenze.regulär_alleinerziehend["regelsatz"]
    else:
        return einkommensgrenze.regulär_paar["regelsatz"]


@policy_function(start_date="2004-01-01", end_date="2008-12-31")
def einkommensgrenze_ohne_geschwisterbonus_kind_älter_als_reduzierungsgrenze(
    familie__alleinerziehend_fg: bool,
    budgetsatz: bool,
    einkommensgrenze: Einkommensgrenze,
) -> float:
    """Base income threshold for parents of children older than age threshold.

    Legal reference: Bundesgesetzblatt Jahrgang 2004 Teil I Nr. 6 (pp.208)
    """
    if budgetsatz and familie__alleinerziehend_fg:
        return einkommensgrenze.reduziert_alleinerziehend["budgetsatz"]
    elif budgetsatz and not familie__alleinerziehend_fg:
        return einkommensgrenze.reduziert_paar["budgetsatz"]
    elif not budgetsatz and familie__alleinerziehend_fg:
        return einkommensgrenze.reduziert_alleinerziehend["regelsatz"]
    else:
<<<<<<< HEAD
        return einkommensgrenze.reduziert_paar["regelsatz"]
=======
        return einkommensgrenze.reduziert_paar["regelsatz"]


@agg_by_p_id_function(agg_type=AggType.SUM)
def erziehungsgeld_spec_target(
    erziehungsgeld_source_field: bool,
    p_id_field: int,
    p_id: int,
) -> int:
    pass
>>>>>>> a0dc9cff
<|MERGE_RESOLUTION|>--- conflicted
+++ resolved
@@ -329,17 +329,4 @@
     elif not budgetsatz and familie__alleinerziehend_fg:
         return einkommensgrenze.reduziert_alleinerziehend["regelsatz"]
     else:
-<<<<<<< HEAD
-        return einkommensgrenze.reduziert_paar["regelsatz"]
-=======
-        return einkommensgrenze.reduziert_paar["regelsatz"]
-
-
-@agg_by_p_id_function(agg_type=AggType.SUM)
-def erziehungsgeld_spec_target(
-    erziehungsgeld_source_field: bool,
-    p_id_field: int,
-    p_id: int,
-) -> int:
-    pass
->>>>>>> a0dc9cff
+        return einkommensgrenze.reduziert_paar["regelsatz"]