from __future__ import annotations

from pathlib import Path

# Obtain the root directory of the package.
GETTSIM_ROOT = Path(__file__).parent.resolve()

INTERNAL_PARAMS_GROUPS = [
    "unterhalt",
    "unterhaltsvors",
<<<<<<< HEAD
    "wohngeld",
=======
    "elterngeld",
>>>>>>> ddf18e1b
    "grunds_im_alter",
]

_TO_DELETE_DEFAULT_TARGETS = {
    "einkommensteuer": {
        "betrag_y_sn": None,
        "abgeltungssteuer": {"betrag_y_sn": None},
    },
    "solidaritätszuschlag": {"betrag_y_sn": None},
    "sozialversicherung": {
        "arbeitslosen": {
            "beitrag": {"betrag_versicherter_m": None},
            "betrag_m": None,
        },
        "kranken": {"beitrag": {"betrag_versicherter_m": None}},
        "pflege": {"beitrag": {"betrag_versicherter_m": None}},
        "rente": {
            "beitrag": {"betrag_versicherter_m": None},
            "altersrente": {"betrag_m": None},
            "erwerbsminderung": {"betrag_m": None},
        },
        "beiträge_versicherter_m": None,
    },
    "elterngeld": {"betrag_m": None},
    "kindergeld": {"betrag_m": None},
    "arbeitslosengeld_2": {"betrag_m_bg": None},
    "kinderzuschlag": {"betrag_m_bg": None},
    "wohngeld": {"betrag_m_wthh": None},
    "unterhaltsvorschuss": {"betrag_m": None},
    "grundsicherung": {"im_alter": {"betrag_m_eg": None}},
}<|MERGE_RESOLUTION|>--- conflicted
+++ resolved
@@ -8,11 +8,6 @@
 INTERNAL_PARAMS_GROUPS = [
     "unterhalt",
     "unterhaltsvors",
-<<<<<<< HEAD
-    "wohngeld",
-=======
-    "elterngeld",
->>>>>>> ddf18e1b
     "grunds_im_alter",
 ]
 
