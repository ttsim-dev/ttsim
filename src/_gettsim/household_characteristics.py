<<<<<<< HEAD
from ttsim import AggregateByGroupSpec, AggType, policy_function

aggregation_specs = (
    AggregateByGroupSpec(
        target="anzahl_erwachsene_hh",
        source="familie__erwachsen",
        agg=AggType.SUM,
    ),
    AggregateByGroupSpec(
        target="anzahl_rentenbezieher_hh",
        source="sozialversicherung__rente__bezieht_rente",
        agg=AggType.SUM,
    ),
    AggregateByGroupSpec(target="anzahl_personen_hh", source=None, agg=AggType.COUNT),
)
=======
from ttsim import AggType, agg_by_group_function, policy_function


@agg_by_group_function(agg_type=AggType.SUM)
def anzahl_erwachsene_hh(familie__erwachsen: bool, hh_id: int) -> int:
    pass


@agg_by_group_function(agg_type=AggType.SUM)
def anzahl_rentenbezieher_hh(
    sozialversicherung__rente__bezieht_rente: bool, hh_id: int
) -> int:
    pass


@agg_by_group_function(agg_type=AggType.COUNT)
def anzahl_personen_hh(hh_id: int) -> int:
    pass
>>>>>>> 70f0964c


@policy_function(vectorization_strategy="vectorize")
def erwachsene_alle_rentenbezieher_hh(
    anzahl_erwachsene_hh: int, anzahl_rentenbezieher_hh: int
) -> bool:
    """Calculate if all adults in the household are pensioners.

    Parameters
    ----------
    anzahl_erwachsene_hh
        See :func:`anzahl_erwachsene_hh`.
    anzahl_rentenbezieher_hh
        See :func:`anzahl_rentenbezieher_hh`.

    Returns
    -------

    """
    return anzahl_erwachsene_hh == anzahl_rentenbezieher_hh<|MERGE_RESOLUTION|>--- conflicted
+++ resolved
@@ -1,20 +1,3 @@
-<<<<<<< HEAD
-from ttsim import AggregateByGroupSpec, AggType, policy_function
-
-aggregation_specs = (
-    AggregateByGroupSpec(
-        target="anzahl_erwachsene_hh",
-        source="familie__erwachsen",
-        agg=AggType.SUM,
-    ),
-    AggregateByGroupSpec(
-        target="anzahl_rentenbezieher_hh",
-        source="sozialversicherung__rente__bezieht_rente",
-        agg=AggType.SUM,
-    ),
-    AggregateByGroupSpec(target="anzahl_personen_hh", source=None, agg=AggType.COUNT),
-)
-=======
 from ttsim import AggType, agg_by_group_function, policy_function
 
 
@@ -33,7 +16,6 @@
 @agg_by_group_function(agg_type=AggType.COUNT)
 def anzahl_personen_hh(hh_id: int) -> int:
     pass
->>>>>>> 70f0964c
 
 
 @policy_function(vectorization_strategy="vectorize")
