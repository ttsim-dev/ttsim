"""Income relevant for calculation of Kinderzuschlag."""

from ttsim import (
<<<<<<< HEAD
    AggregateByGroupSpec,
=======
>>>>>>> 70f0964c
    AggType,
    RoundingSpec,
    agg_by_group_function,
    policy_function,
)

<<<<<<< HEAD
aggregation_specs = (
    AggregateByGroupSpec(
        target="arbeitslosengeld_2__anzahl_kinder_bg",
        source="kindergeld__anzahl_ansprüche",
        agg=AggType.SUM,
    ),
)
=======

@agg_by_group_function(agg_type=AggType.SUM)
def arbeitslosengeld_2__anzahl_kinder_bg(
    kindergeld__anzahl_ansprüche: int, bg_id: int
) -> int:
    pass
>>>>>>> 70f0964c


@policy_function()
def bruttoeinkommen_eltern_m(
    arbeitslosengeld_2__bruttoeinkommen_m: float,
    kindergeld__grundsätzlich_anspruchsberechtigt: bool,
    familie__erwachsen: bool,
) -> float:
    """Calculate parental gross income for calculation of child benefit.

    This variable is used to check whether the minimum income threshold for child
    benefit is met.

    Parameters
    ----------
    arbeitslosengeld_2__bruttoeinkommen_m
        See :func:`arbeitslosengeld_2__bruttoeinkommen_m`.
    kindergeld__grundsätzlich_anspruchsberechtigt
        See :func:`kindergeld__grundsätzlich_anspruchsberechtigt`.
    familie__erwachsen
        See :func:`familie__erwachsen`.


    Returns
    -------

    """
    # TODO(@MImmesberger): Redesign the conditions in this function: False for adults
    # who do not have Kindergeld claims.
    # https://github.com/iza-institute-of-labor-economics/gettsim/issues/704
    if familie__erwachsen and (not kindergeld__grundsätzlich_anspruchsberechtigt):
        out = arbeitslosengeld_2__bruttoeinkommen_m
    else:
        out = 0.0

    return out


@policy_function(
    rounding_spec=RoundingSpec(base=10, direction="down", reference="§ 6a Abs. 4 BKGG"),
    leaf_name="nettoeinkommen_eltern_m",
    end_date="2019-06-30",
)
def nettoeinkommen_eltern_m_mit_grober_rundung(
    arbeitslosengeld_2__nettoeinkommen_nach_abzug_freibetrag_m: float,
    kindergeld__grundsätzlich_anspruchsberechtigt: bool,
    familie__erwachsen: bool,
) -> float:
    """Parental income (after deduction of taxes, social insurance contributions, and
    other deductions) for calculation of child benefit.

    Parameters
    ----------
    arbeitslosengeld_2__nettoeinkommen_nach_abzug_freibetrag_m
        See :func:`arbeitslosengeld_2__nettoeinkommen_nach_abzug_freibetrag_m`.
    kindergeld__grundsätzlich_anspruchsberechtigt
        See :func:`kindergeld__grundsätzlich_anspruchsberechtigt`.
    familie__erwachsen
        See :func:`familie__erwachsen`.

    Returns
    -------

    """
    # TODO(@MImmesberger): Redesign the conditions in this function: False for adults
    # who do not have Kindergeld claims.
    # https://github.com/iza-institute-of-labor-economics/gettsim/issues/704
    if familie__erwachsen and (not kindergeld__grundsätzlich_anspruchsberechtigt):
        out = arbeitslosengeld_2__nettoeinkommen_nach_abzug_freibetrag_m
    else:
        out = 0.0
    return out


@policy_function(
    rounding_spec=RoundingSpec(base=1, direction="down", reference="§ 11 Abs. 2 BKGG"),
    leaf_name="nettoeinkommen_eltern_m",
    start_date="2019-07-01",
)
def nettoeinkommen_eltern_m_mit_genauer_rundung(
    arbeitslosengeld_2__nettoeinkommen_nach_abzug_freibetrag_m: float,
    kindergeld__grundsätzlich_anspruchsberechtigt: bool,
    familie__erwachsen: bool,
) -> float:
    """Parental income (after deduction of taxes, social insurance contributions, and
    other deductions) for calculation of child benefit.

    Parameters
    ----------
    arbeitslosengeld_2__nettoeinkommen_nach_abzug_freibetrag_m
        See :func:`arbeitslosengeld_2__nettoeinkommen_nach_abzug_freibetrag_m`.
    kindergeld__grundsätzlich_anspruchsberechtigt
        See :func:`kindergeld__grundsätzlich_anspruchsberechtigt`.
    familie__erwachsen
        See :func:`familie__erwachsen`.

    Returns
    -------

    """
    # TODO(@MImmesberger): Redesign the conditions in this function: False for adults
    # who do not have Kindergeld claims.
    # https://github.com/iza-institute-of-labor-economics/gettsim/issues/704
    if familie__erwachsen and (not kindergeld__grundsätzlich_anspruchsberechtigt):
        out = arbeitslosengeld_2__nettoeinkommen_nach_abzug_freibetrag_m
    else:
        out = 0.0
    return out


@policy_function(end_date="2019-06-30")
def maximales_nettoeinkommen_m_bg(
    erwachsenenbedarf_m_bg: float,
    arbeitslosengeld_2__anzahl_kinder_bg: int,
    kinderzuschl_params: dict,
) -> float:
    """Calculate maximum income to be eligible for additional child benefit
    (Kinderzuschlag).

    There is a maximum income threshold, depending on the need, plus the potential kiz
    receipt (§6a (1) Nr. 3 BKGG).

    Parameters
    ----------
    erwachsenenbedarf_m_bg
        See :func:`erwachsenenbedarf_m_bg`.
    arbeitslosengeld_2__anzahl_kinder_bg
        See :func:`arbeitslosengeld_2__anzahl_kinder_bg`.
    kinderzuschl_params
        See params documentation :ref:`kinderzuschl_params <kinderzuschl_params>`.

    Returns
    -------

    """
    out = (
        erwachsenenbedarf_m_bg
        + kinderzuschl_params["maximum"] * arbeitslosengeld_2__anzahl_kinder_bg
    )

    kindersofortzuschl = kinderzuschl_params.get("kindersofortzuschl", 0.0)
    out += kindersofortzuschl * arbeitslosengeld_2__anzahl_kinder_bg

    return out


@policy_function()
def mindestbruttoeinkommen_m_bg(
    arbeitslosengeld_2__anzahl_kinder_bg: int,
    familie__alleinerziehend_bg: bool,
    kinderzuschl_params: dict,
) -> float:
    """Calculate minimal claim of child benefit (kinderzuschlag).

    Min income to be eligible for KIZ (different for singles and couples) (§6a (1) Nr. 2
    BKGG).

    Parameters
    ----------
    arbeitslosengeld_2__anzahl_kinder_bg
        See :func:`arbeitslosengeld_2__anzahl_kinder_bg
        <arbeitslosengeld_2__anzahl_kinder_bg>`.
    familie__alleinerziehend_bg
        See :func:`familie__alleinerziehend_bg`.
    kinderzuschl_params
        See params documentation :ref:`kinderzuschl_params <kinderzuschl_params>`.

    Returns
    -------

    """
    if arbeitslosengeld_2__anzahl_kinder_bg == 0:
        out = 0.0
    elif familie__alleinerziehend_bg:
        out = kinderzuschl_params["min_eink_alleinerz"]
    else:
        out = kinderzuschl_params["min_eink_paare"]

    return out


@policy_function()
def anzurechnendes_einkommen_eltern_m_bg(
    nettoeinkommen_eltern_m_bg: float,
    erwachsenenbedarf_m_bg: float,
    kinderzuschl_params: dict,
) -> float:
    """Calculate parental income subtracted from child benefit.

    (§6a (6) S. 3 BKGG)

    Parameters
    ----------
    nettoeinkommen_eltern_m_bg
        See :func:`nettoeinkommen_eltern_m_bg`.
    erwachsenenbedarf_m_bg
        See :func:`erwachsenenbedarf_m_bg`.
    kinderzuschl_params
        See params documentation :ref:`kinderzuschl_params <kinderzuschl_params>`.

    Returns
    -------

    """
    out = kinderzuschl_params["entzugsrate_eltern"] * (
        nettoeinkommen_eltern_m_bg - erwachsenenbedarf_m_bg
    )

    return max(out, 0.0)


@policy_function()
def kosten_der_unterkunft_m_bg(
    wohnbedarf_anteil_eltern_bg: float,
    arbeitslosengeld_2__bruttokaltmiete_m_bg: float,
    arbeitslosengeld_2__heizkosten_m_bg: float,
) -> float:
    """Calculate costs of living eligible to claim.

    Unlike ALG2, there is no check on whether living costs are "appropriate".

    Parameters
    ----------
    wohnbedarf_anteil_eltern_bg
        See :func:`wohnbedarf_anteil_eltern_bg`.
    arbeitslosengeld_2__bruttokaltmiete_m_bg
        See :func:`arbeitslosengeld_2__bruttokaltmiete_m_bg`.
    arbeitslosengeld_2__heizkosten_m_bg
        See :func:`arbeitslosengeld_2__heizkosten_m_bg`.

    Returns
    -------

    """
    warmmiete_m_bg = (
        arbeitslosengeld_2__bruttokaltmiete_m_bg + arbeitslosengeld_2__heizkosten_m_bg
    )

    out = wohnbedarf_anteil_eltern_bg * warmmiete_m_bg

    return out


@policy_function()
def wohnbedarf_anteil_eltern_bg(
    arbeitslosengeld_2__anzahl_kinder_bg: int,
    arbeitslosengeld_2__anzahl_erwachsene_bg: int,
    kinderzuschl_params: dict,
) -> float:
    """Calculate living needs broken down to the parents. Defined as parents'
    subsistence level on housing, divided by sum of subsistence level from parents and
    children.

    Reference: § 6a Abs. 5 S. 3 BKGG

    Parameters
    ----------
    arbeitslosengeld_2__anzahl_kinder_bg
        See :func:`arbeitslosengeld_2__anzahl_kinder_bg`.
    arbeitslosengeld_2__anzahl_erwachsene_bg
        See :func:`arbeitslosengeld_2__anzahl_erwachsene_bg`.
    kinderzuschl_params
        See params documentation :ref:`kinderzuschl_params <kinderzuschl_params>`.

    Returns
    -------

    """
    ex_min = kinderzuschl_params["existenzminimum"]

    # Up to 10 children are considered
    considered_children = min(arbeitslosengeld_2__anzahl_kinder_bg, 10)
    single_oder_paar = (
        "single" if arbeitslosengeld_2__anzahl_erwachsene_bg == 1 else "paare"
    )

    out = (
        ex_min["kosten_der_unterkunft"][single_oder_paar]
        + ex_min["heizkosten"][single_oder_paar]
    ) / (
        ex_min["kosten_der_unterkunft"][single_oder_paar]
        + ex_min["heizkosten"][single_oder_paar]
        + (
            considered_children
            * (
                ex_min["kosten_der_unterkunft"]["kinder"]
                + ex_min["heizkosten"]["kinder"]
            )
        )
    )

    return out


# TODO(@MImmesberger): The regelsatz is already calculated in the ALG2 modules. We
# should remove this function.
# https://github.com/iza-institute-of-labor-economics/gettsim/issues/826
@policy_function(end_date="2010-12-31", leaf_name="regelsatz_m_bg")
def regelsatz_m_bg_arbeitsl_geld_2_params_bis_2010(
    arbeitslosengeld_2__mehrbedarf_alleinerziehend_m_bg: float,
    familie__alleinerziehend_bg: bool,
    arbeitsl_geld_2_params: dict,
) -> float:
    """Calculate income relevant for calculation of child benefit until 2010.

    Parameters
    ----------
    arbeitslosengeld_2__mehrbedarf_alleinerziehend_m_bg
        See :func:`arbeitslosengeld_2__mehrbedarf_alleinerziehend_m_bg`.
    familie__alleinerziehend_bg
        See :func:`familie__alleinerziehend_bg`.
    arbeitsl_geld_2_params
        See params documentation :ref:`arbeitsl_geld_2_params <arbeitsl_geld_2_params>`.

    Returns
    -------

    """
    if familie__alleinerziehend_bg:
        out = arbeitsl_geld_2_params["regelsatz"] * (
            1 + arbeitslosengeld_2__mehrbedarf_alleinerziehend_m_bg
        )
    else:
        out = (
            arbeitsl_geld_2_params["regelsatz"]
            * arbeitsl_geld_2_params["anteil_regelsatz_erwachsene"]["zwei_erwachsene"]
            * 2
        )

    return out


# TODO(@MImmesberger): The regelsatz is already calculated in the ALG2 modules. We
# should remove this function.
# https://github.com/iza-institute-of-labor-economics/gettsim/issues/826
@policy_function(start_date="2011-01-01")
def regelsatz_m_bg(
    arbeitslosengeld_2__mehrbedarf_alleinerziehend_m_bg: float,
    familie__alleinerziehend_bg: bool,
    arbeitsl_geld_2_params: dict,
) -> float:
    """Calculate income relevant for calculation of child benefit since 2011.

    Parameters
    ----------
    arbeitslosengeld_2__mehrbedarf_alleinerziehend_m_bg
        See :func:`arbeitslosengeld_2__mehrbedarf_alleinerziehend_m_bg`.
    familie__alleinerziehend_bg
        See :func:`familie__alleinerziehend_bg`.
    arbeitsl_geld_2_params
        See params documentation :ref:`arbeitsl_geld_2_params <arbeitsl_geld_2_params>`.

    Returns
    -------

    """
    if familie__alleinerziehend_bg:
        out = arbeitsl_geld_2_params["regelsatz"][1] * (
            1 + arbeitslosengeld_2__mehrbedarf_alleinerziehend_m_bg
        )
    else:
        out = arbeitsl_geld_2_params["regelsatz"][2] * 2

    return out


@policy_function()
def erwachsenenbedarf_m_bg(
    regelsatz_m_bg: float, kosten_der_unterkunft_m_bg: float
) -> float:
    """Aggregate relevant income and rental costs.

    Parameters
    ----------
    regelsatz_m_bg
        See :func:`regelsatz_m_bg`.
    kosten_der_unterkunft_m_bg
        See :func:`kosten_der_unterkunft_m_bg`.

    Returns
    -------

    """
    return regelsatz_m_bg + kosten_der_unterkunft_m_bg


@agg_by_group_function(agg_type=AggType.SUM)
def kinderzuschlag_spec_target(kinderzuschlag_source_field: bool, bg_id: int) -> int:
    pass<|MERGE_RESOLUTION|>--- conflicted
+++ resolved
@@ -1,32 +1,18 @@
 """Income relevant for calculation of Kinderzuschlag."""
 
 from ttsim import (
-<<<<<<< HEAD
-    AggregateByGroupSpec,
-=======
->>>>>>> 70f0964c
     AggType,
     RoundingSpec,
     agg_by_group_function,
     policy_function,
 )
 
-<<<<<<< HEAD
-aggregation_specs = (
-    AggregateByGroupSpec(
-        target="arbeitslosengeld_2__anzahl_kinder_bg",
-        source="kindergeld__anzahl_ansprüche",
-        agg=AggType.SUM,
-    ),
-)
-=======
 
 @agg_by_group_function(agg_type=AggType.SUM)
 def arbeitslosengeld_2__anzahl_kinder_bg(
     kindergeld__anzahl_ansprüche: int, bg_id: int
 ) -> int:
     pass
->>>>>>> 70f0964c
 
 
 @policy_function()
