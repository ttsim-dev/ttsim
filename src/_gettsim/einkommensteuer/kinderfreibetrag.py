--- conflicted
+++ resolved
@@ -1,13 +1,13 @@
 """Tax allowances for individuals or couples with children."""
 
-<<<<<<< HEAD
-from ttsim import AggType, agg_by_p_id_function, policy_function
-from ttsim.config import numpy_or_jax as np
-=======
 from __future__ import annotations
->>>>>>> b1aa1afb
 
 from ttsim import AggType, agg_by_p_id_function, params_function, policy_function
+
+
+@params_function()
+def kinderfreibetrag_pro_kind_y(parameter_kinderfreibetrag: dict[str, float]) -> float:
+    return sum(parameter_kinderfreibetrag.values())
 
 
 @policy_function()
@@ -17,22 +17,6 @@
 ) -> float:
     """Individual child allowance."""
     return kinderfreibetrag_pro_kind_y * anzahl_kinderfreibeträge
-
-
-<<<<<<< HEAD
-    Returns
-    -------
-
-    """
-    parameter_kinderfreibetrag = np.asarray(
-        list(eink_st_abzuege_params["parameter_kinderfreibetrag"].values())
-    )
-    return sum(parameter_kinderfreibetrag) * anzahl_kinderfreibeträge
-=======
-@params_function()
-def kinderfreibetrag_pro_kind_y(parameter_kinderfreibetrag: dict[str, float]) -> float:
-    return sum(parameter_kinderfreibetrag.values())
->>>>>>> b1aa1afb
 
 
 @policy_function()
