"""Tax allowances for individuals or couples with children."""

from __future__ import annotations

from ttsim import AggType, agg_by_p_id_function, param_function, policy_function


@policy_function()
def kinderfreibetrag_y(
    anzahl_kinderfreibeträge: int,
    kinderfreibetrag_pro_kind_y: float,
) -> float:
    """Individual child allowance."""
    return kinderfreibetrag_pro_kind_y * anzahl_kinderfreibeträge
<<<<<<< HEAD


=======


>>>>>>> 7408977a
@param_function()
def kinderfreibetrag_pro_kind_y(parameter_kinderfreibetrag: dict[str, float]) -> float:
    return sum(parameter_kinderfreibetrag.values())


@policy_function()
def anzahl_kinderfreibeträge(
    anzahl_kinderfreibeträge_1: int,
    anzahl_kinderfreibeträge_2: int,
) -> int:
    """Return the number of Kinderfreibeträge a person is entitled to.

    The person could be a parent or legal custodian.

    Note: Users should overwrite this function if there are single parents in the data
    who should receive two instead of one Kinderfreibeträge. GETTSIM does not
    automatically do this, even if the p_id of the other parent is set to missing (-1).
    """
    return anzahl_kinderfreibeträge_1 + anzahl_kinderfreibeträge_2


@agg_by_p_id_function(agg_type=AggType.SUM)
def anzahl_kinderfreibeträge_1(
    kindergeld__grundsätzlich_anspruchsberechtigt: bool,
    p_id_kinderfreibetragsempfänger_1: int,
    p_id: int,
<<<<<<< HEAD
) -> int:
    pass


@agg_by_p_id_function(agg_type=AggType.SUM)
def anzahl_kinderfreibeträge_2(
    kindergeld__grundsätzlich_anspruchsberechtigt: bool,
    p_id_kinderfreibetragsempfänger_2: int,
    p_id: int,
) -> int:
    pass


@policy_function()
def p_id_kinderfreibetragsempfänger_1(
    familie__p_id_elternteil_1: int,
=======
>>>>>>> 7408977a
) -> int:
    pass


@agg_by_p_id_function(agg_type=AggType.SUM)
def anzahl_kinderfreibeträge_2(
    kindergeld__grundsätzlich_anspruchsberechtigt: bool,
    p_id_kinderfreibetragsempfänger_2: int,
    p_id: int,
) -> int:
    pass


@policy_function()
def p_id_kinderfreibetragsempfänger_1(
    familie__p_id_elternteil_1: int,
) -> int:
    """Assigns child allowance to parent 1."""
    return familie__p_id_elternteil_1


@policy_function()
def p_id_kinderfreibetragsempfänger_2(
    familie__p_id_elternteil_2: int,
) -> int:
    """Assigns child allowance to parent 2."""
    return familie__p_id_elternteil_2<|MERGE_RESOLUTION|>--- conflicted
+++ resolved
@@ -12,13 +12,8 @@
 ) -> float:
     """Individual child allowance."""
     return kinderfreibetrag_pro_kind_y * anzahl_kinderfreibeträge
-<<<<<<< HEAD
 
 
-=======
-
-
->>>>>>> 7408977a
 @param_function()
 def kinderfreibetrag_pro_kind_y(parameter_kinderfreibetrag: dict[str, float]) -> float:
     return sum(parameter_kinderfreibetrag.values())
@@ -45,25 +40,6 @@
     kindergeld__grundsätzlich_anspruchsberechtigt: bool,
     p_id_kinderfreibetragsempfänger_1: int,
     p_id: int,
-<<<<<<< HEAD
-) -> int:
-    pass
-
-
-@agg_by_p_id_function(agg_type=AggType.SUM)
-def anzahl_kinderfreibeträge_2(
-    kindergeld__grundsätzlich_anspruchsberechtigt: bool,
-    p_id_kinderfreibetragsempfänger_2: int,
-    p_id: int,
-) -> int:
-    pass
-
-
-@policy_function()
-def p_id_kinderfreibetragsempfänger_1(
-    familie__p_id_elternteil_1: int,
-=======
->>>>>>> 7408977a
 ) -> int:
     pass
 
