--- conflicted
+++ resolved
@@ -1,23 +1,5 @@
 """Tax allowances for individuals or couples with children."""
 
-<<<<<<< HEAD
-from ttsim import AggregateByPIDSpec, AggType, policy_function
-
-aggregation_specs = (
-    AggregateByPIDSpec(
-        target="anzahl_kinderfreibeträge_1",
-        source="kindergeld__grundsätzlich_anspruchsberechtigt",
-        p_id_to_aggregate_by="p_id_kinderfreibetragsempfänger_1",
-        agg=AggType.SUM,
-    ),
-    AggregateByPIDSpec(
-        target="anzahl_kinderfreibeträge_2",
-        source="kindergeld__grundsätzlich_anspruchsberechtigt",
-        p_id_to_aggregate_by="p_id_kinderfreibetragsempfänger_2",
-        agg=AggType.SUM,
-    ),
-)
-=======
 from ttsim import AggType, agg_by_p_id_function, policy_function
 
 
@@ -37,7 +19,6 @@
     p_id: int,
 ) -> int:
     pass
->>>>>>> 70f0964c
 
 
 @policy_function()
