"""Einkommen.

Einkommen are Einkünfte minus Sonderausgaben, Vorsorgeaufwendungen, außergewöhnliche
Belastungen and sonstige Abzüge."""

from ttsim import policy_function


@policy_function(vectorization_strategy="vectorize")
def gesamteinkommen_y(
    einkünfte__gesamtbetrag_der_einkünfte_y_sn: float,
    abzüge__betrag_y_sn: float,
) -> float:
    """Gesamteinkommen without Kinderfreibetrag on tax unit level."""
    out = einkünfte__gesamtbetrag_der_einkünfte_y_sn - abzüge__betrag_y_sn

<<<<<<< HEAD
    Parameters
    ----------
    gesamteinkommen_ohne_abzüge_y_sn
        See :func:`gesamteinkommen_ohne_abzüge_y_sn`.
    einkommensteuer__abzüge__betrag_y_sn
        See :func:`einkommensteuer__abzüge__betrag_y_sn`.


    Returns
    -------

    """
    out = gesamteinkommen_ohne_abzüge_y_sn - einkommensteuer__abzüge__betrag_y_sn

    return max(out, 0.0)


@policy_function(
    end_date="2008-12-31",
    leaf_name="gesamteinkommen_ohne_abzüge_y",
    vectorization_strategy="vectorize",
)
def gesamteinkommen_ohne_abzüge_mit_kapitaleinkünften_y(
    einkommensteuer__einkünfte__aus_selbstständiger_arbeit__betrag_y: float,
    einkommensteuer__einkünfte__aus_nichtselbstständiger_arbeit__betrag_y: float,
    einkommensteuer__einkünfte__aus_vermietung_und_verpachtung__betrag_y: float,
    renteneinkommen_y: float,
    einkommensteuer__einkünfte__aus_kapitalvermögen__betrag_y: float,
) -> float:
    """Sum of gross incomes with capital income.

    # TODO(@MImmesberger): Use this function to compute sum of Einkünfte instead. In
    particular, don't add Renteneinkommen here, but Renteneinkünfte.
    # https://github.com/iza-institute-of-labor-economics/gettsim/issues/842

    Parameters
    ----------
    einkommensteuer__einkünfte__aus_selbstständiger_arbeit__betrag_y
        See :func:`einkommensteuer__einkünfte__aus_selbstständiger_arbeit__betrag_y`.
    einkommensteuer__einkünfte__aus_nichtselbstständiger_arbeit__betrag_y
        See :func:`einkommensteuer__einkünfte__aus_nichtselbstständiger_arbeit__betrag_y`.
    einkommensteuer__einkünfte__aus_vermietung_und_verpachtung__betrag_y
        See :func:`einkommensteuer__einkünfte__aus_vermietung_und_verpachtung__betrag_y`.
    renteneinkommen_y
        See :func:`renteneinkommen_y`.
    einkommensteuer__einkünfte__aus_kapitalvermögen__betrag_y
        See :func:`einkommensteuer__einkünfte__aus_kapitalvermögen__betrag_y`.

    Returns
    -------

    """
    out = (
        einkommensteuer__einkünfte__aus_selbstständiger_arbeit__betrag_y
        + einkommensteuer__einkünfte__aus_nichtselbstständiger_arbeit__betrag_y
        + einkommensteuer__einkünfte__aus_vermietung_und_verpachtung__betrag_y
        + renteneinkommen_y
        + einkommensteuer__einkünfte__aus_kapitalvermögen__betrag_y
    )
    return out


@policy_function(
    start_date="2009-01-01",
    leaf_name="gesamteinkommen_ohne_abzüge_y",
    vectorization_strategy="vectorize",
)
def gesamteinkommen_ohne_abzüge_ohne_kapitaleinkünfte_y(
    einkommensteuer__einkünfte__aus_selbstständiger_arbeit__betrag_y: float,
    einkommensteuer__einkünfte__aus_nichtselbstständiger_arbeit__betrag_y: float,
    einkommensteuer__einkünfte__aus_vermietung_und_verpachtung__betrag_y: float,
    renteneinkommen_y: float,
) -> float:
    """Sum of gross incomes without capital income.

    Since 2009 capital income is not subject to normal taxation.
    Parameters
    ----------
    einkommensteuer__einkünfte__aus_selbstständiger_arbeit__betrag_y
        See :func:`einkommensteuer__einkünfte__aus_selbstständiger_arbeit__betrag_y`.
    einkommensteuer__einkünfte__aus_nichtselbstständiger_arbeit__betrag_y
        See :func:`einkommensteuer__einkünfte__aus_nichtselbstständiger_arbeit__betrag_y`.
    einkommensteuer__einkünfte__aus_vermietung_und_verpachtung__betrag_y
        See :func:`einkommensteuer__einkünfte__aus_vermietung_und_verpachtung__betrag_y`.
    renteneinkommen_y
        See :func:`renteneinkommen_y`.

    Returns
    -------

    """
    out = (
        einkommensteuer__einkünfte__aus_selbstständiger_arbeit__betrag_y
        + einkommensteuer__einkünfte__aus_nichtselbstständiger_arbeit__betrag_y
        + einkommensteuer__einkünfte__aus_vermietung_und_verpachtung__betrag_y
        + renteneinkommen_y
    )
    return out


@policy_function(vectorization_strategy="vectorize")
def renteneinkommen_m(
    sozialversicherung__rente__altersrente__betrag_m: float,
    sozialversicherung__rente__private_rente_betrag_m: float,
    rente_ertragsanteil: float,
) -> float:
    """Calculate monthly pension payment subject to taxation.

    # TODO(@MImmesberger): Add Renteneinkünfte to Einkünfte/Sonstige namespace.
    # Calculate deduction from Renteneinkünfte in Abzüge dir instead of Renteneinkommen
    # here directly.
    # https://github.com/iza-institute-of-labor-economics/gettsim/issues/842

    Parameters
    ----------
    sozialversicherung__rente__altersrente__betrag_m
        See :func:`sozialversicherung__rente__altersrente__betrag_m`.
    sozialversicherung__rente__private_rente_betrag_m
        See :func:`sozialversicherung__rente__private_rente_betrag_m`.
    rente_ertragsanteil
        See :func:`rente_ertragsanteil`.

    Returns
    -------

    """
    return rente_ertragsanteil * (
        sozialversicherung__rente__altersrente__betrag_m
        + sozialversicherung__rente__private_rente_betrag_m
    )


@policy_function()
def rente_ertragsanteil(
    sozialversicherung__rente__jahr_renteneintritt: int, eink_st_params: dict
) -> float:
    """Share of pensions subject to income taxation.

    Parameters
    ----------
    sozialversicherung__rente__jahr_renteneintritt
        See basic input variable :ref:`sozialversicherung__rente__jahr_renteneintritt <sozialversicherung__rente__jahr_renteneintritt>`.
    eink_st_params
        See params documentation :ref:`eink_st_params <eink_st_params>`.
    Returns
    -------

    """
    out = piecewise_polynomial(
        x=sozialversicherung__rente__jahr_renteneintritt,
        thresholds=eink_st_params["rente_ertragsanteil"]["thresholds"],
        rates=eink_st_params["rente_ertragsanteil"]["rates"],
        intercepts_at_lower_thresholds=eink_st_params["rente_ertragsanteil"][
            "intercepts_at_lower_thresholds"
        ],
    )
    return out
=======
    return max(out, 0.0)
>>>>>>> aa296f35
<|MERGE_RESOLUTION|>--- conflicted
+++ resolved
@@ -14,164 +14,4 @@
     """Gesamteinkommen without Kinderfreibetrag on tax unit level."""
     out = einkünfte__gesamtbetrag_der_einkünfte_y_sn - abzüge__betrag_y_sn
 
-<<<<<<< HEAD
-    Parameters
-    ----------
-    gesamteinkommen_ohne_abzüge_y_sn
-        See :func:`gesamteinkommen_ohne_abzüge_y_sn`.
-    einkommensteuer__abzüge__betrag_y_sn
-        See :func:`einkommensteuer__abzüge__betrag_y_sn`.
-
-
-    Returns
-    -------
-
-    """
-    out = gesamteinkommen_ohne_abzüge_y_sn - einkommensteuer__abzüge__betrag_y_sn
-
-    return max(out, 0.0)
-
-
-@policy_function(
-    end_date="2008-12-31",
-    leaf_name="gesamteinkommen_ohne_abzüge_y",
-    vectorization_strategy="vectorize",
-)
-def gesamteinkommen_ohne_abzüge_mit_kapitaleinkünften_y(
-    einkommensteuer__einkünfte__aus_selbstständiger_arbeit__betrag_y: float,
-    einkommensteuer__einkünfte__aus_nichtselbstständiger_arbeit__betrag_y: float,
-    einkommensteuer__einkünfte__aus_vermietung_und_verpachtung__betrag_y: float,
-    renteneinkommen_y: float,
-    einkommensteuer__einkünfte__aus_kapitalvermögen__betrag_y: float,
-) -> float:
-    """Sum of gross incomes with capital income.
-
-    # TODO(@MImmesberger): Use this function to compute sum of Einkünfte instead. In
-    particular, don't add Renteneinkommen here, but Renteneinkünfte.
-    # https://github.com/iza-institute-of-labor-economics/gettsim/issues/842
-
-    Parameters
-    ----------
-    einkommensteuer__einkünfte__aus_selbstständiger_arbeit__betrag_y
-        See :func:`einkommensteuer__einkünfte__aus_selbstständiger_arbeit__betrag_y`.
-    einkommensteuer__einkünfte__aus_nichtselbstständiger_arbeit__betrag_y
-        See :func:`einkommensteuer__einkünfte__aus_nichtselbstständiger_arbeit__betrag_y`.
-    einkommensteuer__einkünfte__aus_vermietung_und_verpachtung__betrag_y
-        See :func:`einkommensteuer__einkünfte__aus_vermietung_und_verpachtung__betrag_y`.
-    renteneinkommen_y
-        See :func:`renteneinkommen_y`.
-    einkommensteuer__einkünfte__aus_kapitalvermögen__betrag_y
-        See :func:`einkommensteuer__einkünfte__aus_kapitalvermögen__betrag_y`.
-
-    Returns
-    -------
-
-    """
-    out = (
-        einkommensteuer__einkünfte__aus_selbstständiger_arbeit__betrag_y
-        + einkommensteuer__einkünfte__aus_nichtselbstständiger_arbeit__betrag_y
-        + einkommensteuer__einkünfte__aus_vermietung_und_verpachtung__betrag_y
-        + renteneinkommen_y
-        + einkommensteuer__einkünfte__aus_kapitalvermögen__betrag_y
-    )
-    return out
-
-
-@policy_function(
-    start_date="2009-01-01",
-    leaf_name="gesamteinkommen_ohne_abzüge_y",
-    vectorization_strategy="vectorize",
-)
-def gesamteinkommen_ohne_abzüge_ohne_kapitaleinkünfte_y(
-    einkommensteuer__einkünfte__aus_selbstständiger_arbeit__betrag_y: float,
-    einkommensteuer__einkünfte__aus_nichtselbstständiger_arbeit__betrag_y: float,
-    einkommensteuer__einkünfte__aus_vermietung_und_verpachtung__betrag_y: float,
-    renteneinkommen_y: float,
-) -> float:
-    """Sum of gross incomes without capital income.
-
-    Since 2009 capital income is not subject to normal taxation.
-    Parameters
-    ----------
-    einkommensteuer__einkünfte__aus_selbstständiger_arbeit__betrag_y
-        See :func:`einkommensteuer__einkünfte__aus_selbstständiger_arbeit__betrag_y`.
-    einkommensteuer__einkünfte__aus_nichtselbstständiger_arbeit__betrag_y
-        See :func:`einkommensteuer__einkünfte__aus_nichtselbstständiger_arbeit__betrag_y`.
-    einkommensteuer__einkünfte__aus_vermietung_und_verpachtung__betrag_y
-        See :func:`einkommensteuer__einkünfte__aus_vermietung_und_verpachtung__betrag_y`.
-    renteneinkommen_y
-        See :func:`renteneinkommen_y`.
-
-    Returns
-    -------
-
-    """
-    out = (
-        einkommensteuer__einkünfte__aus_selbstständiger_arbeit__betrag_y
-        + einkommensteuer__einkünfte__aus_nichtselbstständiger_arbeit__betrag_y
-        + einkommensteuer__einkünfte__aus_vermietung_und_verpachtung__betrag_y
-        + renteneinkommen_y
-    )
-    return out
-
-
-@policy_function(vectorization_strategy="vectorize")
-def renteneinkommen_m(
-    sozialversicherung__rente__altersrente__betrag_m: float,
-    sozialversicherung__rente__private_rente_betrag_m: float,
-    rente_ertragsanteil: float,
-) -> float:
-    """Calculate monthly pension payment subject to taxation.
-
-    # TODO(@MImmesberger): Add Renteneinkünfte to Einkünfte/Sonstige namespace.
-    # Calculate deduction from Renteneinkünfte in Abzüge dir instead of Renteneinkommen
-    # here directly.
-    # https://github.com/iza-institute-of-labor-economics/gettsim/issues/842
-
-    Parameters
-    ----------
-    sozialversicherung__rente__altersrente__betrag_m
-        See :func:`sozialversicherung__rente__altersrente__betrag_m`.
-    sozialversicherung__rente__private_rente_betrag_m
-        See :func:`sozialversicherung__rente__private_rente_betrag_m`.
-    rente_ertragsanteil
-        See :func:`rente_ertragsanteil`.
-
-    Returns
-    -------
-
-    """
-    return rente_ertragsanteil * (
-        sozialversicherung__rente__altersrente__betrag_m
-        + sozialversicherung__rente__private_rente_betrag_m
-    )
-
-
-@policy_function()
-def rente_ertragsanteil(
-    sozialversicherung__rente__jahr_renteneintritt: int, eink_st_params: dict
-) -> float:
-    """Share of pensions subject to income taxation.
-
-    Parameters
-    ----------
-    sozialversicherung__rente__jahr_renteneintritt
-        See basic input variable :ref:`sozialversicherung__rente__jahr_renteneintritt <sozialversicherung__rente__jahr_renteneintritt>`.
-    eink_st_params
-        See params documentation :ref:`eink_st_params <eink_st_params>`.
-    Returns
-    -------
-
-    """
-    out = piecewise_polynomial(
-        x=sozialversicherung__rente__jahr_renteneintritt,
-        thresholds=eink_st_params["rente_ertragsanteil"]["thresholds"],
-        rates=eink_st_params["rente_ertragsanteil"]["rates"],
-        intercepts_at_lower_thresholds=eink_st_params["rente_ertragsanteil"][
-            "intercepts_at_lower_thresholds"
-        ],
-    )
-    return out
-=======
-    return max(out, 0.0)
->>>>>>> aa296f35
+    return max(out, 0.0)