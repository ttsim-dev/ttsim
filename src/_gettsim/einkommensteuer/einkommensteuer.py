"""Income taxes."""

from __future__ import annotations

from typing import TYPE_CHECKING

import optree

from ttsim import (
    AggType,
    PiecewisePolynomialParamValue,
    RoundingSpec,
    agg_by_group_function,
    agg_by_p_id_function,
    param_function,
    piecewise_polynomial,
    policy_function,
)
from ttsim.piecewise_polynomial import (
    check_and_get_thresholds,
    get_piecewise_parameters,
)

if TYPE_CHECKING:
<<<<<<< HEAD
=======
    from ttsim import ConsecutiveInt1dLookupTableParamValue
>>>>>>> 7408977a
    from ttsim.typing import RawParam


@agg_by_group_function(agg_type=AggType.COUNT)
def anzahl_personen_sn(sn_id: int) -> int:
    pass


@agg_by_group_function(agg_type=AggType.ANY)
def alleinerziehend_sn(familie__alleinerziehend: bool, sn_id: int) -> bool:
    pass


@agg_by_p_id_function(agg_type=AggType.SUM)
def anzahl_kindergeld_ansprüche_1(
    kindergeld__grundsätzlich_anspruchsberechtigt: bool,
    familie__p_id_elternteil_1: int,
    p_id: int,
) -> int:
    pass


@agg_by_p_id_function(agg_type=AggType.SUM)
def anzahl_kindergeld_ansprüche_2(
    kindergeld__grundsätzlich_anspruchsberechtigt: bool,
    familie__p_id_elternteil_2: int,
    p_id: int,
) -> int:
    pass


@policy_function(
    end_date="1996-12-31",
    leaf_name="betrag_y_sn",
    rounding_spec=RoundingSpec(
        base=1, direction="down", reference="§ 32a Abs. 1 S. 6 EStG"
    ),
)
def betrag_y_sn_kindergeld_kinderfreibetrag_parallel(
    betrag_mit_kinderfreibetrag_y_sn: float,
) -> float:
    """Income tax calculation on Steuernummer level allowing for claiming
    Kinderfreibetrag and receiving Kindergeld at the same time.
    """
    return betrag_mit_kinderfreibetrag_y_sn


@policy_function(
    start_date="1997-01-01",
    leaf_name="betrag_y_sn",
    rounding_spec=RoundingSpec(
        base=1, direction="down", reference="§ 32a Abs. 1 S.6 EStG"
    ),
)
def betrag_y_sn_kindergeld_oder_kinderfreibetrag(
    betrag_ohne_kinderfreibetrag_y_sn: float,
    betrag_mit_kinderfreibetrag_y_sn: float,
    kinderfreibetrag_günstiger_sn: bool,
    relevantes_kindergeld_y_sn: float,
) -> float:
    """Income tax calculation on Steuernummer level since 1997."""
    if kinderfreibetrag_günstiger_sn:
        out = betrag_mit_kinderfreibetrag_y_sn + relevantes_kindergeld_y_sn
    else:
        out = betrag_ohne_kinderfreibetrag_y_sn

    return out


@policy_function()
def kinderfreibetrag_günstiger_sn(
    betrag_ohne_kinderfreibetrag_y_sn: float,
    betrag_mit_kinderfreibetrag_y_sn: float,
    relevantes_kindergeld_y_sn: float,
) -> bool:
    """Kinderfreibetrag more favorable than Kindergeld."""
    unterschiedsbeitrag = (
        betrag_ohne_kinderfreibetrag_y_sn - betrag_mit_kinderfreibetrag_y_sn
    )

    return unterschiedsbeitrag > relevantes_kindergeld_y_sn


@policy_function(
    end_date="2001-12-31",
    leaf_name="betrag_mit_kinderfreibetrag_y_sn",
    rounding_spec=RoundingSpec(
        base=1, direction="down", reference="§ 32a Abs. 1 S.6 EStG"
    ),
)
def betrag_mit_kinderfreibetrag_y_sn_bis_2001() -> float:
    raise NotImplementedError("Tax system before 2002 is not implemented yet.")


@policy_function(
    start_date="2002-01-01",
    leaf_name="betrag_mit_kinderfreibetrag_y_sn",
    rounding_spec=RoundingSpec(
        base=1, direction="down", reference="§ 32a Abs. 1 S.6 EStG"
    ),
    vectorization_strategy="loop",
)
def betrag_mit_kinderfreibetrag_y_sn_ab_2002(
    zu_versteuerndes_einkommen_mit_kinderfreibetrag_y_sn: float,
    anzahl_personen_sn: int,
    parameter_einkommensteuertarif: PiecewisePolynomialParamValue,
) -> float:
    """Taxes with child allowance on Steuernummer level.

    Also referred to as "tarifliche ESt I".

    """
    zu_verst_eink_per_indiv = (
        zu_versteuerndes_einkommen_mit_kinderfreibetrag_y_sn / anzahl_personen_sn
    )
    return anzahl_personen_sn * einkommensteuertarif(
        x=zu_verst_eink_per_indiv, params=parameter_einkommensteuertarif
    )


@policy_function(
    rounding_spec=RoundingSpec(
        base=1, direction="down", reference="§ 32a Abs. 1 S.6 EStG"
    ),
    vectorization_strategy="loop",
)
def betrag_ohne_kinderfreibetrag_y_sn(
    gesamteinkommen_y: float,
    anzahl_personen_sn: int,
    parameter_einkommensteuertarif: PiecewisePolynomialParamValue,
) -> float:
    """Taxes without child allowance on Steuernummer level. Also referred to as
    "tarifliche ESt II".

    """
    zu_verst_eink_per_indiv = gesamteinkommen_y / anzahl_personen_sn
<<<<<<< HEAD
    out = anzahl_personen_sn * einkommensteuertarif(
=======
    return anzahl_personen_sn * einkommensteuertarif(
>>>>>>> 7408977a
        x=zu_verst_eink_per_indiv, params=parameter_einkommensteuertarif
    )


@policy_function(end_date="2022-12-31", leaf_name="relevantes_kindergeld_m")
def relevantes_kindergeld_mit_staffelung_m(
    anzahl_kindergeld_ansprüche_1: int,
    anzahl_kindergeld_ansprüche_2: int,
<<<<<<< HEAD
    kindergeld__satz_gestaffelt: dict[int, float],
=======
    kindergeld__satz_nach_anzahl_kinder: ConsecutiveInt1dLookupTableParamValue,
>>>>>>> 7408977a
) -> float:
    """Kindergeld relevant for income tax. For each parent, half of the actual
    Kindergeld claim is considered.

    Note: It doesn't matter which parent actually receives the Kindergeld. For income
    tax purposes, only the eligibility to claim Kindergeld is relevant.

    Source: § 31 Satz 4 EStG: "Bei nicht zusammenveranlagten Eltern wird der
    Kindergeldanspruch im Umfang des Kinderfreibetrags angesetzt."

    """
    kindergeld_ansprüche = anzahl_kindergeld_ansprüche_1 + anzahl_kindergeld_ansprüche_2

<<<<<<< HEAD
    if kindergeld_ansprüche == 0:
        relevantes_kindergeld = 0.0
    else:
        relevantes_kindergeld = sum(
            kindergeld__satz_gestaffelt[(min(i, max(kindergeld__satz_gestaffelt)))]
            for i in range(1, kindergeld_ansprüche + 1)
        )

    return relevantes_kindergeld / 2
=======
    return (
        kindergeld__satz_nach_anzahl_kinder.values_to_look_up[
            kindergeld_ansprüche - kindergeld__satz_nach_anzahl_kinder.base_to_subtract
        ]
        / 2
    )
>>>>>>> 7408977a


@policy_function(
    start_date="2023-01-01",
    leaf_name="relevantes_kindergeld_m",
)
def relevantes_kindergeld_ohne_staffelung_m(
    anzahl_kindergeld_ansprüche_1: int,
    anzahl_kindergeld_ansprüche_2: int,
    kindergeld__satz: float,
) -> float:
    """Kindergeld relevant for income tax. For each parent, half of the actual
    Kindergeld claim is considered.

    Note: It doesn't matter which parent actually receives the Kindergeld. For income
    tax purposes, only the eligibility to claim Kindergeld is relevant.

    Source: § 31 Satz 4 EStG: "Bei nicht zusammenveranlagten Eltern wird der
    Kindergeldanspruch im Umfang des Kinderfreibetrags angesetzt."

    """
    kindergeld_ansprüche = anzahl_kindergeld_ansprüche_1 + anzahl_kindergeld_ansprüche_2
    return kindergeld__satz * kindergeld_ansprüche / 2
<<<<<<< HEAD
=======


def einkommensteuertarif(x: float, params: PiecewisePolynomialParamValue) -> float:
    """The German income tax tariff."""
    return piecewise_polynomial(
        x=x,
        parameters=params,
    )
>>>>>>> 7408977a


@param_function(start_date="2002-01-01")
def parameter_einkommensteuertarif(
    raw_parameter_einkommensteuertarif: RawParam,
) -> PiecewisePolynomialParamValue:
    """Add the quadratic terms to tax tariff function.

    The German tax tariff is defined on several income intervals with distinct
    marginal tax rates at the thresholds. To ensure an almost linear increase of
    the average tax rate, the German tax tariff is defined as a quadratic function,
    where the quadratic rate is the so called linear Progressionsfaktor. For its
    calculation one needs the lower (low_thres) and upper (upper_thres) thresholds of
    the interval as well as the marginal tax rate of the interval (rate_iv) and of the
    following interval (rate_fiv). The formula is then given by:

    (rate_fiv - rate_iv) / (2 * (upper_thres - low_thres))

    """
<<<<<<< HEAD
    return piecewise_polynomial(
        x=x,
        parameters=params,
    )


@param_function(start_date="2002-01-01")
def parameter_einkommensteuertarif(
    raw_parameter_einkommensteuertarif: RawParam,
) -> PiecewisePolynomialParamValue:
    """Add the quadratic terms to tax tariff function.

    The German tax tariff is defined on several income intervals with distinct
    marginal tax rates at the thresholds. To ensure an almost linear increase of
    the average tax rate, the German tax tariff is defined as a quadratic function,
    where the quadratic rate is the so called linear Progressionsfaktor. For its
    calculation one needs the lower (low_thres) and upper (upper_thres) thresholds of
    the interval as well as the marginal tax rate of the interval (rate_iv) and of the
    following interval (rate_fiv). The formula is then given by:

    (rate_fiv - rate_iv) / (2 * (upper_thres - low_thres))

    """
    expanded: dict[int, dict[str, float]] = optree.tree_map(  # type: ignore[assignment]
        float, raw_parameter_einkommensteuertarif
    )

=======
    expanded: dict[int, dict[str, float]] = optree.tree_map(  # type: ignore[assignment]
        float, raw_parameter_einkommensteuertarif
    )

>>>>>>> 7408977a
    # Check and extract lower thresholds.
    lower_thresholds, upper_thresholds = check_and_get_thresholds(
        leaf_name="parameter_einkommensteuertarif",
        parameter_dict=expanded,
    )[:2]
    for key in sorted(raw_parameter_einkommensteuertarif.keys()):
        if "rate_quadratic" not in raw_parameter_einkommensteuertarif[key]:
            expanded[key]["rate_quadratic"] = (
                expanded[key + 1]["rate_linear"] - expanded[key]["rate_linear"]
            ) / (2 * (upper_thresholds[key] - lower_thresholds[key]))
    return get_piecewise_parameters(
        leaf_name="parameter_einkommensteuertarif",
        func_type="piecewise_quadratic",
        parameter_dict=expanded,
    )<|MERGE_RESOLUTION|>--- conflicted
+++ resolved
@@ -22,10 +22,7 @@
 )
 
 if TYPE_CHECKING:
-<<<<<<< HEAD
-=======
     from ttsim import ConsecutiveInt1dLookupTableParamValue
->>>>>>> 7408977a
     from ttsim.typing import RawParam
 
 
@@ -162,11 +159,7 @@
 
     """
     zu_verst_eink_per_indiv = gesamteinkommen_y / anzahl_personen_sn
-<<<<<<< HEAD
-    out = anzahl_personen_sn * einkommensteuertarif(
-=======
     return anzahl_personen_sn * einkommensteuertarif(
->>>>>>> 7408977a
         x=zu_verst_eink_per_indiv, params=parameter_einkommensteuertarif
     )
 
@@ -175,11 +168,7 @@
 def relevantes_kindergeld_mit_staffelung_m(
     anzahl_kindergeld_ansprüche_1: int,
     anzahl_kindergeld_ansprüche_2: int,
-<<<<<<< HEAD
-    kindergeld__satz_gestaffelt: dict[int, float],
-=======
     kindergeld__satz_nach_anzahl_kinder: ConsecutiveInt1dLookupTableParamValue,
->>>>>>> 7408977a
 ) -> float:
     """Kindergeld relevant for income tax. For each parent, half of the actual
     Kindergeld claim is considered.
@@ -193,24 +182,12 @@
     """
     kindergeld_ansprüche = anzahl_kindergeld_ansprüche_1 + anzahl_kindergeld_ansprüche_2
 
-<<<<<<< HEAD
-    if kindergeld_ansprüche == 0:
-        relevantes_kindergeld = 0.0
-    else:
-        relevantes_kindergeld = sum(
-            kindergeld__satz_gestaffelt[(min(i, max(kindergeld__satz_gestaffelt)))]
-            for i in range(1, kindergeld_ansprüche + 1)
-        )
-
-    return relevantes_kindergeld / 2
-=======
     return (
         kindergeld__satz_nach_anzahl_kinder.values_to_look_up[
             kindergeld_ansprüche - kindergeld__satz_nach_anzahl_kinder.base_to_subtract
         ]
         / 2
     )
->>>>>>> 7408977a
 
 
 @policy_function(
@@ -234,8 +211,6 @@
     """
     kindergeld_ansprüche = anzahl_kindergeld_ansprüche_1 + anzahl_kindergeld_ansprüche_2
     return kindergeld__satz * kindergeld_ansprüche / 2
-<<<<<<< HEAD
-=======
 
 
 def einkommensteuertarif(x: float, params: PiecewisePolynomialParamValue) -> float:
@@ -244,7 +219,6 @@
         x=x,
         parameters=params,
     )
->>>>>>> 7408977a
 
 
 @param_function(start_date="2002-01-01")
@@ -264,40 +238,10 @@
     (rate_fiv - rate_iv) / (2 * (upper_thres - low_thres))
 
     """
-<<<<<<< HEAD
-    return piecewise_polynomial(
-        x=x,
-        parameters=params,
-    )
-
-
-@param_function(start_date="2002-01-01")
-def parameter_einkommensteuertarif(
-    raw_parameter_einkommensteuertarif: RawParam,
-) -> PiecewisePolynomialParamValue:
-    """Add the quadratic terms to tax tariff function.
-
-    The German tax tariff is defined on several income intervals with distinct
-    marginal tax rates at the thresholds. To ensure an almost linear increase of
-    the average tax rate, the German tax tariff is defined as a quadratic function,
-    where the quadratic rate is the so called linear Progressionsfaktor. For its
-    calculation one needs the lower (low_thres) and upper (upper_thres) thresholds of
-    the interval as well as the marginal tax rate of the interval (rate_iv) and of the
-    following interval (rate_fiv). The formula is then given by:
-
-    (rate_fiv - rate_iv) / (2 * (upper_thres - low_thres))
-
-    """
     expanded: dict[int, dict[str, float]] = optree.tree_map(  # type: ignore[assignment]
         float, raw_parameter_einkommensteuertarif
     )
 
-=======
-    expanded: dict[int, dict[str, float]] = optree.tree_map(  # type: ignore[assignment]
-        float, raw_parameter_einkommensteuertarif
-    )
-
->>>>>>> 7408977a
     # Check and extract lower thresholds.
     lower_thresholds, upper_thresholds = check_and_get_thresholds(
         leaf_name="parameter_einkommensteuertarif",
