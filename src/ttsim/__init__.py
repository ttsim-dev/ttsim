--- conflicted
+++ resolved
@@ -23,13 +23,9 @@
     _add_derived_functions,
     compute_taxes_and_transfers,
 )
-<<<<<<< HEAD
-from ttsim.param_objects import (
-=======
 from ttsim.convert_nested_data import dataframe_to_nested_data, nested_data_to_dataframe
 from ttsim.param_objects import (
     ConsecutiveInt1dLookupTableParam,
->>>>>>> be711476
     ConsecutiveInt1dLookupTableParamValue,
     ConsecutiveInt2dLookupTableParamValue,
     DictParam,
@@ -53,10 +49,6 @@
     get_year_based_phase_inout_of_age_thresholds_param_value,
     set_up_policy_environment,
 )
-<<<<<<< HEAD
-from ttsim.prepare_data import create_data_tree_from_df
-=======
->>>>>>> be711476
 from ttsim.rounding import RoundingSpec
 from ttsim.shared import (
     insert_path_and_value,
@@ -71,10 +63,7 @@
     "AggByGroupFunction",
     "AggByPIDFunction",
     "AggType",
-<<<<<<< HEAD
-=======
     "ConsecutiveInt1dLookupTableParam",
->>>>>>> be711476
     "ConsecutiveInt1dLookupTableParamValue",
     "ConsecutiveInt2dLookupTableParamValue",
     "DictParam",
@@ -98,10 +87,7 @@
     "agg_by_p_id_function",
     "compute_taxes_and_transfers",
     "create_time_conversion_functions",
-<<<<<<< HEAD
-=======
     "dataframe_to_nested_data",
->>>>>>> be711476
     "get_consecutive_int_1d_lookup_table_param_value",
     "get_consecutive_int_2d_lookup_table_param_value",
     "get_month_based_phase_inout_of_age_thresholds_param_value",
@@ -111,10 +97,7 @@
     "insert_path_and_value",
     "join",
     "merge_trees",
-<<<<<<< HEAD
-=======
     "nested_data_to_dataframe",
->>>>>>> be711476
     "param_function",
     "piecewise_polynomial",
     "plot_dag",
