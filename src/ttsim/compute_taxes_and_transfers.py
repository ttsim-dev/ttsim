--- conflicted
+++ resolved
@@ -18,24 +18,14 @@
 )
 from ttsim.column_objects_param_function import (
     ColumnFunction,
-<<<<<<< HEAD
-=======
     ColumnObject,
->>>>>>> 7408977a
     FKType,
     ParamFunction,
     PolicyInput,
 )
-<<<<<<< HEAD
-from ttsim.config import IS_JAX_INSTALLED
-from ttsim.config import numpy_or_jax as np
-from ttsim.param_objects import RawParam
-from ttsim.policy_environment import PolicyEnvironment
-=======
 from ttsim.config import numpy_or_jax as np
 from ttsim.param_objects import ParamObject, RawParam
 from ttsim.policy_environment import fail_if_environment_is_invalid, grouping_levels
->>>>>>> 7408977a
 from ttsim.shared import (
     assert_valid_ttsim_pytree,
     fail_if_multiple_time_units_for_same_base_name_and_group,
@@ -46,24 +36,10 @@
     get_re_pattern_for_all_time_units_and_groupings,
     group_pattern,
     merge_trees,
-<<<<<<< HEAD
-    partition_by_reference_dict,
-=======
->>>>>>> 7408977a
 )
 
 if TYPE_CHECKING:
     from ttsim.typing import (
-<<<<<<< HEAD
-        NestedColumnObjectsParamFunctions,
-        NestedData,
-        NestedParamObjects,
-        NestedTargetDict,
-        QualNameColumnFunctions,
-        QualNameColumnObjectsParamFunctions,
-        QualNameData,
-        QualNameProcessedParams,
-=======
         NestedData,
         NestedPolicyEnvironment,
         NestedTargetDict,
@@ -72,7 +48,6 @@
         QualNameData,
         QualNameDataColumns,
         QualNamePolicyEnvironment,
->>>>>>> 7408977a
         QualNameTargetList,
     )
 
@@ -86,11 +61,7 @@
 
 def compute_taxes_and_transfers(
     data_tree: NestedData,
-<<<<<<< HEAD
-    environment: PolicyEnvironment,
-=======
     policy_environment: NestedPolicyEnvironment,
->>>>>>> 7408977a
     targets_tree: NestedTargetDict,
     rounding: bool = True,
     debug: bool = False,
@@ -138,36 +109,6 @@
         policy_environment=policy_environment,
         qual_name_data_columns=qual_name_data_columns,
     )
-<<<<<<< HEAD
-    data = dt.flatten_to_qual_names(data_tree)
-    column_objects_param_functions = (
-        remove_tree_logic_from_tree_with_column_objects_param_functions(
-            raw_objects_tree=environment.raw_objects_tree,
-            top_level_namespace=top_level_namespace,
-        )
-    )
-    # Process parameters
-    processed_params_tree = _process_params_tree(
-        params_tree=environment.params_tree,
-        param_functions={
-            k: v
-            for k, v in column_objects_param_functions.items()
-            if isinstance(v, ParamFunction)
-        },
-    )
-
-    # Flatten nested objects to qualified names
-    all_targets = set(dt.qual_names(targets_tree))
-    params_targets = {t for t in all_targets if t in processed_params_tree}
-    function_targets = all_targets - params_targets
-
-    # Add derived functions to the qualified functions tree.
-    functions = combine_policy_functions_and_derived_functions(
-        column_objects_param_functions=column_objects_param_functions,
-        targets=function_targets,
-        data=data,
-        groupings=environment.grouping_levels,
-=======
 
     flat_policy_environment_with_derived_functions_and_without_overridden_functions = (
         flat_policy_environment_with_derived_functions_and_without_overridden_functions(
@@ -202,7 +143,6 @@
     tax_transfer_dag = tax_transfer_dag(
         required_column_functions=required_column_functions,
         qual_name_column_targets=qual_name_column_targets,
->>>>>>> 7408977a
     )
 
     fail_if_root_nodes_are_missing(
@@ -219,36 +159,22 @@
         required_column_functions=required_column_functions,
         qual_name_column_targets=qual_name_column_targets,
     )
-<<<<<<< HEAD
-    functions_with_partialled_parameters = _partial_parameters_to_functions(
-        functions=functions_with_rounding_specs,
-        processed_params=environment.params,
-=======
 
     fail_if_group_variables_are_not_constant_within_groups(
         qual_name_input_data=qual_name_input_data,
         grouping_levels=grouping_levels(policy_environment),
->>>>>>> 7408977a
     )
     fail_if_foreign_keys_are_invalid_in_data(
         qual_name_input_data=qual_name_input_data,
         qual_name_data=qual_name_data,
         flat_policy_environment_with_derived_functions_and_without_overridden_functions=flat_policy_environment_with_derived_functions_and_without_overridden_functions,
     )
-<<<<<<< HEAD
-    # Remove unnecessary elements from user-provided data.
-    input_data = _create_input_data_for_concatenated_function(
-        data=data,
-        functions=functions_with_partialled_parameters,
-        targets=function_targets,
-=======
 
     tax_transfer_function = tax_transfer_function(
         tax_transfer_dag=tax_transfer_dag,
         required_column_functions=required_column_functions,
         qual_name_column_targets=qual_name_column_targets,
         # backend=backend
->>>>>>> 7408977a
     )
 
     column_results = column_results(qual_name_input_data, tax_transfer_function)
@@ -316,21 +242,6 @@
         },
         **{ot: qual_name_data[ot] for ot in qual_name_own_targets},
     }
-<<<<<<< HEAD
-    _fail_if_foreign_keys_are_invalid_in_data(
-        data=_input_data_with_p_id,
-        column_objects_param_functions=column_objects_param_functions,
-    )
-    if debug:
-        function_targets = {
-            *function_targets,
-            *functions_with_partialled_parameters.keys(),
-        }
-
-    tax_transfer_function = concatenate_functions(
-        functions=functions_with_partialled_parameters,
-        targets=list(function_targets),
-=======
     return {k: unordered[k] for k in qual_name_targets}
 
 
@@ -357,7 +268,6 @@
         dag=tax_transfer_dag,
         functions=required_column_functions,
         targets=list(qual_name_column_targets),
->>>>>>> 7408977a
         return_type="dict",
         aggregator=None,
         enforce_signature=True,
@@ -409,31 +319,6 @@
         in flat_policy_environment_with_derived_functions_and_without_overridden_functions
     ]
 
-<<<<<<< HEAD
-        static_args = {
-            argname: data["p_id"].max() + 1
-            for argname in inspect.signature(tax_transfer_function).parameters
-            if argname.endswith("_num_segments")
-        }
-        tax_transfer_function = functools.partial(tax_transfer_function, **static_args)
-        tax_transfer_function = jax.jit(tax_transfer_function)
-    results = tax_transfer_function(**input_data)
-
-    results_tree = dt.unflatten_from_qual_names(
-        {
-            **results,
-            **{pt: processed_params_tree[pt] for pt in params_targets},
-        }
-    )
-
-    if debug:
-        results_tree = merge_trees(
-            left=results_tree,
-            right=dt.unflatten_from_qual_names(input_data),
-        )
-
-    return results_tree
-=======
 
 def qual_name_own_targets(
     qual_name_targets: QualNameTargetList,
@@ -456,7 +341,6 @@
     top_level_namespace: set[str],
 ) -> QualNamePolicyEnvironment:
     """Return a flat policy environment with derived functions.
->>>>>>> 7408977a
 
     Three steps:
     1. Remove all tree logic from the policy environment.
@@ -542,26 +426,6 @@
     return all_top_level_names
 
 
-<<<<<<< HEAD
-def remove_tree_logic_from_tree_with_column_objects_param_functions(
-    raw_objects_tree: NestedColumnObjectsParamFunctions,
-    top_level_namespace: set[str],
-) -> QualNameColumnObjectsParamFunctions:
-    """Map qualified names to column objects / param functions without tree logic."""
-    return {
-        name: f_or_i.remove_tree_logic(
-            tree_path=dt.tree_path_from_qual_name(name),
-            top_level_namespace=top_level_namespace,
-        )
-        for name, f_or_i in dt.flatten_to_qual_names(raw_objects_tree).items()
-    }
-
-
-def combine_policy_functions_and_derived_functions(
-    column_objects_param_functions: QualNameColumnObjectsParamFunctions,
-    targets: QualNameTargetList,
-    data: QualNameData,
-=======
 def _remove_tree_logic_from_policy_environment(
     policy_environment: NestedPolicyEnvironment,
     top_level_namespace: set[str],
@@ -583,7 +447,6 @@
     qual_name_policy_environment: QualNamePolicyEnvironment,
     targets: QualNameTargetList,
     qual_name_data_columns: QualNameDataColumns,
->>>>>>> 7408977a
     groupings: tuple[str, ...],
 ) -> QualNameColumnFunctions:
     """Return a mapping of qualified names to functions operating on columns.
@@ -616,23 +479,6 @@
     """
     # Create functions for different time units
     time_conversion_functions = create_time_conversion_functions(
-<<<<<<< HEAD
-        column_objects={
-            k: v
-            for k, v in column_objects_param_functions.items()
-            if not isinstance(v, ParamFunction)
-        },
-        data=data,
-        groupings=groupings,
-    )
-    out = {
-        **{
-            qn: f
-            for qn, f in column_objects_param_functions.items()
-            if isinstance(f, ColumnFunction)
-        },
-        **time_conversion_functions,
-=======
         qual_name_policy_environment=qual_name_policy_environment,
         qual_name_data_columns=qual_name_data_columns,
         groupings=groupings,
@@ -644,7 +490,6 @@
             **time_conversion_functions,
         }.items()
         if isinstance(v, ColumnFunction)
->>>>>>> 7408977a
     }
 
     # Create aggregation functions by group.
@@ -654,34 +499,19 @@
         targets=targets,
         groupings=groupings,
     )
-<<<<<<< HEAD
-    out = {**aggregate_by_group_functions, **out}
-
-    _fail_if_function_targets_not_in_functions(
-        functions=out,
-        targets=targets,
-    )
-=======
     out = {
         **qual_name_policy_environment,
         **time_conversion_functions,
         **aggregate_by_group_functions,
     }
->>>>>>> 7408977a
 
     return out
 
 
-<<<<<<< HEAD
-def _fail_if_function_targets_not_in_functions(
-    functions: QualNameColumnFunctions,
-    targets: QualNameTargetList,
-=======
 def fail_if_targets_are_not_in_policy_environment_or_data(
     policy_environment: QualNamePolicyEnvironment,
     qual_name_data_columns: QualNameDataColumns,
     qual_name_targets: QualNameTargetList,
->>>>>>> 7408977a
 ) -> None:
     """Fail if some target is not among functions.
 
@@ -714,16 +544,9 @@
         raise ValueError(msg)
 
 
-<<<<<<< HEAD
-def _create_input_data_for_concatenated_function(
-    data: QualNameData,
-    functions: QualNameColumnFunctions,
-    targets: QualNameTargetList,
-=======
 def qual_name_input_data(
     tax_transfer_dag: nx.DiGraph,
     qual_name_data: QualNameData,
->>>>>>> 7408977a
 ) -> QualNameData:
     """Create input data for the concatenated function.
 
@@ -752,33 +575,9 @@
         tax_transfer_dag, filter_node=lambda n: tax_transfer_dag.in_degree(n) == 0
     ).nodes
 
-<<<<<<< HEAD
-    _fail_if_root_nodes_are_missing(
-        functions=functions,
-        data=data,
-        root_nodes=root_nodes,
-    )
-
-    # Get only part of the data tree that is needed
-    return {k: np.array(v) for k, v in data.items() if k in root_nodes}
-
-
-def _process_params_tree(
-    params_tree: NestedParamObjects,
-    param_functions: QualNameColumnFunctions,
-) -> QualNameProcessedParams:
-    """Return a mapping of qualified names to processed parameter values.
-
-    Notes:
-
-    - This gets rid of the ParamObject objects and all meta-information like
-      extended names, descriptions, units, etc.
-    - RawParams are filtered out, converted values are left.
-=======
     # Restrict the passed data to the subset that is actually used.
     return {k: np.array(v) for k, v in qual_name_data.items() if k in root_nodes}
 
->>>>>>> 7408977a
 
 def _apply_rounding(element: Any) -> Any:
     return (
@@ -817,68 +616,6 @@
         set_annotations=False,
     )
     # Call the processing function.
-<<<<<<< HEAD
-    processed = process(**{k: v.value for k, v in qual_name_params.items()})
-
-    # Return the processed parameters
-    return merge_trees(
-        left={
-            k: v.value
-            for k, v in qual_name_params.items()
-            if not isinstance(v, RawParam)
-        },
-        right=processed,
-    )
-
-
-def _partial_parameters_to_functions(
-    functions: QualNameColumnFunctions,
-    processed_params: QualNameProcessedParams,
-) -> QualNameColumnFunctions:
-    """Round and partial parameters into functions.
-
-    Parameters
-    ----------
-    functions
-        The functions dict with qualified function names as keys and functions as
-        values.
-    params
-        Dictionary of parameters.
-
-    Returns
-    -------
-    Functions tree with parameters partialled.
-
-    """
-    # Partial parameters to functions such that they disappear in the DAG.
-    # Note: Needs to be done after rounding such that dags recognizes partialled
-    # parameters.
-    processed_functions = {}
-    for name, function in functions.items():
-        arguments = get_free_arguments(function)
-        partial_params = {
-            arg: processed_params[key]
-            for arg in arguments
-            for key in processed_params
-            if arg.endswith(f"{key}_params")
-        }
-        if partial_params:
-            processed_functions[name] = functools.partial(function, **partial_params)
-        else:
-            processed_functions[name] = function
-
-    return processed_functions
-
-
-def _partial_params_to_functions(
-    functions: QualNameColumnFunctions,
-    params: QualNameProcessedParams,
-) -> QualNameColumnFunctions:
-    """Partial parameters to functions such that they disappear from the DAG.
-
-    Note: Needs to be done after rounding such that dags recognizes partialled
-    parameters.
-=======
     processed_param_functions = process(
         **{k: v.value for k, v in params.items()},
         **scalars,
@@ -902,7 +639,6 @@
     rounding: bool,
 ) -> QualNameColumnFunctions:
     """Partial parameters to functions such that they disappear from the DAG.
->>>>>>> 7408977a
 
     Parameters
     ----------
@@ -943,44 +679,7 @@
     return processed_functions
 
 
-<<<<<<< HEAD
-def _add_rounding_to_functions(
-    functions: QualNameColumnFunctions,
-) -> QualNameColumnFunctions:
-    """Add appropriate rounding of outputs to function.
-
-    Parameters
-    ----------
-    functions
-        Functions to which rounding should be added.
-
-    Returns
-    -------
-    Function with rounding added.
-
-    """
-    return {
-        name: func.rounding_spec.apply_rounding(func)
-        if getattr(func, "rounding_spec", False)
-        else func
-        for name, func in functions.items()
-    }
-
-
-def _fail_if_environment_not_valid(environment: Any) -> None:
-    """
-    Validate that the environment is a PolicyEnvironment.
-    """
-    if not isinstance(environment, PolicyEnvironment):
-        raise TypeError(
-            f"The environment must be a PolicyEnvironment, got {type(environment)}."
-        )
-
-
-def _fail_if_targets_tree_not_valid(targets_tree: NestedTargetDict) -> None:
-=======
 def fail_if_targets_tree_is_invalid(targets_tree: NestedTargetDict) -> None:
->>>>>>> 7408977a
     """
     Validate that the targets tree is a dictionary with string keys and None leaves.
     """
@@ -991,11 +690,7 @@
     )
 
 
-<<<<<<< HEAD
-def _fail_if_data_tree_not_valid(data_tree: NestedData) -> None:
-=======
 def fail_if_data_tree_is_invalid(data_tree: NestedData) -> None:
->>>>>>> 7408977a
     """
     Validate the basic structure of the data tree.
 
@@ -1033,11 +728,6 @@
 
     non_unique_p_ids = [i for i, count in p_id_counts.items() if count > 1]
 
-<<<<<<< HEAD
-def _fail_if_group_variables_not_constant_within_groups(
-    data: QualNameData,
-    groupings: tuple[str, ...],
-=======
     if non_unique_p_ids:
         message = (
             "The following `p_id`s are not unique in the input data:\n\n"
@@ -1049,7 +739,6 @@
 def fail_if_group_variables_are_not_constant_within_groups(
     qual_name_input_data: QualNameData,
     grouping_levels: tuple[str, ...],
->>>>>>> 7408977a
 ) -> None:
     """
     Check that group variables are constant within each group.
@@ -1091,40 +780,10 @@
         raise ValueError(msg)
 
 
-<<<<<<< HEAD
-def _fail_if_p_id_is_non_unique(data_tree: NestedData) -> None:
-    """Check that pid is unique."""
-    p_id = data_tree.get("p_id", None)
-    if p_id is None:
-        raise ValueError("The input data must contain the p_id.")
-
-    # Check for non-unique p_ids
-    p_id_counts: dict[int, int] = {}
-    # Need the map because Jax loop items are 1-element arrays.
-    for i in map(int, p_id):
-        if i in p_id_counts:
-            p_id_counts[i] += 1
-        else:
-            p_id_counts[i] = 1
-
-    non_unique_p_ids = [i for i, count in p_id_counts.items() if count > 1]
-
-    if non_unique_p_ids:
-        message = (
-            f"The following p_ids are non-unique in the input data:{non_unique_p_ids}"
-        )
-        raise ValueError(message)
-
-
-def _fail_if_foreign_keys_are_invalid_in_data(
-    data: QualNameData,
-    column_objects_param_functions: QualNameColumnObjectsParamFunctions,
-=======
 def fail_if_foreign_keys_are_invalid_in_data(
     qual_name_input_data: QualNameData,
     qual_name_data: QualNameData,
     flat_policy_environment_with_derived_functions_and_without_overridden_functions: QualNamePolicyEnvironment,
->>>>>>> 7408977a
 ) -> None:
     """
     Check that all foreign keys are valid.
@@ -1139,11 +798,7 @@
     valid_ids = set(qual_name_data["p_id"].tolist()) | {-1}
     relevant_objects = {
         k: v
-<<<<<<< HEAD
-        for k, v in column_objects_param_functions.items()
-=======
         for k, v in flat_policy_environment_with_derived_functions_and_without_overridden_functions.items()
->>>>>>> 7408977a
         if isinstance(v, PolicyInput | ColumnFunction)
     }
 
@@ -1181,14 +836,9 @@
                     raise ValueError(message)
 
 
-<<<<<<< HEAD
-def _warn_if_functions_overridden_by_data(
-    functions_overridden: QualNameColumnFunctions,
-=======
 def warn_if_functions_and_data_columns_overlap(
     policy_environment: NestedPolicyEnvironment,
     qual_name_data_columns: QualNameDataColumns,
->>>>>>> 7408977a
 ) -> None:
     """Warn if functions are overridden by data."""
     overridden_elements = sorted(
@@ -1248,11 +898,7 @@
             before calling TTSIM:
 
                 import warnings
-<<<<<<< HEAD
-                from ttsim import FunctionsAndColumnsOverlapWarning
-=======
                 from ttsim import FunctionsAndDataColumnsOverlapWarning
->>>>>>> 7408977a
 
                 warnings.filterwarnings(
                     "ignore",
@@ -1263,17 +909,10 @@
         super().__init__(f"{first_part}\n{formatted}\n{second_part}\n{how_to_ignore}")
 
 
-<<<<<<< HEAD
-def _fail_if_root_nodes_are_missing(
-    functions: QualNameColumnFunctions,
-    data: QualNameData,
-    root_nodes: list[str],
-=======
 def fail_if_root_nodes_are_missing(
     tax_transfer_dag: nx.DiGraph,
     required_column_functions: QualNameColumnFunctions,
     qual_name_data: QualNameData,
->>>>>>> 7408977a
 ) -> None:
     """Fail if root nodes are missing.
 
@@ -1309,18 +948,4 @@
         formatted = format_list_linewise(
             [str(dt.tree_path_from_qual_name(mn)) for mn in missing_nodes]
         )
-<<<<<<< HEAD
-        raise ValueError(f"The following data columns are missing.\n{formatted}")
-
-
-def _func_depends_on_parameters_only(func: ColumnFunction) -> bool:
-    """Check if a function depends on parameters only."""
-    return (
-        len(
-            [a for a in inspect.signature(func).parameters if not a.endswith("_params")]
-        )
-        == 0
-    )
-=======
-        raise ValueError(f"The following data columns are missing.\n{formatted}")
->>>>>>> 7408977a
+        raise ValueError(f"The following data columns are missing.\n{formatted}")