--- conflicted
+++ resolved
@@ -2,11 +2,6 @@
 
 import datetime
 import functools
-<<<<<<< HEAD
-import warnings
-from collections.abc import Callable
-=======
->>>>>>> 692278d1
 from typing import TYPE_CHECKING, Any
 
 import dags.tree as dt
@@ -28,11 +23,7 @@
     fail_if_multiple_time_units_for_same_base_name_and_group,
 )
 from ttsim.param_objects import ParamObject, RawParam
-<<<<<<< HEAD
-from ttsim.policy_environment import fail_if_environment_is_invalid, grouping_levels
-=======
 from ttsim.policy_environment import grouping_levels
->>>>>>> 692278d1
 from ttsim.shared import (
     get_base_name_and_grouping_suffix,
     get_re_pattern_for_all_time_units_and_groupings,
@@ -74,170 +65,6 @@
     return dt.flatten_to_qual_names(data_tree)
 
 
-<<<<<<< HEAD
-    # Check user inputs
-    fail_if_targets_tree_is_invalid(targets_tree)
-    fail_if_data_tree_is_invalid(data_tree)
-    fail_if_environment_is_invalid(policy_environment)
-
-    top_level_namespace = top_level_namespace(
-        policy_environment=policy_environment,
-    )
-    # Check that all paths in the params tree are valid
-
-    qual_name_data = qual_name_data(data_tree)
-    qual_name_data_columns = qual_name_data_columns(qual_name_data)
-    warn_if_functions_and_data_columns_overlap(
-        policy_environment=policy_environment,
-        qual_name_data_columns=qual_name_data_columns,
-    )
-
-    flat_policy_environment_with_derived_functions_and_without_overridden_functions = (
-        flat_policy_environment_with_derived_functions_and_without_overridden_functions(
-            qual_name_data=qual_name_data,
-            policy_environment=policy_environment,
-            targets_tree=targets_tree,
-            top_level_namespace=top_level_namespace,
-        )
-    )
-    column_functions_with_processed_params_and_scalars = column_functions_with_processed_params_and_scalars(
-        flat_policy_environment_with_derived_functions_and_without_overridden_functions=flat_policy_environment_with_derived_functions_and_without_overridden_functions,
-    )
-    required_column_functions = required_column_functions(
-        column_functions_with_processed_params_and_scalars=column_functions_with_processed_params_and_scalars,
-        rounding=rounding,
-    )
-    # Super-ugly, will be refactored
-    qual_name_targets = qual_name_targets(targets_tree)
-    qual_name_column_targets = qual_name_column_targets(
-        required_column_functions, qual_name_targets
-    )
-    qual_name_param_targets = qual_name_param_targets(
-        flat_policy_environment_with_derived_functions_and_without_overridden_functions,
-        qual_name_targets,
-        qual_name_column_targets,
-    )
-    # Will just return these.
-    qual_name_own_targets = qual_name_own_targets(
-        qual_name_targets, qual_name_column_targets, qual_name_param_targets
-    )
-
-    tax_transfer_dag = tax_transfer_dag(
-        required_column_functions=required_column_functions,
-        qual_name_column_targets=qual_name_column_targets,
-    )
-
-    fail_if_root_nodes_are_missing(
-        tax_transfer_dag=tax_transfer_dag,
-        qual_name_data=qual_name_data,
-        required_column_functions=required_column_functions,
-        qual_name_column_targets=qual_name_column_targets,
-    )
-
-    # Remove unnecessary elements from user-provided data.
-    qual_name_input_data = qual_name_input_data(
-        tax_transfer_dag=tax_transfer_dag,
-        qual_name_data=qual_name_data,
-        required_column_functions=required_column_functions,
-        qual_name_column_targets=qual_name_column_targets,
-    )
-
-    fail_if_group_variables_are_not_constant_within_groups(
-        qual_name_input_data=qual_name_input_data,
-        grouping_levels=grouping_levels(policy_environment),
-    )
-    fail_if_foreign_keys_are_invalid_in_data(
-        qual_name_input_data=qual_name_input_data,
-        qual_name_data=qual_name_data,
-        flat_policy_environment_with_derived_functions_and_without_overridden_functions=flat_policy_environment_with_derived_functions_and_without_overridden_functions,
-    )
-
-    tax_transfer_function = tax_transfer_function(
-        tax_transfer_dag=tax_transfer_dag,
-        required_column_functions=required_column_functions,
-        qual_name_column_targets=qual_name_column_targets,
-        # backend=backend
-    )
-
-    column_results = column_results(qual_name_input_data, tax_transfer_function)
-
-    qual_name_results = qual_name_results(
-        column_results=column_results,
-        qual_name_param_targets=qual_name_param_targets,
-        column_functions_with_processed_params_and_scalars=column_functions_with_processed_params_and_scalars,
-        qual_name_own_targets=qual_name_own_targets,
-        qual_name_data=qual_name_data,
-        qual_name_targets=qual_name_targets,
-    )
-    nested_results = nested_results(qual_name_results)
-
-    return nested_results
-
-
-def column_results(
-    qual_name_input_data: QualNameData,
-    tax_transfer_function: Callable[[QualNameData], QualNameData],
-) -> QualNameData:
-    return tax_transfer_function(qual_name_input_data)
-
-
-def qual_name_data(data_tree):
-    return dt.flatten_to_qual_names(data_tree)
-
-
-def fail_if_any_paths_are_invalid(
-    policy_environment: NestedPolicyEnvironment,
-    data_tree: NestedData,
-    targets_tree: NestedTargetDict,
-    top_level_namespace: set[str],
-) -> None:
-    """Thin wrapper around `dt.fail_if_paths_are_invalid`."""
-    return dt.fail_if_paths_are_invalid(
-        functions=policy_environment,
-        data_tree=data_tree,
-        targets=targets_tree,
-        top_level_namespace=top_level_namespace,
-    )
-
-
-def qual_name_data_columns(qual_name_data):
-    return set(qual_name_data.keys())
-
-
-def nested_results(qual_name_results: QualNameData) -> NestedData:
-    return dt.unflatten_from_qual_names(qual_name_results)
-
-
-def qual_name_results(
-    column_results: QualNameData,
-    qual_name_param_targets: QualNameTargetList,
-    column_functions_with_processed_params_and_scalars: QualNameColumnFunctionsWithProcessedParamsAndScalars,
-    qual_name_own_targets: QualNameTargetList,
-    qual_name_data: QualNameData,
-    qual_name_targets: QualNameTargetList,
-):
-    unordered = {
-        **column_results,
-        **{
-            pt: column_functions_with_processed_params_and_scalars[pt]
-            for pt in qual_name_param_targets
-        },
-        **{ot: qual_name_data[ot] for ot in qual_name_own_targets},
-    }
-    return {k: unordered[k] for k in qual_name_targets}
-
-
-def tax_transfer_dag(
-    required_column_functions: QualNameColumnFunctions,
-    qual_name_column_targets: QualNameTargetList,
-) -> nx.DiGraph:
-    """Thin wrapper around `create_dag`."""
-    return create_dag(
-        functions=required_column_functions,
-        targets=qual_name_column_targets,
-    )
-
-=======
 def qual_name_data_columns(qual_name_data: QualNameData) -> set[str]:
     return set(qual_name_data.keys())
 
@@ -275,7 +102,6 @@
         targets=qual_name_column_targets,
     )
 
->>>>>>> 692278d1
 
 def tax_transfer_function(
     tax_transfer_dag: nx.DiGraph,
@@ -312,7 +138,6 @@
 
     def wrapper(qual_name_data: QualNameData) -> QualNameData:
         return ttf_with_keyword_args(**qual_name_data)
-<<<<<<< HEAD
 
     return wrapper
 
@@ -322,7 +147,10 @@
     return dt.qual_names(targets_tree)
 
 
-def qual_name_column_targets(required_column_functions, qual_name_targets):
+def qual_name_column_targets(
+    required_column_functions: QualNameColumnFunctions,
+    qual_name_targets: QualNameTargetList,
+) -> QualNameTargetList:
     """All targets that are column functions."""
     return [t for t in qual_name_targets if t in required_column_functions]
 
@@ -342,40 +170,6 @@
     ]
 
 
-=======
-
-    return wrapper
-
-
-def qual_name_targets(targets_tree: NestedTargetDict) -> QualNameTargetList:
-    """All targets in their qualified name-representation."""
-    return dt.qual_names(targets_tree)
-
-
-def qual_name_column_targets(
-    required_column_functions: QualNameColumnFunctions,
-    qual_name_targets: QualNameTargetList,
-) -> QualNameTargetList:
-    """All targets that are column functions."""
-    return [t for t in qual_name_targets if t in required_column_functions]
-
-
-def qual_name_param_targets(
-    flat_policy_environment_with_derived_functions_and_without_overridden_functions: QualNamePolicyEnvironment,
-    qual_name_targets: QualNameTargetList,
-    qual_name_column_targets: QualNameTargetList,
-) -> QualNameTargetList:
-    possible_targets = set(qual_name_targets) - set(qual_name_column_targets)
-    return [
-        t
-        for t in qual_name_targets
-        if t in possible_targets
-        and t
-        in flat_policy_environment_with_derived_functions_and_without_overridden_functions
-    ]
-
-
->>>>>>> 692278d1
 def qual_name_own_targets(
     qual_name_targets: QualNameTargetList,
     qual_name_column_targets: QualNameTargetList,
@@ -564,45 +358,6 @@
     return out
 
 
-<<<<<<< HEAD
-def fail_if_targets_are_not_in_policy_environment_or_data(
-    policy_environment: QualNamePolicyEnvironment,
-    qual_name_data_columns: QualNameDataColumns,
-    qual_name_targets: QualNameTargetList,
-) -> None:
-    """Fail if some target is not among functions.
-
-    Parameters
-    ----------
-    functions
-        Dictionary containing functions to build the DAG.
-    qual_name_data_columns
-        The columns which are available in the data tree.
-    targets
-        The targets which should be computed. They limit the DAG in the way that only
-        ancestors of these nodes need to be considered.
-
-    Raises
-    ------
-    ValueError
-        Raised if any member of `targets` is not among functions.
-
-    """
-    targets_not_in_policy_environment_or_data = [
-        str(dt.tree_path_from_qual_name(n))
-        for n in qual_name_targets
-        if n not in policy_environment and n not in qual_name_data_columns
-    ]
-    if targets_not_in_policy_environment_or_data:
-        formatted = format_list_linewise(targets_not_in_policy_environment_or_data)
-        msg = format_errors_and_warnings(
-            f"The following targets have no corresponding function:\n\n{formatted}"
-        )
-        raise ValueError(msg)
-
-
-=======
->>>>>>> 692278d1
 def qual_name_input_data(
     tax_transfer_dag: nx.DiGraph,
     qual_name_data: QualNameData,
@@ -735,280 +490,4 @@
             else:
                 processed_functions[name] = func
 
-<<<<<<< HEAD
-    return processed_functions
-
-
-def fail_if_targets_tree_is_invalid(targets_tree: NestedTargetDict) -> None:
-    """
-    Validate that the targets tree is a dictionary with string keys and None leaves.
-    """
-    assert_valid_ttsim_pytree(
-        tree=targets_tree,
-        leaf_checker=lambda leaf: isinstance(leaf, (None | str)),
-        tree_name="targets_tree",
-    )
-
-
-def fail_if_data_tree_is_invalid(data_tree: NestedData) -> None:
-    """
-    Validate the basic structure of the data tree.
-
-    1. It must be is a dictionary with string keys and Series or Array leaves.
-    2. It must contain the `p_id` column.
-    3. Each element of `p_id` must uniquely identify a row.
-
-    Parameters
-    ----------
-    data_tree
-        The data tree.
-
-    Raises
-    ------
-    ValueError
-        If any of the above conditions is not met.
-    """
-    assert_valid_ttsim_pytree(
-        tree=data_tree,
-        leaf_checker=lambda leaf: isinstance(leaf, int | pd.Series | np.ndarray),
-        tree_name="data_tree",
-    )
-    p_id = data_tree.get("p_id", None)
-    if p_id is None:
-        raise ValueError("The input data must contain the `p_id` column.")
-
-    # Check for non-unique p_ids
-    p_id_counts: dict[int, int] = {}
-    # Need the map because Jax loop items are 1-element arrays.
-    for i in map(int, p_id):
-        if i in p_id_counts:
-            p_id_counts[i] += 1
-        else:
-            p_id_counts[i] = 1
-
-    non_unique_p_ids = [i for i, count in p_id_counts.items() if count > 1]
-
-    if non_unique_p_ids:
-        message = (
-            "The following `p_id`s are not unique in the input data:\n\n"
-            f"{non_unique_p_ids}\n\n"
-        )
-        raise ValueError(message)
-
-
-def fail_if_group_variables_are_not_constant_within_groups(
-    qual_name_input_data: QualNameData,
-    grouping_levels: tuple[str, ...],
-) -> None:
-    """
-    Check that group variables are constant within each group.
-
-    Parameters
-    ----------
-    data
-        Dictionary of data.
-    groupings
-        The groupings available in the policy environment.
-    """
-    faulty_data_columns = []
-
-    for name, data_column in qual_name_input_data.items():
-        group_by_id = get_name_of_group_by_id(
-            target_name=name,
-            groupings=grouping_levels,
-        )
-        if group_by_id in qual_name_input_data:
-            group_by_id_series = pd.Series(qual_name_input_data[group_by_id])
-            leaf_series = pd.Series(data_column)
-            unique_counts = leaf_series.groupby(group_by_id_series).nunique(
-                dropna=False
-            )
-            if not (unique_counts == 1).all():
-                faulty_data_columns.append(name)
-
-    if faulty_data_columns:
-        formatted = format_list_linewise(faulty_data_columns)
-        msg = format_errors_and_warnings(
-            f"""The following data inputs do not have a unique value within
-                each group defined by the provided grouping IDs:
-
-                {formatted}
-
-                To fix this error, assign the same value to each group.
-                """
-        )
-        raise ValueError(msg)
-
-
-def fail_if_foreign_keys_are_invalid_in_data(
-    qual_name_input_data: QualNameData,
-    qual_name_data: QualNameData,
-    flat_policy_environment_with_derived_functions_and_without_overridden_functions: QualNamePolicyEnvironment,
-) -> None:
-    """
-    Check that all foreign keys are valid.
-
-    Foreign keys must point to an existing `p_id` in the input data and must not refer
-    to the `p_id` of the same row.
-
-    We need qual_name_data because we cannot guarantee that `p_id` is present in the
-    input data.
-    """
-
-    valid_ids = set(qual_name_data["p_id"].tolist()) | {-1}
-    relevant_objects = {
-        k: v
-        for k, v in flat_policy_environment_with_derived_functions_and_without_overridden_functions.items()
-        if isinstance(v, PolicyInput | ColumnFunction)
-    }
-
-    for fk_name, fk in relevant_objects.items():
-        if fk.foreign_key_type == FKType.IRRELEVANT:
-            continue
-        elif fk_name in qual_name_input_data:
-            path = dt.tree_path_from_qual_name(fk_name)
-            # Referenced `p_id` must exist in the input data
-            if not all(i in valid_ids for i in qual_name_input_data[fk_name].tolist()):
-                message = format_errors_and_warnings(
-                    f"""
-                    For {path}, the following are not a valid p_id in the input
-                    data: {[i for i in qual_name_input_data[fk_name] if i not in valid_ids]}.
-                    """
-                )
-                raise ValueError(message)
-
-            if fk.foreign_key_type == FKType.MUST_NOT_POINT_TO_SELF:
-                equal_to_pid_in_same_row = [
-                    i
-                    for i, j in zip(
-                        qual_name_input_data[fk_name].tolist(),
-                        qual_name_data["p_id"].tolist(),
-                    )
-                    if i == j
-                ]
-                if any(equal_to_pid_in_same_row):
-                    message = format_errors_and_warnings(
-                        f"""
-                        For {path}, the following are equal to the p_id in the same
-                        row: {equal_to_pid_in_same_row}.
-                        """
-                    )
-                    raise ValueError(message)
-
-
-def warn_if_functions_and_data_columns_overlap(
-    policy_environment: NestedPolicyEnvironment,
-    qual_name_data_columns: QualNameDataColumns,
-) -> None:
-    """Warn if functions are overridden by data."""
-    overridden_elements = sorted(
-        {
-            col
-            for col in qual_name_data_columns
-            if col in dt.flatten_to_qual_names(policy_environment)
-        }
-    )
-    if len(overridden_elements) > 0:
-        warnings.warn(
-            FunctionsAndDataColumnsOverlapWarning(overridden_elements),
-            stacklevel=3,
-        )
-
-
-class FunctionsAndDataColumnsOverlapWarning(UserWarning):
-    """
-    Warning that functions which compute columns overlap with existing columns.
-
-    Parameters
-    ----------
-    columns_overriding_functions : set[str]
-        Names of columns in the data that override hard-coded functions.
-    """
-
-    def __init__(self, columns_overriding_functions: list[str]) -> None:
-        n_cols = len(columns_overriding_functions)
-        if n_cols == 1:
-            first_part = format_errors_and_warnings("Your data provides the column:")
-            second_part = format_errors_and_warnings(
-                """
-                This is already present among the hard-coded functions of the taxes and
-                transfers system. If you want this data column to be used instead of
-                calculating it within TTSIM you need not do anything. If you want this
-                data column to be calculated by hard-coded functions, remove it from the
-                *data* you pass to TTSIM. You need to pick one option for each column
-                that appears in the list above.
-                """
-            )
-        else:
-            first_part = format_errors_and_warnings("Your data provides the columns:")
-            second_part = format_errors_and_warnings(
-                """
-                These are already present among the hard-coded functions of the taxes
-                and transfers system. If you want a data column to be used instead of
-                calculating it within TTSIM you do not need to do anything. If you
-                want data columns to be calculated by hard-coded functions, remove them
-                from the *data* you pass to TTSIM. You need to pick one option for
-                each column that appears in the list above.
-                """
-            )
-        formatted = format_list_linewise(columns_overriding_functions)
-        how_to_ignore = format_errors_and_warnings(
-            """
-            If you want to ignore this warning, add the following code to your script
-            before calling TTSIM:
-
-                import warnings
-                from ttsim import FunctionsAndDataColumnsOverlapWarning
-
-                warnings.filterwarnings(
-                    "ignore",
-                    category=FunctionsAndDataColumnsOverlapWarning
-                )
-            """
-        )
-        super().__init__(f"{first_part}\n{formatted}\n{second_part}\n{how_to_ignore}")
-
-
-def fail_if_root_nodes_are_missing(
-    tax_transfer_dag: nx.DiGraph,
-    required_column_functions: QualNameColumnFunctions,
-    qual_name_data: QualNameData,
-) -> None:
-    """Fail if root nodes are missing.
-
-    Parameters
-    ----------
-    tax_transfer_dag
-        The DAG of taxes and transfers functions.
-    required_column_functions
-        The functions operating on columns that make up the DAG.
-    qual_name_data
-        The data tree in qualified name representation.
-
-    Raises
-    ------
-    ValueError
-        If root nodes are missing.
-    """
-
-    # Obtain root nodes
-    root_nodes = nx.subgraph_view(
-        tax_transfer_dag, filter_node=lambda n: tax_transfer_dag.in_degree(n) == 0
-    ).nodes
-
-    missing_nodes = [
-        node
-        for node in root_nodes
-        if node not in required_column_functions  # TODO: Check whether still needed.
-        and node not in qual_name_data
-        and not node.endswith("_num_segments")
-    ]
-
-    if missing_nodes:
-        formatted = format_list_linewise(
-            [str(dt.tree_path_from_qual_name(mn)) for mn in missing_nodes]
-        )
-        raise ValueError(f"The following data columns are missing.\n{formatted}")
-=======
-    return processed_functions
->>>>>>> 692278d1
+    return processed_functions