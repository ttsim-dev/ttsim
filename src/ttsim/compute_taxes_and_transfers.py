--- conflicted
+++ resolved
@@ -215,81 +215,6 @@
 
     return all_top_level_names
 
-<<<<<<< HEAD
-        # Look for column in TYPES_INPUT_VARIABLES
-        types_qualified_input_variables = dt.flatten_to_qual_names(
-            TYPES_INPUT_VARIABLES
-        )
-        if name in types_qualified_input_variables:
-            internal_type = types_qualified_input_variables[name]
-        # Look for column in functions_tree_overridden
-        elif name in functions_overridden:
-            func = functions_overridden[name]
-            func_is_group_by_function = isinstance(
-                getattr(func, "__wrapped__", func), GroupByFunction
-            )
-            func_is_policy_function = isinstance(
-                getattr(func, "__wrapped__", func), PolicyFunction
-            ) and not isinstance(
-                getattr(func, "__wrapped__", func), DerivedAggregationFunction
-            )
-            vectorization_strategy = (
-                func.vectorization_strategy
-                if func_is_policy_function
-                else "not_required"
-            )
-            return_annotation_is_array = (
-                func_is_group_by_function or func_is_policy_function
-            ) and vectorization_strategy == "not_required"
-            if return_annotation_is_array:
-                # Assumes that things are annotated with numpy.ndarray([dtype]), might
-                # require a change if using proper numpy.typing. Not changing for now
-                # as we will likely switch to JAX completely.
-                internal_type = get_args(func.__annotations__["return"])[0]
-            elif "return" in func.__annotations__:
-                internal_type = func.__annotations__["return"]
-            else:
-                pass
-        else:
-            pass
-
-        # Make conversion if necessary
-        if internal_type and not check_series_has_expected_type(
-            series=series, internal_type=internal_type
-        ):
-            try:
-                converted_leaf = convert_series_to_internal_type(
-                    series=series, internal_type=internal_type
-                )
-                data_with_correct_types[name] = converted_leaf
-                collected_conversions.append(
-                    f" - {name} from {series.dtype} to {internal_type.__name__}"
-                )
-            except ValueError as e:
-                collected_errors.append(f"\n - {name}: {e}")
-        else:
-            data_with_correct_types[name] = series
-
-    # If any error occured raise Error
-    if len(collected_errors) > 1:
-        msg = """
-            Note that conversion from floating point to integers or Booleans inherently
-            suffers from approximation error. It might well be that your data seemingly
-            obey the restrictions when scrolling through them, but in fact they do not
-            (for example, because 1e-15 is displayed as 0.0). \n The best solution is to
-            convert all columns to the expected data types yourself.
-            """
-        collected_errors = "\n".join(collected_errors)
-        raise ValueError(format_errors_and_warnings(collected_errors + msg))
-    # Otherwise raise warning which lists all successful conversions
-    elif len(collected_conversions) > 1:
-        collected_conversions = format_list_linewise(collected_conversions)
-        warnings.warn(
-            collected_conversions + "\n" + "\n" + general_warning,
-            stacklevel=2,
-        )
-=======
->>>>>>> aa296f35
 
 def remove_tree_logic_from_ttsim_objects_tree(
     raw_objects_tree: NestedTTSIMObjectDict,
