--- conflicted
+++ resolved
@@ -113,13 +113,6 @@
     -------
 
     """
-<<<<<<< HEAD
-    # Get all interval keys.
-    # TODO: Remove by only passing the time-dependent parameters.
-    keys = sorted(key for key in parameter_dict if isinstance(key, int))
-    parameter_dict = {key: parameter_dict[key] for key in keys}
-=======
->>>>>>> 7408977a
 
     # Check if keys are consecutive numbers and starting at 0.
     if sorted(parameter_dict) != list(range(len(parameter_dict))):
