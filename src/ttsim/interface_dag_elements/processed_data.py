from __future__ import annotations

from typing import TYPE_CHECKING

import dags.tree as dt

from ttsim.interface_dag_elements.interface_node_objects import interface_function
from ttsim.tt_dag_elements.column_objects_param_function import reorder_ids

if TYPE_CHECKING:
<<<<<<< HEAD
    from types import ModuleType

    from ttsim.interface_dag_elements.typing import NestedData, QNameData


@interface_function(in_top_level_namespace=True)
def processed_data(
    input_data__tree: NestedData,
    xnp: ModuleType,
) -> QNameData:
=======
    from ttsim.interface_dag_elements.typing import FlatData, QNameData


@interface_function(in_top_level_namespace=True)
def processed_data(input_data__flat: FlatData) -> QNameData:
>>>>>>> 3606f916
    """Process the data for use in the taxes and transfers function.

    Replace id's by consecutive integers starting at zero.
    The Jax-based backend will work correctly only with these transformed indices.
    They will be transformed back when converting raw results to results.

    Args:
        input_data__tree:
            The input data provided by the user.

    Returns:
        A DataFrame.
    """
<<<<<<< HEAD
    return {
        k: xnp.asarray(v) for k, v in dt.flatten_to_qual_names(input_data__tree).items()
    }


def process_input_data(
    input_data__tree: dict,
    xnp: ModuleType,
) -> dict:
    """Process input data."""
    return {
        k: xnp.asarray(v) for k, v in dt.flatten_to_qual_names(input_data__tree).items()
    }
=======

    processed_input_data = {}
    old_p_ids = np.asarray(input_data__flat[("p_id",)])
    new_p_ids = reorder_ids(old_p_ids)
    for path, data in input_data__flat.items():
        qual_name = dt.qual_name_from_tree_path(path)
        if path[-1].endswith("_id"):
            processed_input_data[qual_name] = reorder_ids(np.asarray(data))
        elif path[-1].startswith("p_id_"):
            variable_with_new_ids = np.asarray(data)
            for i in range(new_p_ids.shape[0]):
                variable_with_new_ids = np.where(
                    data == old_p_ids[i], new_p_ids[i], variable_with_new_ids
                )
            processed_input_data[qual_name] = variable_with_new_ids
        else:
            processed_input_data[qual_name] = np.asarray(data)
    return processed_input_data
>>>>>>> 3606f916
<|MERGE_RESOLUTION|>--- conflicted
+++ resolved
@@ -8,24 +8,13 @@
 from ttsim.tt_dag_elements.column_objects_param_function import reorder_ids
 
 if TYPE_CHECKING:
-<<<<<<< HEAD
     from types import ModuleType
 
-    from ttsim.interface_dag_elements.typing import NestedData, QNameData
-
-
-@interface_function(in_top_level_namespace=True)
-def processed_data(
-    input_data__tree: NestedData,
-    xnp: ModuleType,
-) -> QNameData:
-=======
     from ttsim.interface_dag_elements.typing import FlatData, QNameData
 
 
 @interface_function(in_top_level_namespace=True)
-def processed_data(input_data__flat: FlatData) -> QNameData:
->>>>>>> 3606f916
+def processed_data(input_data__flat: FlatData, xnp: ModuleType) -> QNameData:
     """Process the data for use in the taxes and transfers function.
 
     Replace id's by consecutive integers starting at zero.
@@ -39,37 +28,21 @@
     Returns:
         A DataFrame.
     """
-<<<<<<< HEAD
-    return {
-        k: xnp.asarray(v) for k, v in dt.flatten_to_qual_names(input_data__tree).items()
-    }
-
-
-def process_input_data(
-    input_data__tree: dict,
-    xnp: ModuleType,
-) -> dict:
-    """Process input data."""
-    return {
-        k: xnp.asarray(v) for k, v in dt.flatten_to_qual_names(input_data__tree).items()
-    }
-=======
 
     processed_input_data = {}
-    old_p_ids = np.asarray(input_data__flat[("p_id",)])
+    old_p_ids = xnp.asarray(input_data__flat[("p_id",)])
     new_p_ids = reorder_ids(old_p_ids)
     for path, data in input_data__flat.items():
-        qual_name = dt.qual_name_from_tree_path(path)
+        qname = dt.qual_name_from_tree_path(path)
         if path[-1].endswith("_id"):
-            processed_input_data[qual_name] = reorder_ids(np.asarray(data))
+            processed_input_data[qname] = reorder_ids(xnp.asarray(data))
         elif path[-1].startswith("p_id_"):
-            variable_with_new_ids = np.asarray(data)
+            variable_with_new_ids = xnp.asarray(data)
             for i in range(new_p_ids.shape[0]):
-                variable_with_new_ids = np.where(
+                variable_with_new_ids = xnp.where(
                     data == old_p_ids[i], new_p_ids[i], variable_with_new_ids
                 )
-            processed_input_data[qual_name] = variable_with_new_ids
+            processed_input_data[qname] = variable_with_new_ids
         else:
-            processed_input_data[qual_name] = np.asarray(data)
-    return processed_input_data
->>>>>>> 3606f916
+            processed_input_data[qname] = xnp.asarray(data)
+    return processed_input_data