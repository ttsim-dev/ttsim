from __future__ import annotations

import inspect
from dataclasses import dataclass
from typing import TYPE_CHECKING, Any, Generic, ParamSpec, TypeVar

import dags.tree as dt

if TYPE_CHECKING:
<<<<<<< HEAD
    from collections.abc import Callable

    from ttsim.interface_dag_elements.typing import UnorderedQNames
=======
    from collections.abc import Iterable

    from ttsim.interface_dag_elements.typing import GenericCallable, UnorderedQNames
>>>>>>> a11435eb

FunArgTypes = ParamSpec("FunArgTypes")
ReturnType = TypeVar("ReturnType")


@dataclass(frozen=True)
class InterfaceNodeObject:
    """Base class for all objects operating on columns of data.

    Examples
    --------
    - PolicyInputs
    - PolicyFunctions
    - GroupCreationFunctions
    - AggByGroupFunctions
    - AggByPIDFunctions
    - TimeConversionFunctions

    Parameters are not ColumnObjectParamFunctions.

    """

    leaf_name: str
    in_top_level_namespace: bool

    def remove_tree_logic(
        self,
        tree_path: tuple[str, ...],
        top_level_namespace: UnorderedQNames,
    ) -> InterfaceNodeObject:
        """Remove tree logic from the function and update the function signature."""
        raise NotImplementedError("Subclasses must implement this method.")


@dataclass(frozen=True)
class InterfaceInput(InterfaceNodeObject):
    """A dummy function representing an input node."""

    return_type: type

    def remove_tree_logic(
        self,
        tree_path: tuple[str, ...],  # noqa: ARG002
        top_level_namespace: UnorderedQNames,  # noqa: ARG002
    ) -> InterfaceInput:
        return self


def interface_input(
<<<<<<< HEAD
    in_top_level_namespace: bool = False,  # noqa: FBT002
) -> Callable[[Callable[..., Any]], InterfaceInput]:
=======
    in_top_level_namespace: bool = False,
) -> GenericCallable[[GenericCallable], InterfaceInput]:
>>>>>>> a11435eb
    """
    Decorator that makes a (dummy) function an `InterfaceInput`.

    Returns
    -------
    A decorator that returns an InterfaceInput object.
    """

    def inner(func: Callable[..., Any]) -> InterfaceInput:
        return InterfaceInput(
            leaf_name=func.__name__,
            in_top_level_namespace=in_top_level_namespace,
            return_type=func.__annotations__["return"],
        )

    return inner


def _frozen_safe_update_wrapper(wrapper: object, wrapped: Callable[..., Any]) -> None:
    """Update a frozen wrapper dataclass to look like the wrapped function.

    This is necessary because the wrapper is a frozen dataclass, so we cannot
    use the `functools.update_wrapper` function or `self.__signature__ = ...`
    assignments in the `__post_init__` method.

    Args:
        wrapper: The wrapper dataclass to update.
        wrapped: The function to update the wrapper to.

    """
    object.__setattr__(wrapper, "__signature__", inspect.signature(wrapped))

    WRAPPER_ASSIGNMENTS = (  # noqa: N806
        "__globals__",
        "__closure__",
        "__doc__",
        "__name__",
        "__QName__",
        "__module__",
        "__annotations__",
        "__type_params__",
    )
    for attr in WRAPPER_ASSIGNMENTS:
        if hasattr(wrapped, attr):
            object.__setattr__(wrapper, attr, getattr(wrapped, attr))

    getattr(wrapper, "__dict__", {}).update(getattr(wrapped, "__dict__", {}))


@dataclass(frozen=True)
class InterfaceFunction(InterfaceNodeObject, Generic[FunArgTypes, ReturnType]):
    """
    Base class for all functions operating on columns of data.
    """

    function: Callable[FunArgTypes, ReturnType]

    def __post_init__(self) -> None:
        # Expose the signature of the wrapped function for dependency resolution
        _frozen_safe_update_wrapper(self, self.function)

    def __call__(
        self,
        *args: FunArgTypes.args,
        **kwargs: FunArgTypes.kwargs,
    ) -> ReturnType:
        return self.function(*args, **kwargs)

    @property
    def dependencies(self) -> UnorderedQNames:
        """The names of input variables that the function depends on."""
        return set(inspect.signature(self).parameters)

    @property
    def original_function_name(self) -> str:
        """The name of the wrapped function."""
        return self.function.__name__

    def remove_tree_logic(
        self,
        tree_path: tuple[str, ...],
        top_level_namespace: UnorderedQNames,
    ) -> InterfaceFunction:  # type: ignore[type-arg]
        """Remove tree logic from the function and update the function signature."""
        return InterfaceFunction(
            leaf_name=self.leaf_name,
            function=dt.one_function_without_tree_logic(
                function=self.function,
                tree_path=tree_path,
                top_level_namespace=top_level_namespace,
            ),
            in_top_level_namespace=self.in_top_level_namespace,
        )


def interface_function(
    *,
    leaf_name: str | None = None,
    in_top_level_namespace: bool = False,
) -> Callable[[Callable[..., Any]], InterfaceFunction[..., Any]]:
    """
    Decorator that makes an `InterfaceFunction` from a function.

    Parameters
    ----------
    leaf_name
        The name that should be used as the PolicyFunction's leaf name in the DAG. If
        omitted, we use the name of the function as defined.
    in_top_level_namespace:
        Whether the function is in the top-level namespace of the interface-DAG.

    Returns
    -------
    A decorator that returns an InterfaceFunction object.
    """

    def inner(func: Callable[..., Any]) -> InterfaceFunction:  # type: ignore[type-arg]
        return InterfaceFunction(
            leaf_name=leaf_name if leaf_name else func.__name__,
            function=func,
            in_top_level_namespace=in_top_level_namespace,
        )

    return inner


@dataclass(frozen=True)
class FailOrWarnFunction(InterfaceFunction):  # type: ignore[type-arg]
    """
    Base class for all functions operating on columns of data.
    """

    include_if_any_element_present: Iterable[str]
    include_if_all_elements_present: Iterable[str]

    def remove_tree_logic(
        self,
        tree_path: tuple[str, ...],
        top_level_namespace: UnorderedQNames,
    ) -> FailOrWarnFunction:
        """Remove tree logic from the function and update the function signature."""
        return FailOrWarnFunction(
            leaf_name=self.leaf_name,
            function=dt.one_function_without_tree_logic(
                function=self.function,
                tree_path=tree_path,
                top_level_namespace=top_level_namespace,
            ),
            in_top_level_namespace=self.in_top_level_namespace,
            include_if_any_element_present=self.include_if_any_element_present,
            include_if_all_elements_present=self.include_if_all_elements_present,
        )


def fail_or_warn_function(
    *,
    include_if_any_element_present: Iterable[str] = (),
    include_if_all_elements_present: Iterable[str] = (),
    leaf_name: str | None = None,
    in_top_level_namespace: bool = False,
) -> GenericCallable[[GenericCallable], FailOrWarnFunction]:
    """
    Decorator that makes an `InterfaceFunction` from a function.

    Parameters
    ----------
    leaf_name
        The name that should be used as the PolicyFunction's leaf name in the DAG. If
        omitted, we use the name of the function as defined.
    in_top_level_namespace:
        Whether the function is in the top-level namespace of the interface-DAG.

    Returns
    -------
    A decorator that returns an InterfaceFunction object.
    """

    def inner(func: GenericCallable) -> FailOrWarnFunction:
        return FailOrWarnFunction(
            include_if_any_element_present=include_if_any_element_present,
            include_if_all_elements_present=include_if_all_elements_present,
            leaf_name=leaf_name if leaf_name else func.__name__,
            function=func,
            in_top_level_namespace=in_top_level_namespace,
        )

    return inner<|MERGE_RESOLUTION|>--- conflicted
+++ resolved
@@ -7,15 +7,10 @@
 import dags.tree as dt
 
 if TYPE_CHECKING:
-<<<<<<< HEAD
-    from collections.abc import Callable
+    from collections.abc import Callable, Iterable
 
     from ttsim.interface_dag_elements.typing import UnorderedQNames
-=======
-    from collections.abc import Iterable
-
-    from ttsim.interface_dag_elements.typing import GenericCallable, UnorderedQNames
->>>>>>> a11435eb
+
 
 FunArgTypes = ParamSpec("FunArgTypes")
 ReturnType = TypeVar("ReturnType")
@@ -65,13 +60,8 @@
 
 
 def interface_input(
-<<<<<<< HEAD
-    in_top_level_namespace: bool = False,  # noqa: FBT002
+    in_top_level_namespace: bool = False,
 ) -> Callable[[Callable[..., Any]], InterfaceInput]:
-=======
-    in_top_level_namespace: bool = False,
-) -> GenericCallable[[GenericCallable], InterfaceInput]:
->>>>>>> a11435eb
     """
     Decorator that makes a (dummy) function an `InterfaceInput`.
 
@@ -232,7 +222,7 @@
     include_if_all_elements_present: Iterable[str] = (),
     leaf_name: str | None = None,
     in_top_level_namespace: bool = False,
-) -> GenericCallable[[GenericCallable], FailOrWarnFunction]:
+) -> Callable[[Callable[..., Any]], FailOrWarnFunction]:
     """
     Decorator that makes an `InterfaceFunction` from a function.
 
@@ -249,7 +239,7 @@
     A decorator that returns an InterfaceFunction object.
     """
 
-    def inner(func: GenericCallable) -> FailOrWarnFunction:
+    def inner(func: Callable[..., Any]) -> FailOrWarnFunction:
         return FailOrWarnFunction(
             include_if_any_element_present=include_if_any_element_present,
             include_if_all_elements_present=include_if_all_elements_present,
