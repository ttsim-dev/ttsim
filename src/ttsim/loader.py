--- conflicted
+++ resolved
@@ -20,11 +20,7 @@
     )
 
 
-<<<<<<< HEAD
-def orig_tree_with_column_objects_param_functions(
-=======
 def orig_tree_with_column_objects_and_param_functions(
->>>>>>> 7408977a
     root: Path,
 ) -> FlatColumnObjectsParamFunctions:
     """
@@ -109,11 +105,7 @@
     return module
 
 
-<<<<<<< HEAD
-def orig_params_tree(root: Path) -> FlatOrigParamSpecs:
-=======
 def orig_tree_with_params(root: Path) -> FlatOrigParamSpecs:
->>>>>>> 7408977a
     """
     Load the original contents of yaml files found in *root*.
 
@@ -131,11 +123,6 @@
         k: v
         for path in _find_files_recursively(root=root, suffix=".yaml")
         for k, v in _tree_path_to_orig_yaml_object(path=path, root=root).items()
-<<<<<<< HEAD
-        # TODO: Temporary solution so that old stuff works in parallel.
-        if "parameters" not in k
-=======
->>>>>>> 7408977a
     }
 
 
