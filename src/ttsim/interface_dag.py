--- conflicted
+++ resolved
@@ -25,24 +25,15 @@
 
 
 def main(
-<<<<<<< HEAD
     inputs: InterfaceDAGElements | dict[str, Any],
     targets: QNameTargetList | NestedTargetDict | None = None,
-=======
-    inputs: dict[str, Any],
-    targets: list[str] | None = None,
-    backend: Literal["numpy", "jax"] = "numpy",
     fail_and_warn: bool = True,
->>>>>>> ded9dc7d
 ) -> dict[str, Any]:
     """
     Main function that processes the inputs and returns the outputs.
     """
 
     flat_inputs = harmonize_inputs(inputs)
-
-    if "backend" not in flat_inputs:
-        inputs["backend"] = backend
 
     nodes = {
         p: n
