from __future__ import annotations

import inspect
import re
from contextlib import suppress
from pathlib import Path
from typing import TYPE_CHECKING, Any, Literal

import dags
import dags.tree as dt
import networkx as nx
import optree

from ttsim.interface_dag_elements import MainTarget, MainTargetABC
from ttsim.interface_dag_elements.fail_if import (
    format_errors_and_warnings,
    format_list_linewise,
)
from ttsim.interface_dag_elements.interface_node_objects import (
    FailFunction,
    InputDependentInterfaceFunction,
    InterfaceFunction,
    InterfaceInput,
    WarnFunction,
)
from ttsim.interface_dag_elements.orig_policy_objects import load_module
from ttsim.main_args import MainArg

if TYPE_CHECKING:
    import datetime
    from collections.abc import Iterable

    from ttsim.interface_dag_elements.typing import (
        DashedISOString,
        FlatInterfaceObjects,
        NestedTargetDict,
        PolicyEnvironment,
        QNameData,
        UnorderedQNames,
    )
    from ttsim.main_args import (
        InputData,
        Labels,
        OrigPolicyObjects,
        RawResults,
        Results,
        SpecializedEnvironment,
        TTTargets,
    )


def main(
    *,
    main_target: str | tuple[str, ...] | NestedTargetDict | None = None,
    main_targets: Iterable[str | tuple[str, ...]] | None = None,
    date_str: DashedISOString | None = None,
    input_data: InputData | None = None,
    tt_targets: TTTargets | None = None,
    rounding: bool = True,
    backend: Literal["numpy", "jax"] | None = None,
    include_fail_nodes: bool = True,
    include_warn_nodes: bool = True,
    date: datetime.date | None = None,
    policy_date_str: DashedISOString | None = None,
    evaluation_date_str: DashedISOString | None = None,
    policy_date: datetime.date | None = None,
    evaluation_date: datetime.date | None = None,
    orig_policy_objects: OrigPolicyObjects | None = None,
    policy_environment: PolicyEnvironment | None = None,
    processed_data: QNameData | None = None,
    specialized_environment: SpecializedEnvironment | None = None,
    raw_results: RawResults | None = None,
    labels: Labels | None = None,
    results: Results | None = None,
) -> dict[str, Any]:
    """
    Main function that processes the inputs and returns the outputs.
    """

    input_qnames = _harmonize_inputs(locals())
    if main_target is not None:
        if main_targets is not None:
            raise ValueError(
                "Either `main_target` or `main_targets` must be provided, but not both."
            )
        main_target = _harmonize_main_target(main_target)
        main_targets = [main_target]
    elif main_targets is not None:
        main_targets = _harmonize_main_targets(main_targets)

    # If requesting an input template, we do not require any data.
    if not any(re.match("(input|processed)_data", s) for s in input_qnames):
        input_qnames["processed_data"] = {}
        input_qnames["processed_data_columns"] = None

    flat_interface_objects = load_flat_interface_functions_and_inputs()
    nodes = _resolve_dynamic_interface_objects_to_static_nodes(
        flat_interface_objects=flat_interface_objects,
        input_qnames=list(input_qnames),
    )

    _fail_if_requested_nodes_cannot_be_found(
        main_targets=main_targets,  # type: ignore[arg-type]
        nodes=nodes,
    )

    functions = {
        qn: n
        for qn, n in nodes.items()
        if isinstance(n, InterfaceFunction) and qn not in input_qnames
    }

<<<<<<< HEAD
    # If main_targets are None, all failures and warnings are included, anyhow.
    if main_targets is not None:
        main_targets = include_fail_or_warn_nodes(
            functions=functions,
            explicit_main_targets=main_targets,  # type: ignore[arg-type]
            include_fail_nodes=include_fail_nodes,
            include_warn_nodes=include_warn_nodes,
        )
=======
    main_targets = include_fail_or_warn_nodes(
        functions=functions,
        explicit_main_targets=main_targets,  # type: ignore[arg-type]
        include_fail_nodes=include_fail_nodes,
        include_warn_nodes=include_warn_nodes,
    )
>>>>>>> 0e48d1d0

    dag = dags.create_dag(
        functions=functions,
        targets=main_targets,
    )

    _fail_if_root_nodes_of_interface_dag_are_missing(
        dag=dag,
        input_qnames=input_qnames,
        flat_interface_objects=flat_interface_objects,
    )

    def lexsort_key(x: str) -> int:
        return 0 if x.startswith("fail_if") else 1

    if main_target:
        f = dags.concatenate_functions(
            dag=dag,
            functions=functions,
            targets=main_target,
            enforce_signature=False,
            set_annotations=True,
            lexsort_key=lexsort_key,
        )
        return f(**input_qnames)
    f = dags.concatenate_functions(
        dag=dag,
        functions=functions,
        targets=main_targets,
        return_type="dict",
        enforce_signature=False,
        set_annotations=True,
        lexsort_key=lexsort_key,
    )
    return dt.unflatten_from_qnames(f(**input_qnames))


def _harmonize_inputs(inputs: dict[str, Any]) -> dict[str, Any]:
    dict_inputs = {
        k: v.to_dict() if isinstance(v, MainArg) else v for k, v in inputs.items()
    }
    qname_inputs = {}
    opo = dict_inputs.get("orig_policy_objects")
    if opo and "root" in opo:
        qname_inputs["orig_policy_objects__root"] = opo.pop("root")
    for acc in optree.tree_accessors(MainTarget.to_dict(), none_is_leaf=True):
        qname = dt.qname_from_tree_path(acc.path)
        with suppress(KeyError, TypeError):
            qname_inputs[qname] = acc(dict_inputs)
    return {k: v for k, v in qname_inputs.items() if v is not None}


def _harmonize_main_target(
    main_target: str | tuple[str, ...] | NestedTargetDict,
) -> str:
    msg = (
        "`main_target` must be a single qualified name, a tuple, or a dict with "
        "one element. If in doubt, use `MainTarget` and tab-complete. If you want to "
        "output multiple elements, use `main_targets` instead."
    )
    if isinstance(main_target, tuple):
        return dt.qname_from_tree_path(main_target)
    if isinstance(main_target, dict):
        if len(optree.tree_flatten(main_target, none_is_leaf=True)[0]) > 1:  # type: ignore[arg-type]
            raise ValueError(msg)
        return dt.qnames(main_target)[0]
    if isinstance(main_target, str):
        return main_target
    if isinstance(main_target, type(MainTargetABC)):
        raise TypeError(
            "`main_target` must be an atomic element of `MainTarget`, got: "
            f"`{main_target.__name__}`. Best use an IDE and tab-complete until you "
            "have reached the end of a path."
        )
    raise ValueError(msg)


def _harmonize_main_targets(
    main_targets: Iterable[str | tuple[str, ...]] | NestedTargetDict,
) -> list[str]:
    if isinstance(main_targets, dict):
        out = dt.qnames(main_targets)
    elif isinstance(main_targets[0], tuple):  # type: ignore[index]
        out = [dt.qname_from_tree_path(tp) for tp in main_targets]
    else:
        out = list(main_targets)

    for i in out:
        if isinstance(i, type(MainTargetABC)):
            raise TypeError(
                "Elements of `main_targets` must be atomic elements of `MainTarget`, "
                f"got: `{i.__name__}`. Best use an IDE and tab-complete until you "
                "have reached the end of a path."
            )

    return out


def _resolve_dynamic_interface_objects_to_static_nodes(
    flat_interface_objects: FlatInterfaceObjects,
    input_qnames: list[str],
) -> dict[str, InterfaceFunction | InterfaceInput]:
    """Resolve dynamic interface objects to static nodes.

    Make InputDependentInterfaceFunctions static by checking the input data and picking
    among the functions with the same leaf name the one that satisfies the include
    condition.

    Fail if multiple functions with the same leaf name satisfy the include condition.

    Parameters
    ----------
    flat_interface_objects
        The interface objects to resolve.
    input_qnames
        The input qnames to check the include conditions against.

    Returns
    -------
    A dictionary of static interface objects.

    """
    static_nodes: dict[str, InterfaceFunction | InterfaceInput] = {}
    path_to_idif: dict[tuple[str, ...], list[InputDependentInterfaceFunction]] = {}
    for orig_p, orig_object in flat_interface_objects.items():
        if isinstance(orig_object, InputDependentInterfaceFunction):
            new_path = (*orig_p[:-1], orig_object.leaf_name)
            if new_path not in path_to_idif:
                path_to_idif[new_path] = []
            path_to_idif[new_path].append(orig_object)
        else:
            static_nodes[dt.qname_from_tree_path(orig_p)] = orig_object

    for p, functions in path_to_idif.items():
        functions_satisfying_include_condition = [
            f for f in functions if f.include_condition_satisfied(input_qnames)
        ]
        _fail_if_multiple_functions_satisfy_include_condition(
            funcs=functions_satisfying_include_condition,
            path=p,
        )
        if functions_satisfying_include_condition:
            static_nodes[dt.qname_from_tree_path(p)] = (
                functions_satisfying_include_condition[0]
            )
    return static_nodes


def _fail_if_multiple_functions_satisfy_include_condition(
    funcs: list[InputDependentInterfaceFunction],
    path: tuple[str, ...],
) -> None:
    """Fail if multiple functions satisfy the include condition."""
    if len(funcs) > 1:
        func_names = "\n".join(f.original_function_name for f in funcs)
        msg = (
            f"Multiple InputDependentInterfaceFunctions with the path {path} "
            "satisfy their include conditions:\n\n"
            f"{func_names}\n\n"
            "Put differently, there are multiple ways to build a specific target. "
            "Make sure the input data you provide satisfies only one of the include "
            "conditions."
        )
        raise ValueError(msg)


def include_fail_or_warn_nodes(
    functions: dict[str, InterfaceFunction],
<<<<<<< HEAD
    explicit_main_targets: list[str],
    include_fail_nodes: bool,
    include_warn_nodes: bool,
) -> list[str]:
=======
    explicit_main_targets: list[str] | None,
    include_fail_nodes: bool,
    include_warn_nodes: bool,
) -> list[str] | None:
>>>>>>> 0e48d1d0
    """Extend main targets with failures and warnings that can be computed.

    FailFunctions and WarnFunctions which are included explicitly among the main targets
    are treated like regular functions.

    """
<<<<<<< HEAD
    fail_functions = {
        p: n
        for p, n in functions.items()
        if isinstance(n, FailFunction)
        and p not in explicit_main_targets
        and include_fail_nodes
    }
    warn_functions = {
        p: n
        for p, n in functions.items()
        if isinstance(n, WarnFunction)
        and p not in explicit_main_targets
        and include_warn_nodes
    }
=======
    # If main_targets are None, all failures and warnings are included, anyhow.
    if explicit_main_targets is None:
        return explicit_main_targets

    fail_functions = {
        p: n
        for p, n in functions.items()
        if isinstance(n, FailFunction)
        and p not in explicit_main_targets
        and include_fail_nodes
    }
    warn_functions = {
        p: n
        for p, n in functions.items()
        if isinstance(n, WarnFunction)
        and p not in explicit_main_targets
        and include_warn_nodes
    }
>>>>>>> 0e48d1d0
    fail_or_warn_nodes = {**fail_functions, **warn_functions}
    initial_dag = dags.create_dag(
        functions={
            p: n
            for p, n in functions.items()
            if p
            not in {
                **fail_functions,
                **warn_functions,
            }
        },
        targets=explicit_main_targets,
    )
    all_main_targets = explicit_main_targets.copy()

    for p, n in fail_or_warn_nodes.items():
        args = inspect.signature(n).parameters
        if n.include_if_all_elements_present or n.include_if_any_element_present:
            # all(()) evaluates to True, so include first bit
            all_cond = n.include_if_all_elements_present and all(
                a in initial_dag for a in n.include_if_all_elements_present
            )
            any_cond = any(a in initial_dag for a in n.include_if_any_element_present)
            check = all_cond or any_cond
        else:
            check = all(a in initial_dag for a in args)
        if check:
            all_main_targets.append(p)
    return all_main_targets


def load_flat_interface_functions_and_inputs() -> FlatInterfaceObjects:
    """Load the collection of functions and inputs from the current directory."""
    orig_functions = _load_orig_functions()
    return _remove_tree_logic_from_functions_in_collection(
        orig_functions=orig_functions,
        top_level_namespace={
            (*path[:-1], func.leaf_name)[0] for path, func in orig_functions.items()
        },
    )


def _load_orig_functions() -> dict[tuple[str, ...], InterfaceFunction | InterfaceInput]:
    """
    Load the interface functions and inputs from the current directory.

    """
    root = Path(__file__).parent / "interface_dag_elements"
    paths = [
        p for p in root.rglob("*.py") if p.name not in ["__init__.py", "typing.py"]
    ]
    flat_functions: dict[
        tuple[str, ...],
        InterfaceFunction | InterfaceInput | FailFunction | WarnFunction,
    ] = {}
    for path in paths:
        module = load_module(path=path, root=root)
        for qname, obj in inspect.getmembers(module):
            # If nesting happens (e.g., df+mapper), we need to be consistent.
            tree_path = dt.tree_path_from_qname(qname)
            if isinstance(obj, InterfaceFunction | InterfaceInput):
                if obj.in_top_level_namespace:
                    flat_functions[tree_path] = obj
                else:
                    flat_functions[(str(module.__name__), *tree_path)] = obj

    return flat_functions


def _remove_tree_logic_from_functions_in_collection(
    orig_functions: dict[tuple[str, ...], InterfaceFunction | InterfaceInput],
    top_level_namespace: UnorderedQNames,
) -> FlatInterfaceObjects:
    """Map paths to column objects / param functions without tree logic."""
    return {
        path: obj.remove_tree_logic(
            tree_path=path,
            top_level_namespace=top_level_namespace,
        )
        for path, obj in orig_functions.items()
    }


def _fail_if_root_nodes_of_interface_dag_are_missing(
    dag: dags.DiGraph,
    input_qnames: dict[str, Any],
    flat_interface_objects: FlatInterfaceObjects,
) -> None:
    """Fail if root nodes are missing."""
    root_nodes = nx.subgraph_view(
        dag,
        filter_node=lambda n: dag.in_degree(n) == 0,
    ).nodes
    missing_nodes = [node for node in root_nodes if node not in input_qnames]

    missing_dynamic_nodes: dict[
        tuple[str, ...], list[InputDependentInterfaceFunction]
    ] = {}
    for p, f in flat_interface_objects.items():
        if isinstance(f, InputDependentInterfaceFunction):
            new_path = (*p[:-1], f.leaf_name)
            if (
                dt.qname_from_tree_path(new_path) in missing_nodes
                and new_path not in missing_dynamic_nodes
            ):
                missing_dynamic_nodes[new_path] = [f]
            elif new_path in missing_dynamic_nodes:
                missing_dynamic_nodes[new_path].append(f)

    if missing_nodes:
        msg = (
            "The following arguments to `main` are missing for computing the "
            "desired output:\n"
            + format_list_linewise(
                [str(dt.tree_path_from_qname(mn)) for mn in missing_nodes]
            )
        )
        if missing_dynamic_nodes:
            msg += _msg_for_missing_dynamic_nodes(missing_dynamic_nodes)
        raise ValueError(msg)


def _msg_for_missing_dynamic_nodes(
    paths_to_dynamic_nodes: dict[
        tuple[str, ...], list[InputDependentInterfaceFunction]
    ],
) -> str:
    """List the include conditions of dynamic nodes to provide them along the missing
    nodes error message."""
    msg_nodes = []
    for p, dynamic_nodes in paths_to_dynamic_nodes.items():
        include_conditions_for_this_path: list[str] = []
        for f in dynamic_nodes:
            conditions: list[str] = []
            if f.include_if_all_inputs_present:
                paths = [
                    dt.tree_path_from_qname(qn)
                    for qn in f.include_if_all_inputs_present
                ]
                conditions.append(f"All of: {paths}")
            if f.include_if_any_input_present:
                paths = [
                    dt.tree_path_from_qname(qn) for qn in f.include_if_any_input_present
                ]
                conditions.append(f"Any of: {paths}")
            if conditions:
                include_conditions_for_this_path.append(
                    " or\n        ".join(conditions)
                )
        if include_conditions_for_this_path:
            formatted_string = (
                f"{p}:\n   Provide one of the following:\n        "
                + "\n        ".join(include_conditions_for_this_path)
            )
            msg_nodes.append(formatted_string)

    return (
        "\n\nNote that the following missing nodes can also be provided via "
        "the following inputs:\n"
        "\n".join(msg_nodes)
    )


def _fail_if_requested_nodes_cannot_be_found(
    main_targets: list[str] | None,
    nodes: dict[str, InterfaceFunction | InterfaceInput],
) -> None:
    """Fail if some qname is not among nodes."""
    all_nodes = set(nodes.keys())
    interface_function_names = {
        p for p, n in nodes.items() if isinstance(n, InterfaceFunction)
    }
    fail_or_warn_functions = {
        p: n for p, n in nodes.items() if isinstance(n, (FailFunction, WarnFunction))
    }

    # main targets not in interface functions
    if main_targets is not None:
        missing_main_targets = set(main_targets) - set(interface_function_names)
    else:
        missing_main_targets = set()

    # Qnames from include condtions of fail_or_warn functions not in nodes
    for n in fail_or_warn_functions.values():
        ns: set[str] = {
            *n.include_if_all_elements_present,
            *n.include_if_any_element_present,
        }
        missing_main_targets_from_include_conditions = ns - all_nodes

    if missing_main_targets or missing_main_targets_from_include_conditions:
        if missing_main_targets:
            msg = format_errors_and_warnings(
                "The following output names for the interface DAG are not among the "
                "interface functions or inputs:\n"
            ) + format_list_linewise(sorted(missing_main_targets))
        else:
            msg = ""
        if missing_main_targets_from_include_conditions:
            msg += format_errors_and_warnings(
                "\n\nThe following elements specified in some include condition of "
                "`fail_or_warn_function`s are not among the interface functions or "
                "inputs:\n"
            ) + format_list_linewise(
                sorted(missing_main_targets_from_include_conditions)
            )
        raise ValueError(msg)<|MERGE_RESOLUTION|>--- conflicted
+++ resolved
@@ -110,23 +110,12 @@
         if isinstance(n, InterfaceFunction) and qn not in input_qnames
     }
 
-<<<<<<< HEAD
-    # If main_targets are None, all failures and warnings are included, anyhow.
-    if main_targets is not None:
-        main_targets = include_fail_or_warn_nodes(
-            functions=functions,
-            explicit_main_targets=main_targets,  # type: ignore[arg-type]
-            include_fail_nodes=include_fail_nodes,
-            include_warn_nodes=include_warn_nodes,
-        )
-=======
     main_targets = include_fail_or_warn_nodes(
         functions=functions,
         explicit_main_targets=main_targets,  # type: ignore[arg-type]
         include_fail_nodes=include_fail_nodes,
         include_warn_nodes=include_warn_nodes,
     )
->>>>>>> 0e48d1d0
 
     dag = dags.create_dag(
         functions=functions,
@@ -295,24 +284,20 @@
 
 def include_fail_or_warn_nodes(
     functions: dict[str, InterfaceFunction],
-<<<<<<< HEAD
-    explicit_main_targets: list[str],
-    include_fail_nodes: bool,
-    include_warn_nodes: bool,
-) -> list[str]:
-=======
     explicit_main_targets: list[str] | None,
     include_fail_nodes: bool,
     include_warn_nodes: bool,
 ) -> list[str] | None:
->>>>>>> 0e48d1d0
     """Extend main targets with failures and warnings that can be computed.
 
     FailFunctions and WarnFunctions which are included explicitly among the main targets
     are treated like regular functions.
 
     """
-<<<<<<< HEAD
+    # If main_targets are None, all failures and warnings are included, anyhow.
+    if explicit_main_targets is None:
+        return explicit_main_targets
+
     fail_functions = {
         p: n
         for p, n in functions.items()
@@ -327,26 +312,6 @@
         and p not in explicit_main_targets
         and include_warn_nodes
     }
-=======
-    # If main_targets are None, all failures and warnings are included, anyhow.
-    if explicit_main_targets is None:
-        return explicit_main_targets
-
-    fail_functions = {
-        p: n
-        for p, n in functions.items()
-        if isinstance(n, FailFunction)
-        and p not in explicit_main_targets
-        and include_fail_nodes
-    }
-    warn_functions = {
-        p: n
-        for p, n in functions.items()
-        if isinstance(n, WarnFunction)
-        and p not in explicit_main_targets
-        and include_warn_nodes
-    }
->>>>>>> 0e48d1d0
     fail_or_warn_nodes = {**fail_functions, **warn_functions}
     initial_dag = dags.create_dag(
         functions={
