from __future__ import annotations

import inspect
import re
from pathlib import Path
from typing import TYPE_CHECKING, Any

import dags
import dags.tree as dt

from ttsim.interface_dag_elements.fail_if import (
    format_errors_and_warnings,
    format_list_linewise,
)
from ttsim.interface_dag_elements.interface_node_objects import (
    FailOrWarnFunction,
    InterfaceFunction,
    InterfaceInput,
)
from ttsim.interface_dag_elements.orig_policy_objects import load_module

if TYPE_CHECKING:
    from ttsim.interface_dag_elements.typing import (
        NestedTargetDict,
        QNameStrings,
        UnorderedQNames,
    )


def main(
    inputs: dict[str, Any],
    output_names: QNameStrings | NestedTargetDict | None = None,
    fail_and_warn: bool = True,
) -> dict[str, Any]:
    """
    Main function that processes the inputs and returns the outputs.
    """

    output_qnames = _harmonize_output_qnames(output_names)

    if not any(re.match("(input|processed)_data", s) for s in inputs):
        inputs["processed_data"] = {}
        inputs["processed_data_columns"] = None

    nodes = {
        p: n
        for p, n in load_interface_functions_and_inputs().items()
        if p not in inputs
    }

    _fail_if_qnames_are_not_among_nodes(
        output_qnames=output_qnames,
        nodes=nodes,
    )

<<<<<<< HEAD
    functions = {p: n for p, n in nodes.items() if isinstance(n, InterfaceFunction)}

    # If targets are None, all failures and warnings are included, anyhow.
=======
    # If desired outputs are None, all failures and warnings are included, anyhow.
>>>>>>> 26dd7e02
    if fail_and_warn and output_qnames is not None:
        output_qnames = include_fail_and_warn_nodes(
            functions=functions,
            output_qnames=output_qnames,
        )

    f = dags.concatenate_functions(
        functions=functions,
        targets=output_qnames,
        return_type="dict",
        enforce_signature=False,
        set_annotations=False,
    )
    return f(**inputs)


def _harmonize_output_qnames(
    output_names: QNameStrings | NestedTargetDict | None,
) -> list[str] | None:
    if output_names is None:
        return None
    if isinstance(output_names, dict):
        return dt.qnames(output_names)
    return output_names


def include_fail_and_warn_nodes(
    functions: dict[str, InterfaceFunction],
    output_qnames: QNameStrings,
) -> list[str]:
    """Extend targets with failures and warnings that can be computed within the graph.

    FailOrWarnFunctions which are included in the targets are treated like regular
    functions.

    """
    fail_or_warn_functions = {
        p: n
        for p, n in functions.items()
        if isinstance(n, FailOrWarnFunction) and p not in output_qnames
    }
    workers_and_their_inputs = dags.create_dag(
        functions={
            p: n
            for p, n in functions.items()
            if not isinstance(n, FailOrWarnFunction) or p in output_qnames
        },
        targets=output_qnames,
    )
    out = output_qnames.copy()
    for p, n in fail_or_warn_functions.items():
        args = inspect.signature(n).parameters
        if all(a in workers_and_their_inputs for a in args) and (
            # all([]) evaluates to True.
            (
                n.include_if_all_elements_present
                and all(
                    a in workers_and_their_inputs
                    for a in n.include_if_all_elements_present
                )
            )
            or any(
                a in workers_and_their_inputs for a in n.include_if_any_element_present
            )
        ):
            out.append(p)
    return out


def load_interface_functions_and_inputs() -> dict[
    str,
    InterfaceFunction | InterfaceInput,
]:
    """Load the collection of functions and inputs from the current directory."""
    orig_functions = _load_orig_functions()
    return _remove_tree_logic_from_function_collection(
        orig_functions=orig_functions,
        top_level_namespace={path[0] for path in orig_functions},
    )


def _load_orig_functions() -> dict[tuple[str, ...], InterfaceFunction | InterfaceInput]:
    """
    Load the interface functions and inputs from the current directory.

    """
    root = Path(__file__).parent / "interface_dag_elements"
    paths = [
        p for p in root.rglob("*.py") if p.name not in ["__init__.py", "typing.py"]
    ]
    flat_functions: dict[
        tuple[str, ...], InterfaceFunction | InterfaceInput | FailOrWarnFunction
    ] = {}
    for path in paths:
        module = load_module(path=path, root=root)
        for name, obj in inspect.getmembers(module):
            if isinstance(obj, InterfaceFunction | InterfaceInput):
                if obj.in_top_level_namespace:
                    flat_functions[(name,)] = obj
                else:
                    flat_functions[(str(module.__name__), name)] = obj

    return flat_functions


def _remove_tree_logic_from_function_collection(
    orig_functions: dict[tuple[str, ...], InterfaceFunction | InterfaceInput],
    top_level_namespace: UnorderedQNames,
) -> dict[str, InterfaceFunction | InterfaceInput]:
    """Map qualified names to column objects / param functions without tree logic."""
    return {
        dags.tree.qname_from_tree_path(path): obj.remove_tree_logic(
            tree_path=path,
            top_level_namespace=top_level_namespace,
        )
        for path, obj in orig_functions.items()
    }


def _fail_if_qnames_are_not_among_nodes(
    output_qnames: list[str] | None,
    nodes: dict[str, InterfaceFunction | InterfaceInput],
) -> None:
    """Fail if some qname is not among nodes."""
    all_qnames = set(nodes.keys())
    interface_function_names = {
        p for p, n in nodes.items() if isinstance(n, InterfaceFunction)
    }
    fail_or_warn_functions = {
        p: n for p, n in nodes.items() if isinstance(n, FailOrWarnFunction)
    }

    # Output qnames not in interface functions
    if output_qnames is not None:
        missing_output_qnames = set(output_qnames) - set(interface_function_names)

    # Qnames from include condtions of fail_or_warn functions not in nodes
    for n in fail_or_warn_functions.values():
        qns = list(n.include_if_all_elements_present) + list(
            n.include_if_any_element_present
        )
        missing_qnames_from_include_conditions = set(qns) - all_qnames

    missing_qnames = missing_output_qnames or missing_qnames_from_include_conditions

    if missing_qnames:
        formatted = format_list_linewise(sorted(missing_qnames))
        msg = format_errors_and_warnings(
            "The following qnames are not among the interface functions or inputs: "
            f"{formatted}"
        )
        raise ValueError(msg)<|MERGE_RESOLUTION|>--- conflicted
+++ resolved
@@ -53,13 +53,9 @@
         nodes=nodes,
     )
 
-<<<<<<< HEAD
     functions = {p: n for p, n in nodes.items() if isinstance(n, InterfaceFunction)}
 
     # If targets are None, all failures and warnings are included, anyhow.
-=======
-    # If desired outputs are None, all failures and warnings are included, anyhow.
->>>>>>> 26dd7e02
     if fail_and_warn and output_qnames is not None:
         output_qnames = include_fail_and_warn_nodes(
             functions=functions,
