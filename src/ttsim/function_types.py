from __future__ import annotations

import datetime
import functools
import inspect
import re
from collections.abc import Callable
from typing import Literal, TypeVar

import dags.tree as dt
import numpy

<<<<<<< HEAD
from ttsim.config import IS_JAX_INSTALLED
from ttsim.vectorization import make_vectorizable
=======
from ttsim.rounding import RoundingSpec
>>>>>>> e3a9b23f

T = TypeVar("T")


class PolicyFunction(Callable):
    """
    A function that computes an output vector based on some input vectors and/or
    parameters.

    Parameters
    ----------
    function:
        The function to wrap. Argument values of the `@policy_function` are reused
        unless explicitly overwritten.
    leaf_name:
        The leaf name of the function in the functions tree.
    start_date:
        The date from which the function is active (inclusive).
    end_date:
        The date until which the function is active (inclusive).
    rounding_spec:
        The rounding specification.
    skip_vectorization:
        Whether the function should be vectorized.
    """

    def __init__(  # noqa: PLR0913
        self,
        *,
        function: Callable,
        leaf_name: str,
        start_date: datetime.date,
        end_date: datetime.date,
<<<<<<< HEAD
        params_key_for_rounding: str | None,
        vectorization_strategy: Literal["loop", "vectorize", "not_required"],
=======
        rounding_spec: RoundingSpec | None,
        skip_vectorization: bool | None,
>>>>>>> e3a9b23f
    ):
        self.vectorization_strategy: Literal["loop", "vectorize", "not_required"] = (
            vectorization_strategy
        )
        self.function = (
            function
            if self.vectorization_strategy == "not_required"
            else _vectorize_func(
                function, vectorization_strategy=self.vectorization_strategy
            )
        )
        self.leaf_name: str = leaf_name if leaf_name else function.__name__
        self.start_date: datetime.date = start_date
        self.end_date: datetime.date = end_date
        self._fail_if_rounding_has_wrong_type(rounding_spec)
        self.rounding_spec: RoundingSpec | None = rounding_spec

        # Expose the signature of the wrapped function for dependency resolution
        functools.update_wrapper(self, self.function)
        self.__signature__ = inspect.signature(self.function)
        self.__globals__ = self.function.__globals__
        self.__closure__ = self.function.__closure__

    def _fail_if_rounding_has_wrong_type(
        self, rounding_spec: RoundingSpec | None
    ) -> None:
        """Check if rounding_spec has the correct type.

        Parameters
        ----------
        rounding_spec
            The rounding specification to check.

        Raises
        ------
        AssertionError
            If rounding_spec is not a RoundingSpec or None.
        """
        assert isinstance(rounding_spec, RoundingSpec | None), (
            f"rounding_spec must be a RoundingSpec or None, got {rounding_spec}"
        )

    def __call__(self, *args, **kwargs):
        return self.function(*args, **kwargs)

    @property
    def dependencies(self) -> set[str]:
        """The names of input variables that the function depends on."""
        return set(inspect.signature(self).parameters)

    @property
    def original_function_name(self) -> str:
        """The name of the wrapped function."""
        return self.function.__name__

    def is_active(self, date: datetime.date) -> bool:
        """Check if the function is active at a given date."""
        return self.start_date <= date <= self.end_date


def policy_function(
    *,
    start_date: str | datetime.date = "1900-01-01",
    end_date: str | datetime.date = "2100-12-31",
    leaf_name: str | None = None,
<<<<<<< HEAD
    params_key_for_rounding: str | None = None,
    vectorization_strategy: Literal["loop", "vectorize", "not_required"] = "loop",
=======
    rounding_spec: RoundingSpec | None = None,
    skip_vectorization: bool = False,
>>>>>>> e3a9b23f
) -> PolicyFunction:
    """
    Decorator that makes a `PolicyFunction` from a function.

    **Dates active (start_date, end_date, leaf_name):**

    Specifies that a PolicyFunction is only active between two dates, `start` and `end`.
    By using the `leaf_name` argument, you can specify a different name for the
    PolicyFunction in the functions tree.

    Note that even if you use this decorator with the `leaf_name` argument, you must
    ensure that the function name is unique in the file where it is defined. Otherwise,
    the function would be overwritten by the last function with the same name.

    **Rounding specification (rounding_spec):**

    Adds the way rounding is to be done to a PolicyFunction.

    Parameters
    ----------
    start_date
        The start date (inclusive) in the format YYYY-MM-DD (part of ISO 8601).
    end_date
        The end date (inclusive) in the format YYYY-MM-DD (part of ISO 8601).
    leaf_name
        The name that should be used as the PolicyFunction's leaf name in the DAG. If
        omitted, we use the name of the function as defined.
    rounding_spec
        The specification to be used for rounding.
    skip_vectorization
        Whether the function is already vectorized and, thus, should not be vectorized
        again.

    Returns
    -------
    A PolicyFunction object.
    """

    _validate_dashed_iso_date(start_date)
    _validate_dashed_iso_date(end_date)

    start_date = datetime.date.fromisoformat(start_date)
    end_date = datetime.date.fromisoformat(end_date)

    _validate_date_range(start_date, end_date)

    def inner(func: Callable) -> PolicyFunction:
        return PolicyFunction(
            function=func,
            leaf_name=leaf_name if leaf_name else func.__name__,
            start_date=start_date,
            end_date=end_date,
<<<<<<< HEAD
            params_key_for_rounding=params_key_for_rounding,
            vectorization_strategy=vectorization_strategy,
=======
            rounding_spec=rounding_spec,
            skip_vectorization=skip_vectorization,
>>>>>>> e3a9b23f
        )

    return inner


_DASHED_ISO_DATE = re.compile(r"\d{4}-\d{2}-\d{2}")


def _validate_dashed_iso_date(date: str | datetime.date):
    if not _DASHED_ISO_DATE.match(date):
        raise ValueError(f"Date {date} does not match the format YYYY-MM-DD.")


def _validate_date_range(start: datetime.date, end: datetime.date):
    if start > end:
        raise ValueError(f"The start date {start} must be before the end date {end}.")


def _vectorize_func(
    func: Callable, vectorization_strategy: Literal["loop", "vectorize"]
) -> Callable:
    if vectorization_strategy == "loop":
        vectorized = functools.wraps(func)(numpy.vectorize(func))
        vectorized.__signature__ = inspect.signature(func)
        vectorized.__globals__ = func.__globals__
        vectorized.__closure__ = func.__closure__
    elif vectorization_strategy == "vectorize":
        backend = "jax" if IS_JAX_INSTALLED else "numpy"
        vectorized = make_vectorizable(func, backend=backend)
    else:
        raise ValueError(
            f"Vectorization strategy {vectorization_strategy} is not supported. "
            "Use 'loop' or 'vectorize'."
        )
    return vectorized


class GroupByFunction(Callable):
    """
    A function that computes endogenous group_by IDs.

    Parameters
    ----------
    function:
        The group_by function.
    """

    def __init__(
        self,
        *,
        function: Callable,
        leaf_name: str | None = None,
    ):
        self.function = function
        self.leaf_name = leaf_name if leaf_name else function.__name__

        # Expose the signature of the wrapped function for dependency resolution
        self.__annotations__ = function.__annotations__
        self.__module__ = function.__module__
        self.__name__ = function.__name__
        self.__signature__ = inspect.signature(self.function)

    def __call__(self, *args, **kwargs):
        return self.function(*args, **kwargs)

    @property
    def dependencies(self) -> set[str]:
        """The names of input variables that the function depends on."""
        return set(inspect.signature(self).parameters)


def group_by_function() -> GroupByFunction:
    """
    Decorator that creates a group_by function from a function.
    """

    def decorator(func: Callable) -> GroupByFunction:
        return GroupByFunction(function=func)

    return decorator


class DerivedAggregationFunction(PolicyFunction):
    """
    A function that is an aggregation of another function.

    Parameters
    ----------
    function:
        The function to wrap. Argument values of the `@policy_function` are reused
        unless explicitly overwritten.
    aggregation_target:
        The qualified name of the aggregation target.
    source_function:
        The function from which the new function is derived.
    source:
        The name of the source function or data column.
    aggregation_method:
        The method of aggregation used.
    """

    def __init__(
        self,
        *,
        function: Callable,
        source_function: PolicyFunction
        | DerivedTimeConversionFunction
        | DerivedAggregationFunction
        | None = None,
        source: str,
        aggregation_target: str,
        aggregation_method: Literal["count", "sum", "mean", "min", "max", "any", "all"],
    ):
        super().__init__(
            function=function,
            leaf_name=dt.tree_path_from_qual_name(aggregation_target)[-1],
            start_date=source_function.start_date if source_function else None,
            end_date=source_function.end_date if source_function else None,
<<<<<<< HEAD
            params_key_for_rounding=None,
            vectorization_strategy="not_required",
=======
            rounding_spec=None,
            skip_vectorization=True,
>>>>>>> e3a9b23f
        )

        self.source = source
        self.aggregation_method = aggregation_method


class DerivedTimeConversionFunction(PolicyFunction):
    """
    A function that is a time conversion of another function.

    Parameters
    ----------
    function:
        The function to wrap. Argument values of the `@policy_function` are reused
        unless explicitly overwritten.
    source_function:
        The function from which the new function is derived.
    source:
        The name of the source function or data column.
    conversion_target:
        The qualified name of the conversion target.
    """

    def __init__(
        self,
        *,
        function: Callable,
        source_function: PolicyFunction
        | DerivedTimeConversionFunction
        | DerivedAggregationFunction
        | None = None,
        source: str,
        conversion_target: str,
    ):
        super().__init__(
            function=function,
            leaf_name=dt.tree_path_from_qual_name(conversion_target)[-1],
            start_date=source_function.start_date if source_function else None,
            end_date=source_function.end_date if source_function else None,
<<<<<<< HEAD
            params_key_for_rounding=None,
            vectorization_strategy="not_required",
=======
            rounding_spec=None,
            skip_vectorization=True,
>>>>>>> e3a9b23f
        )

        self.source = source<|MERGE_RESOLUTION|>--- conflicted
+++ resolved
@@ -10,12 +10,9 @@
 import dags.tree as dt
 import numpy
 
-<<<<<<< HEAD
 from ttsim.config import IS_JAX_INSTALLED
+from ttsim.rounding import RoundingSpec
 from ttsim.vectorization import make_vectorizable
-=======
-from ttsim.rounding import RoundingSpec
->>>>>>> e3a9b23f
 
 T = TypeVar("T")
 
@@ -42,20 +39,15 @@
         Whether the function should be vectorized.
     """
 
-    def __init__(  # noqa: PLR0913
+    def __init__(
         self,
         *,
         function: Callable,
         leaf_name: str,
         start_date: datetime.date,
         end_date: datetime.date,
-<<<<<<< HEAD
-        params_key_for_rounding: str | None,
         vectorization_strategy: Literal["loop", "vectorize", "not_required"],
-=======
         rounding_spec: RoundingSpec | None,
-        skip_vectorization: bool | None,
->>>>>>> e3a9b23f
     ):
         self.vectorization_strategy: Literal["loop", "vectorize", "not_required"] = (
             vectorization_strategy
@@ -121,13 +113,8 @@
     start_date: str | datetime.date = "1900-01-01",
     end_date: str | datetime.date = "2100-12-31",
     leaf_name: str | None = None,
-<<<<<<< HEAD
-    params_key_for_rounding: str | None = None,
     vectorization_strategy: Literal["loop", "vectorize", "not_required"] = "loop",
-=======
     rounding_spec: RoundingSpec | None = None,
-    skip_vectorization: bool = False,
->>>>>>> e3a9b23f
 ) -> PolicyFunction:
     """
     Decorator that makes a `PolicyFunction` from a function.
@@ -180,13 +167,8 @@
             leaf_name=leaf_name if leaf_name else func.__name__,
             start_date=start_date,
             end_date=end_date,
-<<<<<<< HEAD
-            params_key_for_rounding=params_key_for_rounding,
             vectorization_strategy=vectorization_strategy,
-=======
             rounding_spec=rounding_spec,
-            skip_vectorization=skip_vectorization,
->>>>>>> e3a9b23f
         )
 
     return inner
@@ -305,13 +287,8 @@
             leaf_name=dt.tree_path_from_qual_name(aggregation_target)[-1],
             start_date=source_function.start_date if source_function else None,
             end_date=source_function.end_date if source_function else None,
-<<<<<<< HEAD
-            params_key_for_rounding=None,
             vectorization_strategy="not_required",
-=======
             rounding_spec=None,
-            skip_vectorization=True,
->>>>>>> e3a9b23f
         )
 
         self.source = source
@@ -351,13 +328,8 @@
             leaf_name=dt.tree_path_from_qual_name(conversion_target)[-1],
             start_date=source_function.start_date if source_function else None,
             end_date=source_function.end_date if source_function else None,
-<<<<<<< HEAD
-            params_key_for_rounding=None,
             vectorization_strategy="not_required",
-=======
             rounding_spec=None,
-            skip_vectorization=True,
->>>>>>> e3a9b23f
         )
 
         self.source = source