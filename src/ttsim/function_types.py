--- conflicted
+++ resolved
@@ -16,10 +16,8 @@
 
 from ttsim.config import IS_JAX_INSTALLED
 from ttsim.rounding import RoundingSpec
-<<<<<<< HEAD
+from ttsim.shared import to_datetime, validate_date_range
 from ttsim.vectorization import make_vectorizable
-=======
-from ttsim.shared import to_datetime, validate_date_range
 
 if TYPE_CHECKING:
     from collections.abc import Callable
@@ -28,7 +26,6 @@
 
     from ttsim.config import numpy_or_jax as np
     from ttsim.typing import DashedISOString
->>>>>>> 12170b21
 
 T = TypeVar("T")
 
@@ -117,7 +114,7 @@
     """
 
     function: Callable
-    skip_vectorization: bool = False
+    vectorization_strategy: Literal["loop", "vectorize", "not_required"]
 
     def __call__(self, *args, **kwargs):
         return self.function(*args, **kwargs)
@@ -152,48 +149,24 @@
         The date until which the function is active (inclusive).
     rounding_spec:
         The rounding specification.
-    skip_vectorization:
-        Whether the function should be vectorized.
-    """
-
-<<<<<<< HEAD
-    def __init__(
-        self,
-        *,
-        function: Callable,
-        leaf_name: str,
-        start_date: datetime.date,
-        end_date: datetime.date,
-        vectorization_strategy: Literal["loop", "vectorize", "not_required"],
-        rounding_spec: RoundingSpec | None,
-    ):
-        self.vectorization_strategy: Literal["loop", "vectorize", "not_required"] = (
-            vectorization_strategy
-        )
-        self.function = (
-            function
-            if self.vectorization_strategy == "not_required"
-            else _vectorize_func(
-                function, vectorization_strategy=self.vectorization_strategy
-            )
-=======
+    vectorization_strategy:
+        Whether and how the function should be vectorized.
+    """
+
     rounding_spec: RoundingSpec | None = None
 
     def __post_init__(self):
         self._fail_if_rounding_has_wrong_type(self.rounding_spec)
         self.function = (
-            self.function if self.skip_vectorization else _vectorize_func(self.function)
->>>>>>> 12170b21
+            self.function
+            if self.vectorization_strategy == "not_required"
+            else _vectorize_func(
+                self.function, vectorization_strategy=self.vectorization_strategy
+            )
         )
 
         # Expose the signature of the wrapped function for dependency resolution
-<<<<<<< HEAD
         functools.update_wrapper(self, self.function)
-=======
-        self.__annotations__ = self.function.__annotations__
-        self.__module__ = self.function.__module__
-        self.__name__ = self.function.__name__
->>>>>>> 12170b21
         self.__signature__ = inspect.signature(self.function)
         self.__globals__ = self.function.__globals__
         self.__closure__ = self.function.__closure__
@@ -238,13 +211,10 @@
 def policy_function(
     *,
     leaf_name: str | None = None,
-<<<<<<< HEAD
-    vectorization_strategy: Literal["loop", "vectorize", "not_required"] = "loop",
-=======
     start_date: str | datetime.date = DEFAULT_START_DATE,
     end_date: str | datetime.date = DEFAULT_END_DATE,
->>>>>>> 12170b21
     rounding_spec: RoundingSpec | None = None,
+    vectorization_strategy: Literal["loop", "vectorize", "not_required"] = "loop",
 ) -> PolicyFunction:
     """
     Decorator that makes a `PolicyFunction` from a function.
@@ -274,9 +244,8 @@
         The end date (inclusive) in the format YYYY-MM-DD (part of ISO 8601).
     rounding_spec
         The specification to be used for rounding.
-    skip_vectorization
-        Whether the function is already vectorized and, thus, should not be vectorized
-        again.
+    vectorization_strategy:
+        Whether and how the function should be vectorized.
 
     Returns
     -------
@@ -291,25 +260,11 @@
             function=func,
             start_date=start_date,
             end_date=end_date,
+            rounding_spec=rounding_spec,
             vectorization_strategy=vectorization_strategy,
-            rounding_spec=rounding_spec,
         )
 
     return inner
-
-
-<<<<<<< HEAD
-_DASHED_ISO_DATE = re.compile(r"\d{4}-\d{2}-\d{2}")
-
-
-def _validate_dashed_iso_date(date: str | datetime.date):
-    if not _DASHED_ISO_DATE.match(date):
-        raise ValueError(f"Date {date} does not match the format YYYY-MM-DD.")
-
-
-def _validate_date_range(start: datetime.date, end: datetime.date):
-    if start > end:
-        raise ValueError(f"The start date {start} must be before the end date {end}.")
 
 
 def _vectorize_func(
@@ -329,20 +284,6 @@
             "Use 'loop' or 'vectorize'."
         )
     return vectorized
-=======
-def _vectorize_func(func: Callable) -> Callable:
-    # What should work once that Jax backend is fully supported
-    signature = inspect.signature(func)
-    func_vec = numpy.vectorize(func)
-
-    @functools.wraps(func)
-    def wrapper_vectorize_func(*args, **kwargs):
-        return func_vec(*args, **kwargs)
-
-    wrapper_vectorize_func.__signature__ = signature
-
-    return wrapper_vectorize_func
->>>>>>> 12170b21
 
 
 @dataclass
@@ -393,6 +334,7 @@
             function=func,
             start_date=start_date,
             end_date=end_date,
+            vectorization_strategy="not_required",
         )
 
     return decorator
@@ -419,32 +361,10 @@
         The date until which the function is active (inclusive).
     params_key_for_rounding:
         The key in the params dictionary that should be used for rounding.
-    skip_vectorization:
-        Whether the function should be vectorized.
-    """
-
-<<<<<<< HEAD
-    def __init__(
-        self,
-        *,
-        function: Callable,
-        source_function: PolicyFunction
-        | DerivedTimeConversionFunction
-        | DerivedAggregationFunction
-        | None = None,
-        source: str,
-        aggregation_target: str,
-        aggregation_method: Literal["count", "sum", "mean", "min", "max", "any", "all"],
-    ):
-        super().__init__(
-            function=function,
-            leaf_name=dt.tree_path_from_qual_name(aggregation_target)[-1],
-            start_date=source_function.start_date if source_function else None,
-            end_date=source_function.end_date if source_function else None,
-            vectorization_strategy="not_required",
-            rounding_spec=None,
-        )
-=======
+    vectorization_strategy:
+        Whether and how the function should be vectorized.
+    """
+
     source: str | None = None
     aggregation_method: (
         Literal["count", "sum", "mean", "min", "max", "any", "all"] | None
@@ -455,7 +375,6 @@
             raise ValueError("The aggregation method must be specified.")
         if self.source is None and self.aggregation_method != "count":
             raise ValueError("The source must be specified.")
->>>>>>> 12170b21
 
         # Expose the signature of the wrapped function for dependency resolution
         self.__annotations__ = self.function.__annotations__
@@ -483,8 +402,8 @@
         The date until which the function is active (inclusive).
     params_key_for_rounding:
         The key in the params dictionary that should be used for rounding.
-    skip_vectorization:
-        Whether the function should be vectorized.
+    vectorization_strategy:
+        Whether and how the function should be vectorized.
     """
 
     source: str | None = None
@@ -547,19 +466,8 @@
         or (internal_type == bool) & (is_bool_dtype(series))
         or (internal_type == numpy.datetime64) & (is_datetime64_any_dtype(series))
     ):
-<<<<<<< HEAD
-        super().__init__(
-            function=function,
-            leaf_name=dt.tree_path_from_qual_name(conversion_target)[-1],
-            start_date=source_function.start_date if source_function else None,
-            end_date=source_function.end_date if source_function else None,
-            vectorization_strategy="not_required",
-            rounding_spec=None,
-        )
-=======
         out = True
     else:
         out = False
->>>>>>> 12170b21
 
     return out