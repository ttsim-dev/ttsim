from __future__ import annotations

from typing import TYPE_CHECKING, Any, Literal, NewType

from ttsim.config import IS_JAX_INSTALLED

if IS_JAX_INSTALLED:
    from jax import Array as TTSIMArray
else:
    from numpy import ndarray as TTSIMArray  # noqa: N812, TC002

if TYPE_CHECKING:
    import datetime
    from collections.abc import Mapping

    # Make these available for import from other modules.
    from dags.tree.typing import (  # noqa: F401
        GenericCallable,
        NestedInputStructureDict,
        NestedTargetDict,
        QualNameTargetList,
    )

<<<<<<< HEAD
    from ttsim.ttsim_objects import PolicyInput, TTSIMFunction, TTSIMObject, TTSIMParam

    NestedInputsDict = Mapping[str, str | bool | int | float | "NestedInputsDict"]
    """Tree mapping TTSIM paths to df columns or constants."""
    NestedStringDict = Mapping[str, str | "NestedStringDict"]
    """Tree mapping TTSIM paths to df columns or type hints."""
    NestedDataDict = Mapping[str, TTSIMArray | "NestedDataDict"]
    """Tree mapping TTSIM paths to data (1-d arrays)."""
    QualNameDataDict = Mapping[str, TTSIMArray]
    """Mapping of qualified name paths to data (1-d arrays)."""
    NestedTTSIMObjectDict = Mapping[str, TTSIMObject | "NestedTTSIMObjectDict"]
    """Tree mapping TTSIM paths to TTSIM objects."""
    FlatTTSIMObjectDict = Mapping[tuple[str, ...], TTSIMObject]
    """Mapping of flat paths to TTSIM objects."""
    QualNameTTSIMObjectDict = Mapping[str, TTSIMObject]
    """Mapping of qualified name paths to TTSIM objects."""
    NestedTTSIMFunctionDict = Mapping[str, TTSIMFunction | "NestedTTSIMFunctionDict"]
    """Tree mapping TTSIM paths to TTSIM functions."""
    QualNameTTSIMFunctionDict = Mapping[str, TTSIMFunction]
    """Mapping of qualified name paths to TTSIM functions."""
    QualNamePolicyInputDict = Mapping[str, PolicyInput]
    """Mapping of qualified name paths to policy inputs (info about expected data)."""
    OrigParamSpec = (
        dict[str, str | None | dict[Literal["de", "en"], str | None]]
        | dict[
            datetime.date,
            dict[
                str | int,
                Any,
            ],
        ]
    )
    """The contents of a yaml files with parameters, excluding the outermost key."""
    FlatOrigParamSpecDict = dict[tuple[str, ...], OrigParamSpec]
    """Flat tree of yaml contents; the outermost key in a file is the leaf name."""
    NestedTTSIMParamDict = Mapping[str, TTSIMParam | "NestedTTSIMParamDict"]
    """Tree mapping TTSIM paths to TTSIM parameters."""
    QualNameTTSIMParamDict = Mapping[str, TTSIMParam]
    """Mapping of qualified name paths to TTSIM parameters."""

    # continue from here.
    RawParamsRequiringConversion = Mapping[
        str, float | int | bool | str | "RawParamsRequiringConversion"
    ]

    QualNameProcessedParamDict = Mapping[str, Any]
    """A mapping of qualified names to processed TTSIM parameters."""

=======
    from ttsim.column_objects_param_function import (
        ColumnFunction,
        ColumnObject,
        ParamFunction,
        ParamObject,
    )

    NestedInputs = Mapping[str, str | bool | int | float | "NestedInputs"]
    """Tree mapping TTSIM paths to df columns or constants."""
    NestedStrings = Mapping[str, str | "NestedStrings"]
    """Tree mapping TTSIM paths to df columns or type hints."""
    NestedData = Mapping[str, TTSIMArray | "NestedData"]
    """Tree mapping TTSIM paths to data (1-d arrays)."""
    QualNameData = Mapping[str, TTSIMArray]
    """Mapping of qualified name paths to data (1-d arrays)."""
    NestedAnyTTSIMObject = Mapping[
        str, ColumnObject | ParamFunction | ParamObject | "NestedAnyTTSIMObject"
    ]
    """Tree mapping TTSIM paths to any type of TTSIM object."""
    NestedColumnObjectsParamFunctions = Mapping[
        str, ColumnObject | ParamFunction | "NestedColumnObjectsParamFunctions"
    ]
    """Tree mapping TTSIM paths to column objects or param functions."""
    FlatColumnObjectsParamFunctions = Mapping[
        tuple[str, ...], ColumnObject | ParamFunction
    ]
    """Mapping of flat paths to column objects or param functions."""
    QualNameColumnObjectsParamFunctions = Mapping[str, ColumnObject | ParamFunction]
    """Mapping of qualified name paths to column objects or param functions."""
    NestedColumnObjects = Mapping[str, ColumnObject | "NestedColumnObjects"]
    """Tree mapping TTSIM paths to column objects."""
    FlatColumnObjects = Mapping[tuple[str, ...], ColumnObject]
    """Mapping of flat paths to column objects."""
    QualNameColumnObjects = Mapping[str, ColumnObject]
    """Mapping of qualified name paths to column objects."""
    NestedColumnFunctions = Mapping[str, ColumnFunction | "NestedColumnFunctions"]
    """Tree mapping TTSIM paths to functions operating on columns of data."""
    QualNameColumnFunctions = Mapping[str, ColumnFunction]
    """Mapping of qualified name paths to functions operating on columns of data."""
    OrigParamSpec = (
        dict[str, str | None | dict[Literal["de", "en"], str | None]]  # Header
        | dict[
            datetime.date, dict[Literal["note", "reference"] | str | int, Any]  # noqa: PYI051
        ]  # Parameters at one point in time
    )
    """The contents of a yaml files with parameters, excluding the outermost key."""
    FlatOrigParamSpecs = dict[tuple[str, ...], OrigParamSpec]
    """Flat tree of yaml contents; the last element of the key is the leaf name."""
    OrigParam = dict[str | int, Any]
    """The original contents of YYYY-MM-DD key, after minimal processing."""
    NestedParams = Mapping[str, ParamObject | "NestedParams"]
    """Tree mapping TTSIM paths to parameters."""
    QualNameProcessedParams = Mapping[str, Any]
    """A mapping of qualified names to fully processed parameters."""
>>>>>>> db4a80c9
    DashedISOString = NewType("DashedISOString", str)
    """A string representing a date in the format 'YYYY-MM-DD'."""<|MERGE_RESOLUTION|>--- conflicted
+++ resolved
@@ -21,56 +21,6 @@
         QualNameTargetList,
     )
 
-<<<<<<< HEAD
-    from ttsim.ttsim_objects import PolicyInput, TTSIMFunction, TTSIMObject, TTSIMParam
-
-    NestedInputsDict = Mapping[str, str | bool | int | float | "NestedInputsDict"]
-    """Tree mapping TTSIM paths to df columns or constants."""
-    NestedStringDict = Mapping[str, str | "NestedStringDict"]
-    """Tree mapping TTSIM paths to df columns or type hints."""
-    NestedDataDict = Mapping[str, TTSIMArray | "NestedDataDict"]
-    """Tree mapping TTSIM paths to data (1-d arrays)."""
-    QualNameDataDict = Mapping[str, TTSIMArray]
-    """Mapping of qualified name paths to data (1-d arrays)."""
-    NestedTTSIMObjectDict = Mapping[str, TTSIMObject | "NestedTTSIMObjectDict"]
-    """Tree mapping TTSIM paths to TTSIM objects."""
-    FlatTTSIMObjectDict = Mapping[tuple[str, ...], TTSIMObject]
-    """Mapping of flat paths to TTSIM objects."""
-    QualNameTTSIMObjectDict = Mapping[str, TTSIMObject]
-    """Mapping of qualified name paths to TTSIM objects."""
-    NestedTTSIMFunctionDict = Mapping[str, TTSIMFunction | "NestedTTSIMFunctionDict"]
-    """Tree mapping TTSIM paths to TTSIM functions."""
-    QualNameTTSIMFunctionDict = Mapping[str, TTSIMFunction]
-    """Mapping of qualified name paths to TTSIM functions."""
-    QualNamePolicyInputDict = Mapping[str, PolicyInput]
-    """Mapping of qualified name paths to policy inputs (info about expected data)."""
-    OrigParamSpec = (
-        dict[str, str | None | dict[Literal["de", "en"], str | None]]
-        | dict[
-            datetime.date,
-            dict[
-                str | int,
-                Any,
-            ],
-        ]
-    )
-    """The contents of a yaml files with parameters, excluding the outermost key."""
-    FlatOrigParamSpecDict = dict[tuple[str, ...], OrigParamSpec]
-    """Flat tree of yaml contents; the outermost key in a file is the leaf name."""
-    NestedTTSIMParamDict = Mapping[str, TTSIMParam | "NestedTTSIMParamDict"]
-    """Tree mapping TTSIM paths to TTSIM parameters."""
-    QualNameTTSIMParamDict = Mapping[str, TTSIMParam]
-    """Mapping of qualified name paths to TTSIM parameters."""
-
-    # continue from here.
-    RawParamsRequiringConversion = Mapping[
-        str, float | int | bool | str | "RawParamsRequiringConversion"
-    ]
-
-    QualNameProcessedParamDict = Mapping[str, Any]
-    """A mapping of qualified names to processed TTSIM parameters."""
-
-=======
     from ttsim.column_objects_param_function import (
         ColumnFunction,
         ColumnObject,
@@ -125,6 +75,5 @@
     """Tree mapping TTSIM paths to parameters."""
     QualNameProcessedParams = Mapping[str, Any]
     """A mapping of qualified names to fully processed parameters."""
->>>>>>> db4a80c9
     DashedISOString = NewType("DashedISOString", str)
     """A string representing a date in the format 'YYYY-MM-DD'."""