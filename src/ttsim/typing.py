--- conflicted
+++ resolved
@@ -14,12 +14,8 @@
     )
 
     from ttsim.aggregation import AggregateByGroupSpec, AggregateByPIDSpec
-<<<<<<< HEAD
+    from ttsim.config import numpy_or_jax as np
     from ttsim.ttsim_objects import PolicyInput, TTSIMFunction, TTSIMObject
-=======
-    from ttsim.config import numpy_or_jax as np
-    from ttsim.function_types import PolicyInput, TTSIMFunction, TTSIMObject
->>>>>>> 12170b21
 
     NestedTTSIMObjectDict = Mapping[str, TTSIMObject | "NestedTTSIMObjectDict"]
     QualNameTTSIMObjectDict = Mapping[str, TTSIMObject]
