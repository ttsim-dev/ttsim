--- conflicted
+++ resolved
@@ -47,16 +47,7 @@
             datetime.date,
             dict[
                 str | int,
-<<<<<<< HEAD
-                str
-                | float
-                | int
-                | bool
-                | list[float | int | bool]
-                | dict[str | int, float | int | bool],
-=======
                 str | float | int | bool | dict[str | int, float | int | bool],
->>>>>>> 0c67aea6
             ],
         ]
     )
@@ -64,9 +55,5 @@
     FlatOrigParamSpecDict = dict[tuple[str, ...], OrigParamSpec]
     """A flat tree of yaml contents; the outermost key in a file is part of the path."""
 
-<<<<<<< HEAD
-    NestedTTSIMParamDict = Mapping[str, TTSIMObject | "NestedTTSIMParamDict"]
-=======
     NestedTTSIMParamDict = Mapping[str, TTSIMParam | "NestedTTSIMParamDict"]
->>>>>>> 0c67aea6
     """A nested tree of TTSIM parameters."""