--- conflicted
+++ resolved
@@ -9,11 +9,8 @@
 import dags.tree as dt
 import optree
 
-<<<<<<< HEAD
-=======
 from ttsim.config import numpy_or_jax as np
 
->>>>>>> 70f0964c
 if TYPE_CHECKING:
     from ttsim.ttsim_objects import PolicyFunction
     from ttsim.typing import (
@@ -45,11 +42,7 @@
 
 
 def get_re_pattern_for_all_time_units_and_groupings(
-<<<<<<< HEAD
-    groupings: tuple[str, ...], supported_time_units: tuple[str, ...]
-=======
     groupings: tuple[str, ...], time_units: tuple[str, ...]
->>>>>>> 70f0964c
 ) -> re.Pattern:
     """Get a regex pattern for time units and groupings.
 
@@ -71,20 +64,12 @@
     pattern
         The regex pattern.
     """
-<<<<<<< HEAD
-    re_units = "".join(supported_time_units)
-=======
     re_units = "".join(time_units)
->>>>>>> 70f0964c
     re_groupings = "|".join(groupings)
     return re.compile(
         f"(?P<base_name>.*?)"
         f"(?:_(?P<time_unit>[{re_units}]))?"
-<<<<<<< HEAD
-        f"(?:_(?P<aggregation>{re_groupings}))?"
-=======
         f"(?:_(?P<grouping>{re_groupings}))?"
->>>>>>> 70f0964c
         f"$"
     )
 
@@ -127,77 +112,17 @@
     return re.compile(
         f"(?P<base_name>{re.escape(base_name)})"
         f"(?:_(?P<time_unit>[{re_units}]))?"
-<<<<<<< HEAD
-        f"(?:_(?P<aggregation>{re_groupings}))?"
-=======
         f"(?:_(?P<grouping>{re_groupings}))?"
->>>>>>> 70f0964c
         f"$"
     )
 
 
-<<<<<<< HEAD
-def all_variations_of_base_name(
-    base_name: str,
-    supported_time_conversions: list[str],
-    groupings: list[str],
-    create_conversions_for_time_units: bool,
-) -> set[str]:
-    """Get possible derived function names given a base function name.
-
-    Examples
-    --------
-    >>> all_variations_of_base_name(
-        base_name="income",
-        supported_time_conversions=["y", "m"],
-        groupings=["hh"],
-        create_conversions_for_time_units=True,
-=======
 def get_base_name_and_grouping_suffix(match: re.Match) -> tuple[str, str]:
     return (
         match.group("base_name"),
         f"_{match.group('grouping')}" if match.group("grouping") else "",
->>>>>>> 70f0964c
-    )
-
-<<<<<<< HEAD
-    >>> all_variations_of_base_name(
-        base_name="claims_benefits",
-        supported_time_conversions=["y", "m"],
-        groupings=["hh"],
-        create_conversions_for_time_units=False,
-    )
-    {'claims_benefits_hh'}
-
-    Parameters
-    ----------
-    base_name
-        The base function name.
-    supported_time_conversions
-        The supported time conversions.
-    groupings
-        The supported groupings.
-    create_conversions_for_time_units
-        Whether to create conversions for time units.
-
-    Returns
-    -------
-    The names of all potential targets based on the base name.
-    """
-    result = set()
-    if create_conversions_for_time_units:
-        for time_unit in supported_time_conversions:
-            result.add(f"{base_name}_{time_unit}")
-        for time_unit, aggregation in itertools.product(
-            supported_time_conversions, groupings
-        ):
-            result.add(f"{base_name}_{time_unit}_{aggregation}")
-    else:
-        result.add(base_name)
-        for aggregation in groupings:
-            result.add(f"{base_name}_{aggregation}")
-    return result
-=======
+    )
+
 
 def fail_if_multiple_time_units_for_same_base_name_and_group(
     base_names_and_groups_to_variations: dict[tuple[str, str], list[str]],
@@ -207,7 +132,6 @@
     }
     if invalid:
         raise ValueError(f"Multiple time units for base names: {invalid}")
->>>>>>> 70f0964c
 
 
 class KeyErrorMessage(str):
