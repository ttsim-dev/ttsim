from __future__ import annotations

import datetime
import re
import textwrap
from typing import TYPE_CHECKING, Any

import dags.tree as dt
import optree

from ttsim.config import numpy_or_jax as np

if TYPE_CHECKING:
<<<<<<< HEAD
    from ttsim.column_objects_param_function import PolicyFunction
=======
>>>>>>> b1aa1afb
    from ttsim.typing import (
        DashedISOString,
        GenericCallable,
        NestedColumnObjectsParamFunctions,
        NestedData,
    )


_DASHED_ISO_DATE_REGEX = re.compile(r"\d{4}-\d{2}-\d{2}")


def to_datetime(date: datetime.date | DashedISOString) -> datetime.date:
    if isinstance(date, datetime.date):
        return date
    if isinstance(date, str) and _DASHED_ISO_DATE_REGEX.fullmatch(date):
        return datetime.date.fromisoformat(date)
    else:
        raise ValueError(
            f"Date {date} neither matches the format YYYY-MM-DD nor is a datetime.date."
        )


def validate_date_range(start: datetime.date, end: datetime.date) -> None:
    if start > end:
        raise ValueError(f"The start date {start} must be before the end date {end}.")


def get_re_pattern_for_all_time_units_and_groupings(
    groupings: tuple[str, ...], time_units: tuple[str, ...]
) -> re.Pattern[str]:
    """Get a regex pattern for time units and groupings.

    The pattern matches strings in any of these formats:
    - <base_name>  (may contain underscores)
    - <base_name>_<time_unit>
    - <base_name>_<grouping>
    - <base_name>_<time_unit>_<grouping>

    Parameters
    ----------
    groupings
        The supported groupings.
    time_units
        The supported time units.

    Returns
    -------
    pattern
        The regex pattern.
    """
    re_units = "".join(time_units)
    re_groupings = "|".join(groupings)
    return re.compile(
        f"(?P<base_name>.*?)"
        f"(?:_(?P<time_unit>[{re_units}]))?"
        f"(?:_(?P<grouping>{re_groupings}))?"
        f"$"
    )


def group_pattern(groupings: tuple[str, ...]) -> re.Pattern[str]:
    return re.compile(
        f"(?P<base_name_with_time_unit>.*)_(?P<group>{'|'.join(groupings)})$"
    )


def get_re_pattern_for_specific_time_units_and_groupings(
    base_name: str,
    all_time_units: tuple[str, ...],
    groupings: tuple[str, ...],
) -> re.Pattern[str]:
    """Get a regex for a specific base name with optional time unit and aggregation.

    The pattern matches strings in any of these formats:
    - <specific_base_name>
    - <specific_base_name>_<time_unit>
    - <specific_base_name>_<grouping>
    - <specific_base_name>_<time_unit>_<grouping>

    Parameters
    ----------
    base_name
        The specific base name to match.
    time_units
        The supported time units.
    groupings
        The supported groupings.

    Returns
    -------
    pattern
        The regex pattern.
    """
    re_units = "".join(all_time_units)
    re_groupings = "|".join(groupings)
    return re.compile(
        f"(?P<base_name>{re.escape(base_name)})"
        f"(?:_(?P<time_unit>[{re_units}]))?"
        f"(?:_(?P<grouping>{re_groupings}))?"
        f"$"
    )


def get_base_name_and_grouping_suffix(match: re.Match[str]) -> tuple[str, str]:
    return (
        match.group("base_name"),
        f"_{match.group('grouping')}" if match.group("grouping") else "",
    )


def fail_if_multiple_time_units_for_same_base_name_and_group(
    base_names_and_groups_to_variations: dict[tuple[str, str], list[str]],
) -> None:
    invalid = {
        b: q for b, q in base_names_and_groups_to_variations.items() if len(q) > 1
    }
    if invalid:
        raise ValueError(f"Multiple time units for base names: {invalid}")


class KeyErrorMessage(str):
    """Subclass str to allow for line breaks in KeyError messages."""

    __slots__ = ()

    def __repr__(self) -> str:
        return str(self)


def format_list_linewise(some_list: list[Any]) -> str:  # type: ignore[type-arg, unused-ignore]
    formatted_list = '",\n    "'.join(some_list)
    return textwrap.dedent(
        """
        [
            "{formatted_list}",
        ]
        """
    ).format(formatted_list=formatted_list)


def create_tree_from_path_and_value(
    path: tuple[str], value: Any = None
) -> dict[str, Any]:
    """Create a nested dict with 'path' as keys and 'value' as leaf.

    Almost the same as `dt.unflatten_from_tree_paths({path: value})`, except that
    it can also deal with an empty tuple as the path and a dictionary as the value.

    Example:
        Input:
            path = ("a", "b", "c")
            value = None
        Result:
            {"a": {"b": {"c": None}}}

    Parameters
    ----------
    path
        The path to create the tree structure from.
    value (Optional)
        The value to insert into the tree structure.

    Returns
    -------
    The tree structure.
    """

    nested_dict = value
    for entry in reversed(path):
        nested_dict = {entry: nested_dict}
    return nested_dict


def merge_trees(left: dict[str, Any], right: dict[str, Any]) -> dict[str, Any]:
    """
    Merge two pytrees, raising an error if a path is present in both trees.

    Parameters
    ----------
    left
        The first tree to be merged.
    right
        The second tree to be merged.

    Returns
    -------
    The merged pytree.
    """

    if set(optree.tree_paths(left)) & set(optree.tree_paths(right)):  # type: ignore[arg-type]
        raise ValueError("Conflicting paths in trees to merge.")

    return upsert_tree(base=left, to_upsert=right)


def upsert_tree(base: dict[str, Any], to_upsert: dict[str, Any]) -> dict[str, Any]:
    """
    Upsert a tree into another tree for trees defined by dictionaries only.

    Note: In case of conflicting trees, the to_upsert takes precedence.

    Example:
        Input:
            base = {"a": {"b": {"c": None}}}
            to_upsert = {"a": {"b": {"d": None}}}
        Output:
            {"a": {"b": {"c": None, "d": None}}}

    Parameters
    ----------
    base
        The base dictionary.
    to_upsert
        The dictionary to update the base dictionary.

    Returns
    -------
    The merged dictionary.
    """
    result = base.copy()

    for key, value in to_upsert.items():
        base_value = result.get(key)
        if key in result and isinstance(base_value, dict) and isinstance(value, dict):
            result[key] = upsert_tree(base=base_value, to_upsert=value)
        else:
            result[key] = value

    return result


def upsert_path_and_value(
    base: dict[str, Any], path_to_upsert: tuple[str], value_to_upsert: Any = None
) -> dict[str, Any]:
    """Update tree with a path and value.

    The path is a list of strings that represent the keys in the nested dictionary. If
    the path does not exist, it will be created. If the path already exists, the value
    will be updated.
    """
    to_upsert = create_tree_from_path_and_value(
        path=path_to_upsert, value=value_to_upsert
    )
    return upsert_tree(base=base, to_upsert=to_upsert)


def insert_path_and_value(
    base: dict[str, Any], path_to_insert: tuple[str], value_to_insert: Any = None
) -> dict[str, Any]:
    """Insert a path and value into a tree.

    The path is a list of strings that represent the keys in the nested dictionary. The
    path must not exist in base.
    """
    to_insert = create_tree_from_path_and_value(
        path=path_to_insert, value=value_to_insert
    )
    return merge_trees(left=base, right=to_insert)


def partition_tree_by_reference_tree(
    tree_to_partition: NestedColumnObjectsParamFunctions | NestedData,
    reference_tree: NestedColumnObjectsParamFunctions | NestedData,
) -> tuple[
    NestedColumnObjectsParamFunctions | NestedData,
    NestedColumnObjectsParamFunctions | NestedData,
]:
    """
    Partition a tree into two based on the presence of its paths in a reference tree.

    Parameters
    ----------
    tree_to_partition
        The tree to be partitioned.
    reference_tree
        The reference tree used to determine the partitioning.

    Returns
    -------
    A tuple containing:
    - The first tree with leaves present in both trees.
    - The second tree with leaves absent in the reference tree.
    """
    ref_paths = set(dt.tree_paths(reference_tree))
    flat = dt.flatten_to_tree_paths(tree_to_partition)
    intersection = dt.unflatten_from_tree_paths(
        {path: leaf for path, leaf in flat.items() if path in ref_paths}
    )
    difference = dt.unflatten_from_tree_paths(
        {path: leaf for path, leaf in flat.items() if path not in ref_paths}
    )

    return intersection, difference


def partition_by_reference_dict(
    to_partition: dict[str, Any],
    reference_dict: dict[str, Any],
) -> tuple[dict[str, Any], dict[str, Any]]:
    """Partition a dictionary into two based on the presence of its keys in a reference
    dictionary.

    Parameters
    ----------
    to_partition
        The dictionary to be partitioned.
    reference_dict
        The reference dictionary used to determine the partitioning.

    Returns
    -------
    A tuple containing:
    - The first dictionary with keys present in both dictionaries.
    - The second dictionary with keys absent in the reference dictionary.
    """
    intersection = {k: v for k, v in to_partition.items() if k in reference_dict}
    difference = {k: v for k, v in to_partition.items() if k not in reference_dict}
    return intersection, difference


def format_errors_and_warnings(text: str, width: int = 79) -> str:
    """Format our own exception messages and warnings by dedenting paragraphs and
    wrapping at the specified width. Mainly required because of messages are written as
    part of indented blocks in our source code.

    Parameters
    ----------
    text : str
        The text which can include multiple paragraphs separated by two newlines.
    width : int
        The text will be wrapped by `width` characters.

    Returns
    -------
    Correctly dedented, wrapped text.

    """
    text = text.lstrip("\n")
    paragraphs = text.split("\n\n")
    wrapped_paragraphs = []
    for paragraph in paragraphs:
        dedented_paragraph = textwrap.dedent(paragraph)
        wrapped_paragraph = textwrap.fill(dedented_paragraph, width=width)
        wrapped_paragraphs.append(wrapped_paragraph)

    formatted_text = "\n\n".join(wrapped_paragraphs)

    return formatted_text


def remove_group_suffix(col: str, groupings: tuple[str, ...]) -> str:
    out = col
    for g in groupings:
        out = out.removesuffix(f"_{g}")

    return out


def join(
    foreign_key: np.ndarray,
    primary_key: np.ndarray,
    target: np.ndarray,
    value_if_foreign_key_is_missing: float | bool,
) -> np.ndarray:
    """
    Given a foreign key, find the corresponding primary key, and return the target at
    the same index as the primary key. When using Jax, does not work on String Arrays.

    Parameters
    ----------
    foreign_key : np.ndarray[Key]
        The foreign keys.
    primary_key : np.ndarray[Key]
        The primary keys.
    target : np.ndarray[Out]
        The targets in the same order as the primary keys.
    value_if_foreign_key_is_missing : Out
        The value to return if no matching primary key is found.

    Returns
    -------
    The joined array.
    """
    # For each foreign key and for each primary key, check if they match
    matches_foreign_key = foreign_key[:, None] == primary_key

    # For each foreign key, add a column with True at the end, to later fall back to
    # the value for unresolved foreign keys
    padded_matches_foreign_key = np.pad(
        matches_foreign_key, ((0, 0), (0, 1)), "constant", constant_values=True
    )

    # For each foreign key, compute the index of the first matching primary key
    indices = np.argmax(padded_matches_foreign_key, axis=1)

    # Add the value for unresolved foreign keys at the end of the target array
    padded_targets = np.pad(
        target, (0, 1), "constant", constant_values=value_if_foreign_key_is_missing
    )

    # Return the target at the index of the first matching primary key
    return padded_targets.take(indices)


def assert_valid_ttsim_pytree(
    tree: Any, leaf_checker: GenericCallable, tree_name: str
) -> None:
    """
    Recursively assert that a pytree meets the following conditions:
      - The tree is a dictionary.
      - All keys are strings.
      - All leaves satisfy a provided condition (leaf_checker).

    Parameters
    ----------
    tree : Any
         The tree to validate.
    leaf_checker : GenericCallable
         A function that takes a leaf and returns True if it is valid.
    tree_name : str
         The name of the tree (used for error messages).

    Raises
    ------
    TypeError
        If any branch or leaf does not meet the expected requirements.
    """

    def _assert_valid_ttsim_pytree(subtree: Any, current_key: tuple[str, ...]) -> None:
        def format_key_path(key_tuple: tuple[str, ...]) -> str:
            return "".join(f"[{k}]" for k in key_tuple)

        if not isinstance(subtree, dict):
            path_str = format_key_path(current_key)
            msg = format_errors_and_warnings(
                f"{tree_name}{path_str} must be a dict, got {type(subtree)}."
            )
            raise TypeError(msg)

        for key, value in subtree.items():
            new_key_path = (*current_key, key)
            if not isinstance(key, str):
                msg = format_errors_and_warnings(
                    f"Key {key} in {tree_name}{format_key_path(current_key)} must be a "
                    f"string but got {type(key)}."
                )
                raise TypeError(msg)
            if isinstance(value, dict):
                _assert_valid_ttsim_pytree(value, new_key_path)
            else:
                if not leaf_checker(value):
                    msg = format_errors_and_warnings(
                        f"Leaf at {tree_name}{format_key_path(new_key_path)} is "
                        f"invalid: got {value} of type {type(value)}."
                    )
                    raise TypeError(msg)

    _assert_valid_ttsim_pytree(tree, current_key=())


def get_name_of_group_by_id(
    target_name: str,
    groupings: tuple[str, ...],
) -> str | None:
    """Get the group-by-identifier name for some target.

    The group-by-identifier is the name of the group identifier that is embedded in the
    name of the target. E.g., "income_kin" has "kin_id" as its group-by-identifier.

    Parameters
    ----------
    target_name
        The name of the target.
    groupings
        The supported groupings.

    Returns
    -------
    The group-by-identifier, or an empty tuple if it is an individual-level variable.
    """
    for g in groupings:
        if target_name.endswith(f"_{g}"):
            return f"{g}_id"
    return None<|MERGE_RESOLUTION|>--- conflicted
+++ resolved
@@ -11,10 +11,6 @@
 from ttsim.config import numpy_or_jax as np
 
 if TYPE_CHECKING:
-<<<<<<< HEAD
-    from ttsim.column_objects_param_function import PolicyFunction
-=======
->>>>>>> b1aa1afb
     from ttsim.typing import (
         DashedISOString,
         GenericCallable,
