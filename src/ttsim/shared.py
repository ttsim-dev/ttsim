from __future__ import annotations

import datetime
import inspect
import re
import textwrap
from typing import TYPE_CHECKING, Any, TypeVar

import dags.tree as dt
import optree

from ttsim.config import numpy_or_jax as np

if TYPE_CHECKING:
    from ttsim.ttsim_objects import PolicyFunction
    from ttsim.typing import (
        DashedISOString,
        GenericCallable,
        NestedDataDict,
        NestedTTSIMObjectDict,
    )


_DASHED_ISO_DATE_REGEX = re.compile(r"\d{4}-\d{2}-\d{2}")


def to_datetime(date: datetime.date | DashedISOString) -> datetime.date:
    if isinstance(date, datetime.date):
        return date
    if isinstance(date, str) and _DASHED_ISO_DATE_REGEX.fullmatch(date):
        return datetime.date.fromisoformat(date)
    else:
        raise ValueError(
            f"Date {date} neither matches the format YYYY-MM-DD nor is a datetime.date."
        )


def validate_date_range(start: datetime.date, end: datetime.date) -> None:
    if start > end:
        raise ValueError(f"The start date {start} must be before the end date {end}.")


def get_re_pattern_for_all_time_units_and_groupings(
    groupings: tuple[str, ...], time_units: tuple[str, ...]
) -> re.Pattern:
    """Get a regex pattern for time units and groupings.

    The pattern matches strings in any of these formats:
    - <base_name>  (may contain underscores)
    - <base_name>_<time_unit>
    - <base_name>_<grouping>
    - <base_name>_<time_unit>_<grouping>

    Parameters
    ----------
    groupings
        The supported groupings.
    time_units
        The supported time units.

    Returns
    -------
    pattern
        The regex pattern.
    """
    re_units = "".join(time_units)
    re_groupings = "|".join(groupings)
    return re.compile(
        f"(?P<base_name>.*?)"
        f"(?:_(?P<time_unit>[{re_units}]))?"
        f"(?:_(?P<grouping>{re_groupings}))?"
        f"$"
    )


def group_pattern(groupings: tuple[str, ...]) -> re.Pattern:
    return re.compile(
        f"(?P<base_name_with_time_unit>.*)_(?P<group>{'|'.join(groupings)})$"
    )


def get_re_pattern_for_specific_time_units_and_groupings(
    base_name: str,
    all_time_units: tuple[str, ...],
    groupings: tuple[str, ...],
) -> re.Pattern:
    """Get a regex for a specific base name with optional time unit and aggregation.

    The pattern matches strings in any of these formats:
    - <specific_base_name>
    - <specific_base_name>_<time_unit>
    - <specific_base_name>_<grouping>
    - <specific_base_name>_<time_unit>_<grouping>

    Parameters
    ----------
    base_name
        The specific base name to match.
    time_units
        The supported time units.
    groupings
        The supported groupings.

    Returns
    -------
    pattern
        The regex pattern.
    """
    re_units = "".join(all_time_units)
    re_groupings = "|".join(groupings)
    return re.compile(
        f"(?P<base_name>{re.escape(base_name)})"
        f"(?:_(?P<time_unit>[{re_units}]))?"
        f"(?:_(?P<grouping>{re_groupings}))?"
        f"$"
    )


def get_base_name_and_grouping_suffix(match: re.Match) -> tuple[str, str]:
    return (
        match.group("base_name"),
        f"_{match.group('grouping')}" if match.group("grouping") else "",
    )


def fail_if_multiple_time_units_for_same_base_name_and_group(
    base_names_and_groups_to_variations: dict[tuple[str, str], list[str]],
) -> None:
    invalid = {
        b: q for b, q in base_names_and_groups_to_variations.items() if len(q) > 1
    }
    if invalid:
        raise ValueError(f"Multiple time units for base names: {invalid}")


class KeyErrorMessage(str):
    """Subclass str to allow for line breaks in KeyError messages."""

    __slots__ = ()

    def __repr__(self) -> str:
        return str(self)


def format_list_linewise(some_list: list[Any]) -> str:  # type: ignore[type-arg, unused-ignore]
    formatted_list = '",\n    "'.join(some_list)
    return textwrap.dedent(
        """
        [
            "{formatted_list}",
        ]
        """
    ).format(formatted_list=formatted_list)


def create_tree_from_path_and_value(
    path: tuple[str], value: Any = None
) -> dict[str, Any]:
    """Create a nested dict with 'path' as keys and 'value' as leaf.

    Almost the same as `dt.unflatten_from_tree_paths({path: value})`, except that
    it can also deal with an empty tuple as the path and a dictionary as the value.

    Example:
        Input:
            path = ("a", "b", "c")
            value = None
        Result:
            {"a": {"b": {"c": None}}}

    Parameters
    ----------
    path
        The path to create the tree structure from.
    value (Optional)
        The value to insert into the tree structure.

    Returns
    -------
    The tree structure.
    """

    nested_dict = value
    for entry in reversed(path):
        nested_dict = {entry: nested_dict}
    return nested_dict


def merge_trees(
    left: NestedTTSIMObjectDict, right: NestedTTSIMObjectDict
) -> NestedTTSIMObjectDict:
    """
    Merge two pytrees, raising an error if a path is present in both trees.

    Parameters
    ----------
    left
        The first tree to be merged.
    right
        The second tree to be merged.

    Returns
    -------
    The merged pytree.
    """

    if set(optree.tree_paths(left)) & set(optree.tree_paths(right)):
        raise ValueError("Conflicting paths in trees to merge.")

    return upsert_tree(base=left, to_upsert=right)


def upsert_tree(
    base: NestedTTSIMObjectDict, to_upsert: NestedTTSIMObjectDict
) -> NestedTTSIMObjectDict:
    """
    Upsert a tree into another tree for trees defined by dictionaries only.

    Note: In case of conflicting trees, the to_upsert takes precedence.

    Example:
        Input:
            base = {"a": {"b": {"c": None}}}
            to_upsert = {"a": {"b": {"d": None}}}
        Output:
            {"a": {"b": {"c": None, "d": None}}}

    Parameters
    ----------
    base
        The base dictionary.
    to_upsert
        The dictionary to update the base dictionary.

    Returns
    -------
    The merged dictionary.
    """
    result = base.copy()

    for key, value in to_upsert.items():
        base_value = result.get(key)
        if key in result and isinstance(base_value, dict) and isinstance(value, dict):
            result[key] = upsert_tree(base=base_value, to_upsert=value)
        else:
            result[key] = value

    return result


def upsert_path_and_value(
    base: dict[str, Any], path_to_upsert: tuple[str], value_to_upsert: Any = None
) -> dict[str, Any]:
    """Update tree with a path and value.

    The path is a list of strings that represent the keys in the nested dictionary. If
    the path does not exist, it will be created. If the path already exists, the value
    will be updated.
    """
    to_upsert = create_tree_from_path_and_value(
        path=path_to_upsert, value=value_to_upsert
    )
    return upsert_tree(base=base, to_upsert=to_upsert)


def insert_path_and_value(
    base: dict[str, Any], path_to_insert: tuple[str], value_to_insert: Any = None
) -> dict[str, Any]:
    """Insert a path and value into a tree.

    The path is a list of strings that represent the keys in the nested dictionary. The
    path must not exist in base.
    """
    to_insert = create_tree_from_path_and_value(
        path=path_to_insert, value=value_to_insert
    )
    return merge_trees(left=base, right=to_insert)


def partition_tree_by_reference_tree(
    tree_to_partition: NestedTTSIMObjectDict | NestedDataDict,
    reference_tree: NestedTTSIMObjectDict | NestedDataDict,
) -> tuple[
    NestedTTSIMObjectDict | NestedDataDict,
    NestedTTSIMObjectDict | NestedDataDict,
]:
    """
    Partition a tree into two based on the presence of its paths in a reference tree.

    Parameters
    ----------
    tree_to_partition
        The tree to be partitioned.
    reference_tree
        The reference tree used to determine the partitioning.

    Returns
    -------
    A tuple containing:
    - The first tree with leaves present in both trees.
    - The second tree with leaves absent in the reference tree.
    """
    ref_paths = set(dt.tree_paths(reference_tree))
    flat = dt.flatten_to_tree_paths(tree_to_partition)
    intersection = dt.unflatten_from_tree_paths(
        {path: leaf for path, leaf in flat.items() if path in ref_paths}
    )
    difference = dt.unflatten_from_tree_paths(
        {path: leaf for path, leaf in flat.items() if path not in ref_paths}
    )

    return intersection, difference


def partition_by_reference_dict(
    to_partition: dict[str, Any],
    reference_dict: dict[str, Any],
) -> tuple[dict[str, Any], dict[str, Any]]:
    """Partition a dictionary into two based on the presence of its keys in a reference
    dictionary.

    Parameters
    ----------
    to_partition
        The dictionary to be partitioned.
    reference_dict
        The reference dictionary used to determine the partitioning.

    Returns
    -------
    A tuple containing:
    - The first dictionary with keys present in both dictionaries.
    - The second dictionary with keys absent in the reference dictionary.
    """
    intersection = {k: v for k, v in to_partition.items() if k in reference_dict}
    difference = {k: v for k, v in to_partition.items() if k not in reference_dict}
    return intersection, difference


def format_errors_and_warnings(text: str, width: int = 79) -> str:
    """Format our own exception messages and warnings by dedenting paragraphs and
    wrapping at the specified width. Mainly required because of messages are written as
    part of indented blocks in our source code.

    Parameters
    ----------
    text : str
        The text which can include multiple paragraphs separated by two newlines.
    width : int
        The text will be wrapped by `width` characters.

    Returns
    -------
    Correctly dedented, wrapped text.

    """
    text = text.lstrip("\n")
    paragraphs = text.split("\n\n")
    wrapped_paragraphs = []
    for paragraph in paragraphs:
        dedented_paragraph = textwrap.dedent(paragraph)
        wrapped_paragraph = textwrap.fill(dedented_paragraph, width=width)
        wrapped_paragraphs.append(wrapped_paragraph)

    formatted_text = "\n\n".join(wrapped_paragraphs)

    return formatted_text


def get_names_of_required_arguments(function: PolicyFunction) -> list[str]:
    """Get argument names without defaults.

    The detection of argument names also works for partialed functions.

    Examples
    --------
    >>> def func(a, b): pass
    >>> get_names_of_required_arguments(func)
    ['a', 'b']
    >>> def g(c=0): pass
    >>> get_names_of_required_arguments(g)
    []
    >>> import functools
    >>> func_ = functools.partial(func, a=1)
    >>> get_names_of_required_arguments(func_)
    ['b']

    """
    parameters = inspect.signature(function).parameters

    return [p for p in parameters if parameters[p].default == parameters[p].empty]


def remove_group_suffix(col: str, groupings: tuple[str, ...]) -> str:
    out = col
    for g in groupings:
        out = out.removesuffix(f"_{g}")

    return out


Key = TypeVar("Key")
Out = TypeVar("Out")


def join(
    foreign_key: np.ndarray,
    primary_key: np.ndarray,
    target: np.ndarray,
    value_if_foreign_key_is_missing: Out,
) -> np.ndarray:
    """
    Given a foreign key, find the corresponding primary key, and return the target at
    the same index as the primary key. When using Jax, does not work on String Arrays.

    Parameters
    ----------
    foreign_key : np.ndarray[Key]
        The foreign keys.
    primary_key : np.ndarray[Key]
        The primary keys.
    target : np.ndarray[Out]
        The targets in the same order as the primary keys.
    value_if_foreign_key_is_missing : Out
        The value to return if no matching primary key is found.

    Returns
    -------
    The joined array.
    """
    # For each foreign key and for each primary key, check if they match
    matches_foreign_key = foreign_key[:, None] == primary_key

    # For each foreign key, add a column with True at the end, to later fall back to
    # the value for unresolved foreign keys
    padded_matches_foreign_key = np.pad(
        matches_foreign_key, ((0, 0), (0, 1)), "constant", constant_values=True
    )

    # For each foreign key, compute the index of the first matching primary key
    indices = np.argmax(padded_matches_foreign_key, axis=1)

    # Add the value for unresolved foreign keys at the end of the target array
    padded_targets = np.pad(
        target, (0, 1), "constant", constant_values=value_if_foreign_key_is_missing
    )

    # Return the target at the index of the first matching primary key
    return padded_targets.take(indices)


def assert_valid_ttsim_pytree(
    tree: Any, leaf_checker: GenericCallable, tree_name: str
) -> None:
    """
    Recursively assert that a pytree meets the following conditions:
      - The tree is a dictionary.
      - All keys are strings.
      - All leaves satisfy a provided condition (leaf_checker).

    Parameters
    ----------
    tree : Any
         The tree to validate.
    leaf_checker : GenericCallable
         A function that takes a leaf and returns True if it is valid.
    tree_name : str
         The name of the tree (used for error messages).

    Raises
    ------
    TypeError
        If any branch or leaf does not meet the expected requirements.
    """

    def _assert_valid_ttsim_pytree(subtree: Any, current_key: tuple[str, ...]) -> None:
        def format_key_path(key_tuple: tuple[str, ...]) -> str:
            return "".join(f"[{k}]" for k in key_tuple)

        if not isinstance(subtree, dict):
            path_str = format_key_path(current_key)
            msg = format_errors_and_warnings(
                f"{tree_name}{path_str} must be a dict, got {type(subtree)}."
            )
            raise TypeError(msg)

        for key, value in subtree.items():
            new_key_path = (*current_key, key)
            if not isinstance(key, str):
                msg = format_errors_and_warnings(
                    f"Key {key} in {tree_name}{format_key_path(current_key)} must be a "
                    f"string but got {type(key)}."
                )
                raise TypeError(msg)
            if isinstance(value, dict):
                _assert_valid_ttsim_pytree(value, new_key_path)
            else:
                if not leaf_checker(value):
                    msg = format_errors_and_warnings(
                        f"Leaf at {tree_name}{format_key_path(new_key_path)} is "
                        f"invalid: got {value} of type {type(value)}."
                    )
                    raise TypeError(msg)

    _assert_valid_ttsim_pytree(tree, current_key=())


def get_name_of_group_by_id(
    target_name: str,
    groupings: tuple[str, ...],
) -> str | None:
    """Get the group-by-identifier name for some target.

    The group-by-identifier is the name of the group identifier that is embedded in the
    name of the target. E.g., "income_kin" has "kin_id" as its group-by-identifier.

    Parameters
    ----------
    target_name
        The name of the target.
    groupings
        The supported groupings.

    Returns
    -------
    The group-by-identifier, or an empty tuple if it is an individual-level variable.
    """
    for g in groupings:
<<<<<<< HEAD
        if target_name.endswith(f"_{g}") and g == "hh":
            # Hardcode because hh_id is not part of the functions tree
            return "hh_id"
        elif target_name.endswith(f"_{g}"):
            return _select_group_by_id_from_candidates(
                candidate_names=[
                    p for p in group_by_functions if p.endswith(f"{g}_id")
                ],
                target_name=target_name,
            )
    return None


def _select_group_by_id_from_candidates(
    candidate_names: list[str],
    target_name: str,
) -> str:
    """Select the group-by-identifier name from the candidates.

    If there are multiple candidates, the function takes the one that shares the
    first part of the path (uppermost level of namespace) with the aggregation target.

    Raises
    ------
    ValueError
        Raised if the group-by-identifier is ambiguous.

    Parameters
    ----------
    candidates
        The candidates.
    target_path
        The target path.
    nice_target_name
        The nice target name.

    Returns
    -------
    The group-by-identifier.
    """
    if len(candidate_names) > 1:
        candidate_names_in_matching_namespace = [
            p
            for p in candidate_names
            if dt.tree_path_from_qual_name(p)[0]
            == dt.tree_path_from_qual_name(target_name)[0]
        ]
        if len(candidate_names_in_matching_namespace) == 1:
            return candidate_names_in_matching_namespace[0]
        else:
            _fail_because_of_ambiguous_group_by_identifier(
                candidate_names_in_matching_namespace=candidate_names_in_matching_namespace,
                all_candidate_names=candidate_names,
                target_name=target_name,
            )
    return candidate_names[0]


def _fail_because_of_ambiguous_group_by_identifier(
    candidate_names_in_matching_namespace: list[str],
    all_candidate_names: list[str],
    target_name: str,
) -> None:
    if len(candidate_names_in_matching_namespace) == 0:
        paths = "\n    ".join(
            [str(dt.tree_path_from_qual_name(p)) for p in all_candidate_names]
        )
    else:
        paths = "\n    ".join(
            [
                str(dt.tree_path_from_qual_name(p))
                for p in candidate_names_in_matching_namespace
            ]
        )

    target_path = dt.tree_path_from_qual_name(target_name)
    msg = format_errors_and_warnings(
        f"""
        Group-by-identifier for target:\n\n    {target_path}\n
        is ambiguous. Group-by-identifiers must be

        1. unique at the uppermost level of the functions tree.
        2. inside the uppermost namespace if there are namespaced identifiers

        Found candidates:\n\n    {paths}
        """
    )
    raise ValueError(msg)
=======
        if target_name.endswith(f"_{g}"):
            return f"{g}_id"
    return None
>>>>>>> 8390bc54
<|MERGE_RESOLUTION|>--- conflicted
+++ resolved
@@ -526,97 +526,6 @@
     The group-by-identifier, or an empty tuple if it is an individual-level variable.
     """
     for g in groupings:
-<<<<<<< HEAD
-        if target_name.endswith(f"_{g}") and g == "hh":
-            # Hardcode because hh_id is not part of the functions tree
-            return "hh_id"
-        elif target_name.endswith(f"_{g}"):
-            return _select_group_by_id_from_candidates(
-                candidate_names=[
-                    p for p in group_by_functions if p.endswith(f"{g}_id")
-                ],
-                target_name=target_name,
-            )
-    return None
-
-
-def _select_group_by_id_from_candidates(
-    candidate_names: list[str],
-    target_name: str,
-) -> str:
-    """Select the group-by-identifier name from the candidates.
-
-    If there are multiple candidates, the function takes the one that shares the
-    first part of the path (uppermost level of namespace) with the aggregation target.
-
-    Raises
-    ------
-    ValueError
-        Raised if the group-by-identifier is ambiguous.
-
-    Parameters
-    ----------
-    candidates
-        The candidates.
-    target_path
-        The target path.
-    nice_target_name
-        The nice target name.
-
-    Returns
-    -------
-    The group-by-identifier.
-    """
-    if len(candidate_names) > 1:
-        candidate_names_in_matching_namespace = [
-            p
-            for p in candidate_names
-            if dt.tree_path_from_qual_name(p)[0]
-            == dt.tree_path_from_qual_name(target_name)[0]
-        ]
-        if len(candidate_names_in_matching_namespace) == 1:
-            return candidate_names_in_matching_namespace[0]
-        else:
-            _fail_because_of_ambiguous_group_by_identifier(
-                candidate_names_in_matching_namespace=candidate_names_in_matching_namespace,
-                all_candidate_names=candidate_names,
-                target_name=target_name,
-            )
-    return candidate_names[0]
-
-
-def _fail_because_of_ambiguous_group_by_identifier(
-    candidate_names_in_matching_namespace: list[str],
-    all_candidate_names: list[str],
-    target_name: str,
-) -> None:
-    if len(candidate_names_in_matching_namespace) == 0:
-        paths = "\n    ".join(
-            [str(dt.tree_path_from_qual_name(p)) for p in all_candidate_names]
-        )
-    else:
-        paths = "\n    ".join(
-            [
-                str(dt.tree_path_from_qual_name(p))
-                for p in candidate_names_in_matching_namespace
-            ]
-        )
-
-    target_path = dt.tree_path_from_qual_name(target_name)
-    msg = format_errors_and_warnings(
-        f"""
-        Group-by-identifier for target:\n\n    {target_path}\n
-        is ambiguous. Group-by-identifiers must be
-
-        1. unique at the uppermost level of the functions tree.
-        2. inside the uppermost namespace if there are namespaced identifiers
-
-        Found candidates:\n\n    {paths}
-        """
-    )
-    raise ValueError(msg)
-=======
         if target_name.endswith(f"_{g}"):
             return f"{g}_id"
-    return None
->>>>>>> 8390bc54
+    return None