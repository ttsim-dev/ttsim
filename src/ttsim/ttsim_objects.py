--- conflicted
+++ resolved
@@ -516,13 +516,8 @@
             mapper=mapper,
         )
 
-<<<<<<< HEAD
-        functools.update_wrapper(agg_func, func)
-        agg_func.__signature__ = inspect.signature(func)  # type: ignore[attr-defined]
-=======
         # functools.update_wrapper(agg_func, func)
-        # agg_func.__signature__ = inspect.signature(func)
->>>>>>> 8cc6c9f0
+        # agg_func.__signature__ = inspect.signature(func)  # type: ignore[attr-defined]
 
         return AggByGroupFunction(
             leaf_name=leaf_name if leaf_name else func.__name__,
