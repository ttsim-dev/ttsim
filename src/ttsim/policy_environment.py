--- conflicted
+++ resolved
@@ -32,10 +32,6 @@
 )
 from ttsim.ttsim_params import (
     DictTTSIMParam,
-<<<<<<< HEAD
-    ListTTSIMParam,
-=======
->>>>>>> 0c67aea6
     PiecewisePolynomialTTSIMParam,
     ScalarTTSIMParam,
     TTSIMParam,
@@ -482,11 +478,6 @@
         return ScalarTTSIMParam(**cleaned_spec)
     elif spec["type"] == "dict":
         return DictTTSIMParam(**cleaned_spec)
-<<<<<<< HEAD
-    elif spec["type"] == "list":
-        return ListTTSIMParam(**cleaned_spec)
-=======
->>>>>>> 0c67aea6
     elif spec["type"].startswith("piecewise_"):
         cleaned_spec["value"] = get_piecewise_parameters(
             leaf_name=leaf_name,
