--- conflicted
+++ resolved
@@ -43,33 +43,16 @@
     policy_params, policy_functions = cached_set_up_policy_environment(
         date=test_data.date
     )
-<<<<<<< HEAD
-    compute_taxes_and_transfers(
-        data=df, params=policy_params, functions=policy_functions, targets=OUT_COLS
-=======
 
     out = OUT_COLS.copy()
     if test_data.date.year <= 2008:
         out.remove("abgelt_st_y_tu")
 
-    # TODO(@hmgaudecker): Remove again once unterhaltsvors_m is implemented
-    #     for more years.
-    # https://github.com/iza-institute-of-labor-economics/gettsim/issues/479
-    if test_data.date.year < 2016:
-        columns_overriding_functions = [
-            *OVERRIDE_COLS,
-            "unterhaltsvors_m",
-            "elterngeld_m",
-        ]
-    else:
-        columns_overriding_functions = OVERRIDE_COLS
     compute_taxes_and_transfers(
         data=df,
         params=policy_params,
         functions=policy_functions,
         targets=out,
-        columns_overriding_functions=columns_overriding_functions,
->>>>>>> 9f9c7bc8
     )
 
 
