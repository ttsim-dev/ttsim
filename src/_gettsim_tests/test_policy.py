--- conflicted
+++ resolved
@@ -4,24 +4,17 @@
 from pathlib import Path
 from typing import Literal
 
-<<<<<<< HEAD
 import dags
+import numpy
 import pytest
 
 from _gettsim.config import GETTSIM_ROOT
-from ttsim.config import IS_JAX_INSTALLED
-from ttsim.interface_dag import main
+from ttsim import main
 from ttsim.interface_dag_elements.fail_if import format_list_linewise
 from ttsim.plot_dag import (
     all_targets_from_namespace,
     specialized_environment_for_targets,
 )
-=======
-import numpy
-import pytest
-
-from _gettsim.config import GETTSIM_ROOT
->>>>>>> a0dc9cff
 from ttsim.testing_utils import (
     PolicyTest,
     execute_test,
@@ -59,12 +52,8 @@
     POLICY_TEST_IDS_AND_CASES.values(),
     ids=POLICY_TEST_IDS_AND_CASES.keys(),
 )
-<<<<<<< HEAD
-def test_policy(test: PolicyTest):
-    if IS_JAX_INSTALLED:
-        execute_test(test, root=GETTSIM_ROOT, jit=True)
-    else:
-        execute_test(test, root=GETTSIM_ROOT, jit=False)
+def test_policy(test: PolicyTest, backend: Literal["numpy", "jax"]):
+    execute_test(test=test, root=GETTSIM_ROOT, backend=backend)
 
 
 @pytest.mark.parametrize("date", [f"{year}-01-01" for year in range(2015, 2025)])
@@ -96,8 +85,4 @@
             "METTSIM's full DAG should include all root nodes but the following inputs "
             "are missing in the specialized policy environment:"
             f"\n\n{format_list_linewise(args.keys())}"
-        )
-=======
-def test_policy(test: PolicyTest, backend: Literal["numpy", "jax"]):
-    execute_test(test=test, root=GETTSIM_ROOT, backend=backend)
->>>>>>> a0dc9cff
+        )