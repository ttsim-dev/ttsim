import dags.tree as dt
import numpy as np
import pytest
from numpy.testing import assert_array_almost_equal

from _gettsim.config import SUPPORTED_GROUPINGS
from _gettsim_tests.utils import (
    PolicyTest,
    cached_set_up_policy_environment,
    load_policy_test_data,
)
from ttsim import compute_taxes_and_transfers

test_data = load_policy_test_data("groupings")


@pytest.mark.parametrize("test", test_data, ids=lambda x: x.name)
def test_groupings(test: PolicyTest):
    environment = cached_set_up_policy_environment(date=test.date)

    result = compute_taxes_and_transfers(
        data_tree=test.input_tree,
        environment=environment,
        targets_tree=test.target_structure,
<<<<<<< HEAD
        supported_groupings=SUPPORTED_GROUPINGS,
=======
        groupings=SUPPORTED_GROUPINGS,
>>>>>>> 70f0964c
    )

    flat_result = dt.flatten_to_qual_names(result)
    flat_expected_output_tree = dt.flatten_to_qual_names(test.expected_output_tree)

    for result, expected in zip(
        flat_result.values(), flat_expected_output_tree.values()
    ):
        assert_array_almost_equal(result, expected, decimal=2)


def test_fail_to_compute_sn_id_if_married_but_gemeinsam_veranlagt_differs():
    data = {
        "p_id": np.array([0, 1]),
        "familie": {
            "p_id_ehepartner": np.array([1, 0]),
        },
        "einkommensteuer": {
            "gemeinsam_veranlagt": np.array([False, True]),
        },
    }

    environment = cached_set_up_policy_environment("2023-01-01")

    with pytest.raises(
        ValueError,
        match="have different values for gemeinsam_veranlagt",
    ):
        compute_taxes_and_transfers(
            data_tree=data,
            environment=environment,
<<<<<<< HEAD
            targets_tree={"einkommensteuer": {"sn_id": None}},
            supported_groupings=SUPPORTED_GROUPINGS,
=======
            targets_tree={"sn_id": None},
            groupings=SUPPORTED_GROUPINGS,
>>>>>>> 70f0964c
        )<|MERGE_RESOLUTION|>--- conflicted
+++ resolved
@@ -22,11 +22,7 @@
         data_tree=test.input_tree,
         environment=environment,
         targets_tree=test.target_structure,
-<<<<<<< HEAD
-        supported_groupings=SUPPORTED_GROUPINGS,
-=======
         groupings=SUPPORTED_GROUPINGS,
->>>>>>> 70f0964c
     )
 
     flat_result = dt.flatten_to_qual_names(result)
@@ -58,11 +54,6 @@
         compute_taxes_and_transfers(
             data_tree=data,
             environment=environment,
-<<<<<<< HEAD
-            targets_tree={"einkommensteuer": {"sn_id": None}},
-            supported_groupings=SUPPORTED_GROUPINGS,
-=======
             targets_tree={"sn_id": None},
             groupings=SUPPORTED_GROUPINGS,
->>>>>>> 70f0964c
         )