import datetime

import pandas as pd
import pytest
import yaml
from optree import tree_flatten
from pandas._testing import assert_series_equal

from _gettsim.config import (
    INTERNAL_PARAMS_GROUPS,
    RESOURCE_DIR,
)
from _gettsim.function_types import policy_function
from _gettsim.interface import (
    _add_rounding_to_function,
    _apply_rounding_spec,
    compute_taxes_and_transfers,
)
from _gettsim.loader import load_functions_tree_for_date
from _gettsim.policy_environment import PolicyEnvironment

rounding_specs_and_exp_results = [
    (1, "up", None, [100.24, 100.78], [101.0, 101.0]),
    (1, "down", None, [100.24, 100.78], [100.0, 100.0]),
    (1, "nearest", None, [100.24, 100.78], [100.0, 101.0]),
    (5, "up", None, [100.24, 100.78], [105.0, 105.0]),
    (0.1, "down", None, [100.24, 100.78], [100.2, 100.7]),
    (0.001, "nearest", None, [100.24, 100.78], [100.24, 100.78]),
    (1, "up", 10, [100.24, 100.78], [111.0, 111.0]),
    (1, "down", 10, [100.24, 100.78], [110.0, 110.0]),
    (1, "nearest", 10, [100.24, 100.78], [110.0, 111.0]),
]


def test_decorator():
    @policy_function(params_key_for_rounding="params_key_test")
    def test_func():
        return 0

    assert test_func.params_key_for_rounding == "params_key_test"


@pytest.mark.parametrize(
    "rounding_specs",
    [
        {},
        {"params_key_test": {}},
        {"params_key_test": {"rounding": {}}},
        {"params_key_test": {"rounding": {"test_func": {}}}},
    ],
)
def test_no_rounding_specs(rounding_specs):
    with pytest.raises(KeyError):

        @policy_function(params_key_for_rounding="params_key_test")
        def test_func():
            return 0

        environment = PolicyEnvironment({"test_func": test_func}, rounding_specs)

        compute_taxes_and_transfers(
            data_tree={"demographics": {"p_id": pd.Series([1, 2])}},
            environment=environment,
            targets_tree={"test_func": None},
        )


@pytest.mark.parametrize(
    "base, direction, to_add_after_rounding",
    [
        (1, "upper", 0),
        ("0.1", "down", 0),
        (5, "closest", 0),
        (5, "up", "0"),
    ],
)
def test_rounding_specs_wrong_format(base, direction, to_add_after_rounding):
    with pytest.raises(ValueError):

        @policy_function(params_key_for_rounding="params_key_test")
        def test_func():
            return 0

        rounding_specs = {
            "params_key_test": {
                "rounding": {
                    "test_func": {
                        "base": base,
                        "direction": direction,
                        "to_add_after_rounding": to_add_after_rounding,
                    }
                }
            }
        }

        environment = PolicyEnvironment({"test_func": test_func}, rounding_specs)

        compute_taxes_and_transfers(
            data_tree={"demographics": {"p_id": pd.Series([1, 2])}},
            environment=environment,
            targets_tree={"test_func": None},
        )


@pytest.mark.parametrize(
    "base, direction, to_add_after_rounding, input_values, exp_output",
    rounding_specs_and_exp_results,
)
def test_rounding(base, direction, to_add_after_rounding, input_values, exp_output):
    """Check if rounding is correct."""

    # Define function that should be rounded
    @policy_function(params_key_for_rounding="params_key_test")
    def test_func(income):
        return income

<<<<<<< HEAD
    data = {"demographics": {"p_id": pd.Series([1, 2])}}
    data["income"] = pd.Series(input_values)
=======
    data = {
        "groupings": {"p_id": pd.Series([1, 2])},
        "namespace": {"income": pd.Series(input_values)},
    }
>>>>>>> b2bdda03
    rounding_specs = {
        "params_key_test": {
            "rounding": {
                "namespace__test_func": {
                    "base": base,
                    "direction": direction,
                }
            }
        }
    }

    if to_add_after_rounding:
        rounding_specs["params_key_test"]["rounding"]["namespace__test_func"][
            "to_add_after_rounding"
        ] = to_add_after_rounding

    environment = PolicyEnvironment(
        {"namespace": {"test_func": test_func}}, rounding_specs
    )

    calc_result = compute_taxes_and_transfers(
        data_tree=data,
        environment=environment,
        targets_tree={"namespace": {"test_func": None}},
    )
    assert_series_equal(
        pd.Series(calc_result["namespace"]["test_func"]),
        pd.Series(exp_output),
        check_names=False,
    )


def test_rounding_with_time_conversion():
    """Check if rounding is correct for time-converted functions."""

    # Define function that should be rounded
    @policy_function(params_key_for_rounding="params_key_test")
    def test_func_m(income):
        return income

    data = {
        "demographics": {"p_id": pd.Series([1, 2])},
        "income": pd.Series([1.2, 1.5]),
    }
    rounding_specs = {
        "params_key_test": {
            "rounding": {
                "test_func_m": {
                    "base": 1,
                    "direction": "down",
                }
            }
        }
    }
    environment = PolicyEnvironment({"test_func_m": test_func_m}, rounding_specs)

    calc_result = compute_taxes_and_transfers(
        data_tree=data,
        environment=environment,
        targets_tree={"test_func_y": None},
    )
    assert_series_equal(
        pd.Series(calc_result["test_func_y"]),
        pd.Series([12.0, 12.0]),
        check_names=False,
    )


@pytest.mark.parametrize(
    "base, direction, to_add_after_rounding, input_values_exp_output, _ignore",
    rounding_specs_and_exp_results,
)
def test_no_rounding(
    base, direction, to_add_after_rounding, input_values_exp_output, _ignore
):
    # Define function that should be rounded
    @policy_function(params_key_for_rounding="params_key_test")
    def test_func(income):
        return income

    data = {"demographics": {"p_id": pd.Series([1, 2])}}
    data["income"] = pd.Series(input_values_exp_output)
    rounding_specs = {
        "params_key_test": {
            "rounding": {"test_func": {"base": base, "direction": direction}}
        }
    }
    environment = PolicyEnvironment({"test_func": test_func}, rounding_specs)

    if to_add_after_rounding:
        rounding_specs["params_key_test"]["rounding"]["test_func"][
            "to_add_after_rounding"
        ] = to_add_after_rounding

    calc_result = compute_taxes_and_transfers(
        data_tree=data,
        environment=environment,
        targets_tree={"test_func": None},
        rounding=False,
    )
    assert_series_equal(
        pd.Series(calc_result["test_func"]),
        pd.Series(input_values_exp_output),
        check_names=False,
    )


@pytest.mark.parametrize(
    "base, direction, to_add_after_rounding, input_values, exp_output",
    rounding_specs_and_exp_results,
)
def test_rounding_callable(
    base, direction, to_add_after_rounding, input_values, exp_output
):
    """Check if callable is rounded correctly.

    Tests `_apply_rounding_spec` directly.
    """

    def test_func(income):
        return income

    func_with_rounding = _apply_rounding_spec(
        base=base,
        direction=direction,
        to_add_after_rounding=to_add_after_rounding if to_add_after_rounding else 0,
        path=("test_func",),
    )(test_func)

    assert_series_equal(
        func_with_rounding(pd.Series(input_values)),
        pd.Series(exp_output),
        check_names=False,
    )


@pytest.mark.xfail(reason="Not able to load functions regardless of date any more.")
def test_decorator_for_all_functions_with_rounding_spec():
    """Check if all functions for which rounding parameters are specified have an
    attribute which indicates rounding."""

    # Find all functions for which rounding parameters are specified
    params_dict = {
        group: yaml.safe_load(
            (RESOURCE_DIR / "parameters" / f"{group}.yaml").read_text(encoding="utf-8")
        )
        for group in INTERNAL_PARAMS_GROUPS
    }
    params_keys_with_rounding_spec = [
        k for k in params_dict if "rounding" in params_dict[k]
    ]
    function_names_with_rounding_spec = [
        fn for k in params_keys_with_rounding_spec for fn in params_dict[k]["rounding"]
    ]

    # Load mapping of time dependent functions. This will be much nicer after #334 is
    # addressed.
    time_dependent_functions = {}
    for year in range(1990, 2023):
        year_functions = tree_flatten(
            load_functions_tree_for_date(datetime.date(year=year, month=1, day=1))
        )[0]
        function_name_to_leaf_name_dict = {
            func.function.__name__: func.leaf_name for func in year_functions
        }
        time_dependent_functions = {
            **time_dependent_functions,
            **function_name_to_leaf_name_dict,
        }

    # Add time dependent functions for which rounding specs for new name exist
    # and remove new name from list
    function_names_to_check = function_names_with_rounding_spec + [
        k
        for k, v in time_dependent_functions.items()
        if v in function_names_with_rounding_spec
    ]
    function_names_to_check = [
        fn
        for fn in function_names_to_check
        if fn not in time_dependent_functions.values()
    ]

    functions_to_check = [
        f
        for f in _load_internal_functions()  # noqa: F821
        if f.original_function_name in function_names_to_check
    ]

    for f in functions_to_check:
        assert f.params_key_for_rounding, (
            f"For the function {f.original_function_name}, rounding parameters are"
            f" specified. However, its `params_key_for_rounding` attribute is not set."
        )


@pytest.mark.parametrize(
    "params, match",
    [
        ({}, "Rounding specifications for function"),
        ({"eink_st": {}}, "Rounding specifications for function"),
        ({"eink_st": {"rounding": {}}}, "Rounding specifications for function"),
        (
            {"eink_st": {"rounding": {"eink_st_func": {}}}},
            "Both 'base' and 'direction' are expected",
        ),
    ],
)
def test_raise_if_missing_rounding_spec(params, match):
    @policy_function(params_key_for_rounding="eink_st")
    def eink_st_func(arg_1: float) -> float:
        return arg_1

    with pytest.raises(KeyError, match=match):
        _add_rounding_to_function(
            input_function=eink_st_func, params=params, path=("eink_st_func",)
        )<|MERGE_RESOLUTION|>--- conflicted
+++ resolved
@@ -114,15 +114,10 @@
     def test_func(income):
         return income
 
-<<<<<<< HEAD
-    data = {"demographics": {"p_id": pd.Series([1, 2])}}
-    data["income"] = pd.Series(input_values)
-=======
     data = {
         "groupings": {"p_id": pd.Series([1, 2])},
         "namespace": {"income": pd.Series(input_values)},
     }
->>>>>>> b2bdda03
     rounding_specs = {
         "params_key_test": {
             "rounding": {
